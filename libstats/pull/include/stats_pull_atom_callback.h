--- conflicted
+++ resolved
@@ -78,11 +78,7 @@
                                                       int32_t* additive_fields, int32_t num_fields);
 
 /**
-<<<<<<< HEAD
- * Get the number the additive fields of this pulled atom. This is intended to be called before
-=======
  * Get the number of additive fields for this pulled atom. This is intended to be called before
->>>>>>> 57c87180
  * AStatsManager_PullAtomMetadata_getAdditiveFields to determine the size of the array.
  */
 int32_t AStatsManager_PullAtomMetadata_getNumAdditiveFields(
