/*
 * Copyright (C) 2019 The Android Open Source Project
 *
 * Licensed under the Apache License, Version 2.0 (the "License");
 * you may not use this file except in compliance with the License.
 * You may obtain a copy of the License at
 *
 *      http://www.apache.org/licenses/LICENSE-2.0
 *
 * Unless required by applicable law or agreed to in writing, software
 * distributed under the License is distributed on an "AS IS" BASIS,
 * WITHOUT WARRANTIES OR CONDITIONS OF ANY KIND, either express or implied.
 * See the License for the specific language governing permissions and
 * limitations under the License.
 */

#ifndef ANDROID_STATS_LOG_STATS_EVENT_H
#define ANDROID_STATS_LOG_STATS_EVENT_H

#include <stdbool.h>
#include <stddef.h>
#include <stdint.h>

/*
 * Functionality to build and store the buffer sent over the statsd socket.
 * This code defines and encapsulates the socket protocol.
 *
 * Usage:
 *      struct stats_event* event = stats_event_obtain();
 *
 *      stats_event_set_atom_id(event, atomId);
 *      stats_event_write_int32(event, 24);
 *      stats_event_add_bool_annotation(event, 1, true); // annotations apply to the previous field
 *      stats_event_add_int32_annotation(event, 2, 128);
 *      stats_event_write_float(event, 2.0);
 *
 *      stats_event_build(event);
 *      stats_event_write(event);
 *      stats_event_release(event);
 *
 * Notes:
 *    (a) write_<type>() and add_<type>_annotation() should be called in the order that fields
 *        and annotations are defined in the atom.
 *    (b) set_atom_id() can be called anytime before stats_event_write().
 *    (c) add_<type>_annotation() calls apply to the previous field.
 *    (d) If errors occur, stats_event_write() will write a bitmask of the errors to the socket.
 *    (e) All strings should be encoded using UTF8.
 */

/* ERRORS */
#define ERROR_NO_TIMESTAMP 0x1
#define ERROR_NO_ATOM_ID 0x2
#define ERROR_OVERFLOW 0x4
#define ERROR_ATTRIBUTION_CHAIN_TOO_LONG 0x8
#define ERROR_TOO_MANY_KEY_VALUE_PAIRS 0x10
#define ERROR_ANNOTATION_DOES_NOT_FOLLOW_FIELD 0x20
#define ERROR_INVALID_ANNOTATION_ID 0x40
#define ERROR_ANNOTATION_ID_TOO_LARGE 0x80
#define ERROR_TOO_MANY_ANNOTATIONS 0x100
#define ERROR_TOO_MANY_FIELDS 0x200
#define ERROR_INVALID_VALUE_TYPE 0x400
#define ERROR_STRING_NOT_NULL_TERMINATED 0x800

/* TYPE IDS */
#define INT32_TYPE 0x00
#define INT64_TYPE 0x01
#define STRING_TYPE 0x02
#define LIST_TYPE 0x03
#define FLOAT_TYPE 0x04
#define BOOL_TYPE 0x05
#define BYTE_ARRAY_TYPE 0x06
#define OBJECT_TYPE 0x07
#define KEY_VALUE_PAIRS_TYPE 0x08
#define ATTRIBUTION_CHAIN_TYPE 0x09
#define ERROR_TYPE 0x0F

#ifdef __cplusplus
extern "C" {
#endif  // __CPLUSPLUS

struct stats_event;

/* SYSTEM API */
struct stats_event* stats_event_obtain();
// The build function can be called multiple times without error. If the event
// has been built before, this function is a no-op.
void stats_event_build(struct stats_event* event);
int stats_event_write(struct stats_event* event);
void stats_event_release(struct stats_event* event);

void stats_event_set_atom_id(struct stats_event* event, uint32_t atomId);

void stats_event_write_int32(struct stats_event* event, int32_t value);
void stats_event_write_int64(struct stats_event* event, int64_t value);
void stats_event_write_float(struct stats_event* event, float value);
void stats_event_write_bool(struct stats_event* event, bool value);

void stats_event_write_byte_array(struct stats_event* event, const uint8_t* buf, size_t numBytes);

// Buf must be null-terminated.
void stats_event_write_string8(struct stats_event* event, const char* value);

// Tags must be null-terminated.
void stats_event_write_attribution_chain(struct stats_event* event, const uint32_t* uids,
                                         const char* const* tags, uint8_t numNodes);

/* key_value_pair struct can be constructed as follows:
 *    struct key_value_pair pair = {.key = key, .valueType = STRING_TYPE,
 *                                  .stringValue = buf};
 */
struct key_value_pair {
    int32_t key;
    uint8_t valueType;  // expected to be INT32_TYPE, INT64_TYPE, FLOAT_TYPE, or STRING_TYPE
    union {
        int32_t int32Value;
        int64_t int64Value;
        float floatValue;
        const char* stringValue;  // must be null terminated
    };
};

void stats_event_write_key_value_pairs(struct stats_event* event, struct key_value_pair* pairs,
                                       uint8_t numPairs);

void stats_event_add_bool_annotation(struct stats_event* event, uint8_t annotationId, bool value);
void stats_event_add_int32_annotation(struct stats_event* event, uint8_t annotationId,
                                      int32_t value);

uint32_t stats_event_get_atom_id(struct stats_event* event);
// Size is an output parameter.
uint8_t* stats_event_get_buffer(struct stats_event* event, size_t* size);
uint32_t stats_event_get_errors(struct stats_event* event);

// This table is used by StatsEventCompat to access the stats_event API.
struct stats_event_api_table {
    struct stats_event* (*obtain)(void);
    void (*build)(struct stats_event*);
    int (*write)(struct stats_event*);
    void (*release)(struct stats_event*);
    void (*set_atom_id)(struct stats_event*, uint32_t);
    void (*write_int32)(struct stats_event*, int32_t);
    void (*write_int64)(struct stats_event*, int64_t);
    void (*write_float)(struct stats_event*, float);
    void (*write_bool)(struct stats_event*, bool);
    void (*write_byte_array)(struct stats_event*, const uint8_t*, size_t);
    void (*write_string8)(struct stats_event*, const char*);
    void (*write_attribution_chain)(struct stats_event*, const uint32_t*, const char* const*,
                                    uint8_t);
    void (*write_key_value_pairs)(struct stats_event*, struct key_value_pair*, uint8_t);
    void (*add_bool_annotation)(struct stats_event*, uint8_t, bool);
    void (*add_int32_annotation)(struct stats_event*, uint8_t, int32_t);
    uint32_t (*get_atom_id)(struct stats_event*);
    uint8_t* (*get_buffer)(struct stats_event*, size_t*);
    uint32_t (*get_errors)(struct stats_event*);
};

<<<<<<< HEAD
=======
// exposed for benchmarking only
void stats_event_truncate_buffer(struct stats_event* event, bool truncate);

>>>>>>> 289fa6e8
#ifdef __cplusplus
}
#endif  // __CPLUSPLUS

#endif  // ANDROID_STATS_LOG_STATS_EVENT_H<|MERGE_RESOLUTION|>--- conflicted
+++ resolved
@@ -154,12 +154,9 @@
     uint32_t (*get_errors)(struct stats_event*);
 };
 
-<<<<<<< HEAD
-=======
 // exposed for benchmarking only
 void stats_event_truncate_buffer(struct stats_event* event, bool truncate);
 
->>>>>>> 289fa6e8
 #ifdef __cplusplus
 }
 #endif  // __CPLUSPLUS
