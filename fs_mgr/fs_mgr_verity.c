--- conflicted
+++ resolved
@@ -417,17 +417,6 @@
         goto out;
     }
 
-<<<<<<< HEAD
-    verity_table = verity_table_signature = NULL;
-    // read the verity block at the end of the block device
-    if (read_verity_metadata(fstab->blk_device,
-                                    &verity_table_signature,
-                                    &verity_table) < 0) {
-        goto out;
-    }
-
-=======
->>>>>>> b7d85f24
     // verify the signature on the table
     if (verify_table(verity_table_signature,
                             verity_table,
