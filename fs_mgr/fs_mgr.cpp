--- conflicted
+++ resolved
@@ -996,10 +996,11 @@
     for (size_t i = 0; i < fstab->size(); i++) {
         auto& current_entry = (*fstab)[i];
 
-<<<<<<< HEAD
         /* Skip userdata partition in ffbm mode */
         if (is_ffbm && !strcmp(current_entry.mount_point.c_str(), "/data")){
-=======
+            continue;
+        }
+
         // If a filesystem should have been mounted in the first stage, we
         // ignore it here. With one exception, if the filesystem is
         // formattable, then it can only be formatted in the second stage,
@@ -1007,10 +1008,8 @@
         if (current_entry.fs_mgr_flags.first_stage_mount &&
             (!current_entry.fs_mgr_flags.formattable ||
              IsMountPointMounted(current_entry.mount_point))) {
->>>>>>> 26a7925f
-            continue;
-        }
-
+            continue;
+        }
         // Don't mount entries that are managed by vold or not for the mount mode.
         if (current_entry.fs_mgr_flags.vold_managed || current_entry.fs_mgr_flags.recovery_only ||
             ((mount_mode == MOUNT_MODE_LATE) && !current_entry.fs_mgr_flags.late_mount) ||
