/*
 * Copyright (C) 2012 The Android Open Source Project
 *
 * Licensed under the Apache License, Version 2.0 (the "License");
 * you may not use this file except in compliance with the License.
 * You may obtain a copy of the License at
 *
 *      http://www.apache.org/licenses/LICENSE-2.0
 *
 * Unless required by applicable law or agreed to in writing, software
 * distributed under the License is distributed on an "AS IS" BASIS,
 * WITHOUT WARRANTIES OR CONDITIONS OF ANY KIND, either express or implied.
 * See the License for the specific language governing permissions and
 * limitations under the License.
 */

#include "fs_mgr.h"

#include <ctype.h>
#include <dirent.h>
#include <errno.h>
#include <fcntl.h>
#include <inttypes.h>
#include <libgen.h>
#include <stdio.h>
#include <stdlib.h>
#include <string.h>
#include <sys/ioctl.h>
#include <sys/mount.h>
#include <sys/stat.h>
#include <sys/swap.h>
#include <sys/types.h>
#include <sys/wait.h>
#include <time.h>
#include <unistd.h>

#include <functional>
#include <map>
#include <memory>
#include <string>
#include <thread>
#include <utility>
#include <vector>

#include <android-base/file.h>
#include <android-base/properties.h>
#include <android-base/stringprintf.h>
#include <android-base/strings.h>
#include <android-base/unique_fd.h>
#include <cutils/android_filesystem_config.h>
#include <cutils/android_reboot.h>
#include <cutils/partition_utils.h>
#include <cutils/properties.h>
#include <ext4_utils/ext4.h>
#include <ext4_utils/ext4_sb.h>
#include <ext4_utils/ext4_utils.h>
#include <ext4_utils/wipe.h>
#include <fs_avb/fs_avb.h>
#include <fs_mgr_overlayfs.h>
#include <libdm/dm.h>
#include <liblp/metadata_format.h>
#include <linux/fs.h>
#include <linux/loop.h>
#include <linux/magic.h>
#include <log/log_properties.h>
#include <logwrap/logwrap.h>

#include "fs_mgr_priv.h"

#define KEY_LOC_PROP   "ro.crypto.keyfile.userdata"
#define KEY_IN_FOOTER  "footer"

#define E2FSCK_BIN      "/system/bin/e2fsck"
#define F2FS_FSCK_BIN   "/system/bin/fsck.f2fs"
#define MKSWAP_BIN      "/system/bin/mkswap"
#define TUNE2FS_BIN     "/system/bin/tune2fs"

#define FSCK_LOG_FILE   "/dev/fscklogs/log"

#define ZRAM_CONF_DEV   "/sys/block/zram0/disksize"
#define ZRAM_CONF_MCS   "/sys/block/zram0/max_comp_streams"

#define ARRAY_SIZE(a) (sizeof(a) / sizeof(*(a)))

<<<<<<< HEAD
=======
using android::base::Realpath;
using android::base::StartsWith;
using android::base::unique_fd;
>>>>>>> 688882e1
using android::dm::DeviceMapper;
using android::dm::DmDeviceState;
using android::fs_mgr::AvbHandle;
using android::fs_mgr::AvbHashtreeResult;
using android::fs_mgr::AvbUniquePtr;

<<<<<<< HEAD
=======
using namespace std::literals;

>>>>>>> 688882e1
// record fs stat
enum FsStatFlags {
    FS_STAT_IS_EXT4 = 0x0001,
    FS_STAT_NEW_IMAGE_VERSION = 0x0002,
    FS_STAT_E2FSCK_F_ALWAYS = 0x0004,
    FS_STAT_UNCLEAN_SHUTDOWN = 0x0008,
    FS_STAT_QUOTA_ENABLED = 0x0010,
    FS_STAT_RO_MOUNT_FAILED = 0x0040,
    FS_STAT_RO_UNMOUNT_FAILED = 0x0080,
    FS_STAT_FULL_MOUNT_FAILED = 0x0100,
    FS_STAT_E2FSCK_FAILED = 0x0200,
    FS_STAT_E2FSCK_FS_FIXED = 0x0400,
    FS_STAT_INVALID_MAGIC = 0x0800,
    FS_STAT_TOGGLE_QUOTAS_FAILED = 0x10000,
    FS_STAT_SET_RESERVED_BLOCKS_FAILED = 0x20000,
    FS_STAT_ENABLE_ENCRYPTION_FAILED = 0x40000,
};

// TODO: switch to inotify()
bool fs_mgr_wait_for_file(const std::string& filename,
                          const std::chrono::milliseconds relative_timeout,
                          FileWaitMode file_wait_mode) {
    auto start_time = std::chrono::steady_clock::now();

    while (true) {
        int rv = access(filename.c_str(), F_OK);
        if (file_wait_mode == FileWaitMode::Exists) {
            if (!rv || errno != ENOENT) return true;
        } else if (file_wait_mode == FileWaitMode::DoesNotExist) {
            if (rv && errno == ENOENT) return true;
        }

        std::this_thread::sleep_for(50ms);

        auto now = std::chrono::steady_clock::now();
        auto time_elapsed = std::chrono::duration_cast<std::chrono::milliseconds>(now - start_time);
        if (time_elapsed > relative_timeout) return false;
    }
}

static void log_fs_stat(const std::string& blk_device, int fs_stat) {
    if ((fs_stat & FS_STAT_IS_EXT4) == 0) return; // only log ext4
    std::string msg =
            android::base::StringPrintf("\nfs_stat,%s,0x%x\n", blk_device.c_str(), fs_stat);
    android::base::unique_fd fd(TEMP_FAILURE_RETRY(open(FSCK_LOG_FILE, O_WRONLY | O_CLOEXEC |
                                                        O_APPEND | O_CREAT, 0664)));
    if (fd == -1 || !android::base::WriteStringToFd(msg, fd)) {
        LWARNING << __FUNCTION__ << "() cannot log " << msg;
    }
}

static bool is_extfs(const std::string& fs_type) {
    return fs_type == "ext4" || fs_type == "ext3" || fs_type == "ext2";
}

static bool is_f2fs(const std::string& fs_type) {
    return fs_type == "f2fs";
}

static std::string realpath(const std::string& blk_device) {
    std::string real_path;
    if (!Realpath(blk_device, &real_path)) {
        real_path = blk_device;
    }
    return real_path;
}

static bool should_force_check(int fs_stat) {
    return fs_stat &
           (FS_STAT_E2FSCK_F_ALWAYS | FS_STAT_UNCLEAN_SHUTDOWN | FS_STAT_QUOTA_ENABLED |
            FS_STAT_RO_MOUNT_FAILED | FS_STAT_RO_UNMOUNT_FAILED | FS_STAT_FULL_MOUNT_FAILED |
            FS_STAT_E2FSCK_FAILED | FS_STAT_TOGGLE_QUOTAS_FAILED |
            FS_STAT_SET_RESERVED_BLOCKS_FAILED | FS_STAT_ENABLE_ENCRYPTION_FAILED);
}

static void check_fs(const std::string& blk_device, const std::string& fs_type,
                     const std::string& target, int* fs_stat) {
    int status;
    int ret;
    long tmpmnt_flags = MS_NOATIME | MS_NOEXEC | MS_NOSUID;
    auto tmpmnt_opts = "errors=remount-ro"s;
    const char* e2fsck_argv[] = {E2FSCK_BIN, "-y", blk_device.c_str()};
    const char* e2fsck_forced_argv[] = {E2FSCK_BIN, "-f", "-y", blk_device.c_str()};

    if (*fs_stat & FS_STAT_INVALID_MAGIC) {  // will fail, so do not try
        return;
    }

    /* Check for the types of filesystems we know how to check */
    if (is_extfs(fs_type)) {
        /*
         * First try to mount and unmount the filesystem.  We do this because
         * the kernel is more efficient than e2fsck in running the journal and
         * processing orphaned inodes, and on at least one device with a
         * performance issue in the emmc firmware, it can take e2fsck 2.5 minutes
         * to do what the kernel does in about a second.
         *
         * After mounting and unmounting the filesystem, run e2fsck, and if an
         * error is recorded in the filesystem superblock, e2fsck will do a full
         * check.  Otherwise, it does nothing.  If the kernel cannot mount the
         * filesytsem due to an error, e2fsck is still run to do a full check
         * fix the filesystem.
         */
        if (!(*fs_stat & FS_STAT_FULL_MOUNT_FAILED)) {  // already tried if full mount failed
            errno = 0;
            if (fs_type == "ext4") {
                // This option is only valid with ext4
                tmpmnt_opts += ",nomblk_io_submit";
            }
            ret = mount(blk_device.c_str(), target.c_str(), fs_type.c_str(), tmpmnt_flags,
                        tmpmnt_opts.c_str());
            PINFO << __FUNCTION__ << "(): mount(" << blk_device << "," << target << "," << fs_type
                  << ")=" << ret;
            if (!ret) {
                bool umounted = false;
                int retry_count = 5;
                while (retry_count-- > 0) {
                    umounted = umount(target.c_str()) == 0;
                    if (umounted) {
                        LINFO << __FUNCTION__ << "(): unmount(" << target << ") succeeded";
                        break;
                    }
                    PERROR << __FUNCTION__ << "(): umount(" << target << ") failed";
                    if (retry_count) sleep(1);
                }
                if (!umounted) {
                    // boot may fail but continue and leave it to later stage for now.
                    PERROR << __FUNCTION__ << "(): umount(" << target << ") timed out";
                    *fs_stat |= FS_STAT_RO_UNMOUNT_FAILED;
                }
            } else {
                *fs_stat |= FS_STAT_RO_MOUNT_FAILED;
            }
        }

        /*
         * Some system images do not have e2fsck for licensing reasons
         * (e.g. recent SDK system images). Detect these and skip the check.
         */
        if (access(E2FSCK_BIN, X_OK)) {
            LINFO << "Not running " << E2FSCK_BIN << " on " << realpath(blk_device)
                  << " (executable not in system image)";
        } else {
            LINFO << "Running " << E2FSCK_BIN << " on " << realpath(blk_device);
            if (should_force_check(*fs_stat)) {
                ret = android_fork_execvp_ext(
                    ARRAY_SIZE(e2fsck_forced_argv), const_cast<char**>(e2fsck_forced_argv), &status,
                    true, LOG_KLOG | LOG_FILE, true, const_cast<char*>(FSCK_LOG_FILE), NULL, 0);
            } else {
                ret = android_fork_execvp_ext(
                    ARRAY_SIZE(e2fsck_argv), const_cast<char**>(e2fsck_argv), &status, true,
                    LOG_KLOG | LOG_FILE, true, const_cast<char*>(FSCK_LOG_FILE), NULL, 0);
            }

            if (ret < 0) {
                /* No need to check for error in fork, we can't really handle it now */
                LERROR << "Failed trying to run " << E2FSCK_BIN;
                *fs_stat |= FS_STAT_E2FSCK_FAILED;
            } else if (status != 0) {
                LINFO << "e2fsck returned status 0x" << std::hex << status;
                *fs_stat |= FS_STAT_E2FSCK_FS_FIXED;
            }
        }
    } else if (is_f2fs(fs_type)) {
        const char* f2fs_fsck_argv[] = {F2FS_FSCK_BIN, "-a", blk_device.c_str()};
        LINFO << "Running " << F2FS_FSCK_BIN << " -a " << realpath(blk_device);

        ret = android_fork_execvp_ext(ARRAY_SIZE(f2fs_fsck_argv),
                                      const_cast<char **>(f2fs_fsck_argv),
                                      &status, true, LOG_KLOG | LOG_FILE,
                                      true, const_cast<char *>(FSCK_LOG_FILE),
                                      NULL, 0);
        if (ret < 0) {
            /* No need to check for error in fork, we can't really handle it now */
            LERROR << "Failed trying to run " << F2FS_FSCK_BIN;
        }
    }

    return;
}

static ext4_fsblk_t ext4_blocks_count(const struct ext4_super_block* es) {
    return ((ext4_fsblk_t)le32_to_cpu(es->s_blocks_count_hi) << 32) |
           le32_to_cpu(es->s_blocks_count_lo);
}

static ext4_fsblk_t ext4_r_blocks_count(const struct ext4_super_block* es) {
    return ((ext4_fsblk_t)le32_to_cpu(es->s_r_blocks_count_hi) << 32) |
           le32_to_cpu(es->s_r_blocks_count_lo);
}

static bool is_ext4_superblock_valid(const struct ext4_super_block* es) {
    if (es->s_magic != EXT4_SUPER_MAGIC) return false;
    if (es->s_rev_level != EXT4_DYNAMIC_REV && es->s_rev_level != EXT4_GOOD_OLD_REV) return false;
    if (EXT4_INODES_PER_GROUP(es) == 0) return false;
    return true;
}

// Read the primary superblock from an ext4 filesystem.  On failure return
// false.  If it's not an ext4 filesystem, also set FS_STAT_INVALID_MAGIC.
static bool read_ext4_superblock(const std::string& blk_device, struct ext4_super_block* sb,
                                 int* fs_stat) {
    android::base::unique_fd fd(TEMP_FAILURE_RETRY(open(blk_device.c_str(), O_RDONLY | O_CLOEXEC)));

    if (fd < 0) {
        PERROR << "Failed to open '" << blk_device << "'";
        return false;
    }

    if (pread(fd, sb, sizeof(*sb), 1024) != sizeof(*sb)) {
        PERROR << "Can't read '" << blk_device << "' superblock";
        return false;
    }

    if (!is_ext4_superblock_valid(sb)) {
        LINFO << "Invalid ext4 superblock on '" << blk_device << "'";
        // not a valid fs, tune2fs, fsck, and mount  will all fail.
        *fs_stat |= FS_STAT_INVALID_MAGIC;
        return false;
    }
    *fs_stat |= FS_STAT_IS_EXT4;
    LINFO << "superblock s_max_mnt_count:" << sb->s_max_mnt_count << "," << blk_device;
    if (sb->s_max_mnt_count == 0xffff) {  // -1 (int16) in ext2, but uint16 in ext4
        *fs_stat |= FS_STAT_NEW_IMAGE_VERSION;
    }
    return true;
}

// Some system images do not have tune2fs for licensing reasons.
// Detect these and skip running it.
static bool tune2fs_available(void) {
    return access(TUNE2FS_BIN, X_OK) == 0;
}

static bool run_tune2fs(const char* argv[], int argc) {
    int ret;

    ret = android_fork_execvp_ext(argc, const_cast<char**>(argv), nullptr, true,
                                  LOG_KLOG | LOG_FILE, true, nullptr, nullptr, 0);
    return ret == 0;
}

// Enable/disable quota support on the filesystem if needed.
static void tune_quota(const std::string& blk_device, const FstabEntry& entry,
                       const struct ext4_super_block* sb, int* fs_stat) {
    bool has_quota = (sb->s_feature_ro_compat & cpu_to_le32(EXT4_FEATURE_RO_COMPAT_QUOTA)) != 0;
    bool want_quota = entry.fs_mgr_flags.quota;

    if (has_quota == want_quota) {
        return;
    }

    if (!tune2fs_available()) {
        LERROR << "Unable to " << (want_quota ? "enable" : "disable") << " quotas on " << blk_device
               << " because " TUNE2FS_BIN " is missing";
        return;
    }

    const char* argv[] = {TUNE2FS_BIN, nullptr, nullptr, blk_device.c_str()};

    if (want_quota) {
        LINFO << "Enabling quotas on " << blk_device;
        argv[1] = "-Oquota";
        argv[2] = "-Qusrquota,grpquota";
        *fs_stat |= FS_STAT_QUOTA_ENABLED;
    } else {
        LINFO << "Disabling quotas on " << blk_device;
        argv[1] = "-O^quota";
        argv[2] = "-Q^usrquota,^grpquota";
    }

    if (!run_tune2fs(argv, ARRAY_SIZE(argv))) {
        LERROR << "Failed to run " TUNE2FS_BIN " to " << (want_quota ? "enable" : "disable")
               << " quotas on " << blk_device;
        *fs_stat |= FS_STAT_TOGGLE_QUOTAS_FAILED;
    }
}

// Set the number of reserved filesystem blocks if needed.
static void tune_reserved_size(const std::string& blk_device, const FstabEntry& entry,
                               const struct ext4_super_block* sb, int* fs_stat) {
    if (!entry.fs_mgr_flags.reserved_size) {
        return;
    }

    // The size to reserve is given in the fstab, but we won't reserve more
    // than 2% of the filesystem.
    const uint64_t max_reserved_blocks = ext4_blocks_count(sb) * 0.02;
    uint64_t reserved_blocks = entry.reserved_size / EXT4_BLOCK_SIZE(sb);

    if (reserved_blocks > max_reserved_blocks) {
        LWARNING << "Reserved blocks " << reserved_blocks << " is too large; "
                 << "capping to " << max_reserved_blocks;
        reserved_blocks = max_reserved_blocks;
    }

    if ((ext4_r_blocks_count(sb) == reserved_blocks) && (sb->s_def_resgid == AID_RESERVED_DISK)) {
        return;
    }

    if (!tune2fs_available()) {
        LERROR << "Unable to set the number of reserved blocks on " << blk_device
               << " because " TUNE2FS_BIN " is missing";
        return;
    }

    LINFO << "Setting reserved block count on " << blk_device << " to " << reserved_blocks;

    auto reserved_blocks_str = std::to_string(reserved_blocks);
    auto reserved_gid_str = std::to_string(AID_RESERVED_DISK);
    const char* argv[] = {
            TUNE2FS_BIN,       "-r", reserved_blocks_str.c_str(), "-g", reserved_gid_str.c_str(),
            blk_device.c_str()};
    if (!run_tune2fs(argv, ARRAY_SIZE(argv))) {
        LERROR << "Failed to run " TUNE2FS_BIN " to set the number of reserved blocks on "
               << blk_device;
        *fs_stat |= FS_STAT_SET_RESERVED_BLOCKS_FAILED;
    }
}

// Enable file-based encryption if needed.
static void tune_encrypt(const std::string& blk_device, const FstabEntry& entry,
                         const struct ext4_super_block* sb, int* fs_stat) {
    bool has_encrypt = (sb->s_feature_incompat & cpu_to_le32(EXT4_FEATURE_INCOMPAT_ENCRYPT)) != 0;
    bool want_encrypt = entry.fs_mgr_flags.file_encryption;

    if (has_encrypt || !want_encrypt) {
        return;
    }

    if (!tune2fs_available()) {
        LERROR << "Unable to enable ext4 encryption on " << blk_device
               << " because " TUNE2FS_BIN " is missing";
        return;
    }

    const char* argv[] = {TUNE2FS_BIN, "-Oencrypt", blk_device.c_str()};

    LINFO << "Enabling ext4 encryption on " << blk_device;
    if (!run_tune2fs(argv, ARRAY_SIZE(argv))) {
        LERROR << "Failed to run " TUNE2FS_BIN " to enable "
               << "ext4 encryption on " << blk_device;
        *fs_stat |= FS_STAT_ENABLE_ENCRYPTION_FAILED;
    }
}

// Read the primary superblock from an f2fs filesystem.  On failure return
// false.  If it's not an f2fs filesystem, also set FS_STAT_INVALID_MAGIC.
#define F2FS_BLKSIZE 4096
#define F2FS_SUPER_OFFSET 1024
static bool read_f2fs_superblock(const std::string& blk_device, int* fs_stat) {
    android::base::unique_fd fd(TEMP_FAILURE_RETRY(open(blk_device.c_str(), O_RDONLY | O_CLOEXEC)));
    __le32 sb1, sb2;

    if (fd < 0) {
        PERROR << "Failed to open '" << blk_device << "'";
        return false;
    }

    if (pread(fd, &sb1, sizeof(sb1), F2FS_SUPER_OFFSET) != sizeof(sb1)) {
        PERROR << "Can't read '" << blk_device << "' superblock1";
        return false;
    }
    if (pread(fd, &sb2, sizeof(sb2), F2FS_BLKSIZE + F2FS_SUPER_OFFSET) != sizeof(sb2)) {
        PERROR << "Can't read '" << blk_device << "' superblock2";
        return false;
    }

    if (sb1 != cpu_to_le32(F2FS_SUPER_MAGIC) && sb2 != cpu_to_le32(F2FS_SUPER_MAGIC)) {
        LINFO << "Invalid f2fs superblock on '" << blk_device << "'";
        *fs_stat |= FS_STAT_INVALID_MAGIC;
        return false;
    }
    return true;
}

//
// Prepare the filesystem on the given block device to be mounted.
//
// If the "check" option was given in the fstab record, or it seems that the
// filesystem was uncleanly shut down, we'll run fsck on the filesystem.
//
// If needed, we'll also enable (or disable) filesystem features as specified by
// the fstab record.
//
static int prepare_fs_for_mount(const std::string& blk_device, const FstabEntry& entry) {
    int fs_stat = 0;

    if (is_extfs(entry.fs_type)) {
        struct ext4_super_block sb;

        if (read_ext4_superblock(blk_device, &sb, &fs_stat)) {
            if ((sb.s_feature_incompat & EXT4_FEATURE_INCOMPAT_RECOVER) != 0 ||
                (sb.s_state & EXT4_VALID_FS) == 0) {
                LINFO << "Filesystem on " << blk_device << " was not cleanly shutdown; "
                      << "state flags: 0x" << std::hex << sb.s_state << ", "
                      << "incompat feature flags: 0x" << std::hex << sb.s_feature_incompat;
                fs_stat |= FS_STAT_UNCLEAN_SHUTDOWN;
            }

            // Note: quotas should be enabled before running fsck.
            tune_quota(blk_device, entry, &sb, &fs_stat);
        } else {
            return fs_stat;
        }
    } else if (is_f2fs(entry.fs_type)) {
        if (!read_f2fs_superblock(blk_device, &fs_stat)) {
            return fs_stat;
        }
    }

    if (entry.fs_mgr_flags.check ||
        (fs_stat & (FS_STAT_UNCLEAN_SHUTDOWN | FS_STAT_QUOTA_ENABLED))) {
        check_fs(blk_device, entry.fs_type, entry.mount_point, &fs_stat);
    }

    if (is_extfs(entry.fs_type) &&
        (entry.fs_mgr_flags.reserved_size || entry.fs_mgr_flags.file_encryption)) {
        struct ext4_super_block sb;

        if (read_ext4_superblock(blk_device, &sb, &fs_stat)) {
            tune_reserved_size(blk_device, entry, &sb, &fs_stat);
            tune_encrypt(blk_device, entry, &sb, &fs_stat);
        }
    }

    return fs_stat;
}

// Mark the given block device as read-only, using the BLKROSET ioctl.
bool fs_mgr_set_blk_ro(const std::string& blockdev) {
    unique_fd fd(TEMP_FAILURE_RETRY(open(blockdev.c_str(), O_RDONLY | O_CLOEXEC)));
    if (fd < 0) {
        return false;
    }

    int ON = 1;
    return ioctl(fd, BLKROSET, &ON) == 0;
}

// Orange state means the device is unlocked, see the following link for details.
// https://source.android.com/security/verifiedboot/verified-boot#device_state
bool fs_mgr_is_device_unlocked() {
    std::string verified_boot_state;
    if (fs_mgr_get_boot_config("verifiedbootstate", &verified_boot_state)) {
        return verified_boot_state == "orange";
    }
    return false;
}

// __mount(): wrapper around the mount() system call which also
// sets the underlying block device to read-only if the mount is read-only.
// See "man 2 mount" for return values.
static int __mount(const std::string& source, const std::string& target, const FstabEntry& entry) {
    // We need this because sometimes we have legacy symlinks that are
    // lingering around and need cleaning up.
    struct stat info;
    if (lstat(target.c_str(), &info) == 0 && (info.st_mode & S_IFMT) == S_IFLNK) {
        unlink(target.c_str());
    }
    mkdir(target.c_str(), 0755);
    errno = 0;
<<<<<<< HEAD
    ret = mount(source, target, rec->fs_type, mountflags, rec->fs_options);
    save_errno = errno;
    const char* target_missing = "";
    const char* source_missing = "";
    if (save_errno == ENOENT) {
        if (access(target, F_OK)) {
            target_missing = "(missing)";
        } else if (access(source, F_OK)) {
=======
    unsigned long mountflags = entry.flags;
    int ret = mount(source.c_str(), target.c_str(), entry.fs_type.c_str(), mountflags,
                    entry.fs_options.c_str());
    int save_errno = errno;
    const char* target_missing = "";
    const char* source_missing = "";
    if (save_errno == ENOENT) {
        if (access(target.c_str(), F_OK)) {
            target_missing = "(missing)";
        } else if (access(source.c_str(), F_OK)) {
>>>>>>> 688882e1
            source_missing = "(missing)";
        }
        errno = save_errno;
    }
    PINFO << __FUNCTION__ << "(source=" << source << source_missing << ",target=" << target
<<<<<<< HEAD
          << target_missing << ",type=" << rec->fs_type << ")=" << ret;
=======
          << target_missing << ",type=" << entry.fs_type << ")=" << ret;
>>>>>>> 688882e1
    if ((ret == 0) && (mountflags & MS_RDONLY) != 0) {
        fs_mgr_set_blk_ro(source);
    }
    errno = save_errno;
    return ret;
}

static bool fs_match(const std::string& in1, const std::string& in2) {
    if (in1.empty() || in2.empty()) {
        return false;
    }

    auto in1_end = in1.size() - 1;
    while (in1_end > 0 && in1[in1_end] == '/') {
        in1_end--;
    }

    auto in2_end = in2.size() - 1;
    while (in2_end > 0 && in2[in2_end] == '/') {
        in2_end--;
    }

    if (in1_end != in2_end) {
        return false;
    }

    for (size_t i = 0; i <= in1_end; ++i) {
        if (in1[i] != in2[i]) {
            return false;
        }
    }

    return true;
}

<<<<<<< HEAD
/*
 * Tries to mount any of the consecutive fstab entries that match
 * the mountpoint of the one given by fstab->recs[start_idx].
 *
 * end_idx: On return, will be the last rec that was looked at.
 * attempted_idx: On return, will indicate which fstab rec
 *     succeeded. In case of failure, it will be the start_idx.
 * Returns
 *   -1 on failure with errno set to match the 1st mount failure.
 *   0 on success.
 */
static int mount_with_alternatives(fstab* fstab, int start_idx, int* end_idx, int* attempted_idx) {
    int i;
=======
// Tries to mount any of the consecutive fstab entries that match
// the mountpoint of the one given by fstab[start_idx].
//
// end_idx: On return, will be the last entry that was looked at.
// attempted_idx: On return, will indicate which fstab entry
//     succeeded. In case of failure, it will be the start_idx.
// Sets errno to match the 1st mount failure on failure.
static bool mount_with_alternatives(const Fstab& fstab, int start_idx, int* end_idx,
                                    int* attempted_idx) {
    unsigned long i;
>>>>>>> 688882e1
    int mount_errno = 0;
    bool mounted = false;

    // Hunt down an fstab entry for the same mount point that might succeed.
    for (i = start_idx;
         // We required that fstab entries for the same mountpoint be consecutive.
         i < fstab.size() && fstab[start_idx].mount_point == fstab[i].mount_point; i++) {
        // Don't try to mount/encrypt the same mount point again.
        // Deal with alternate entries for the same point which are required to be all following
        // each other.
        if (mounted) {
            LERROR << __FUNCTION__ << "(): skipping fstab dup mountpoint=" << fstab[i].mount_point
                   << " rec[" << i << "].fs_type=" << fstab[i].fs_type << " already mounted as "
                   << fstab[*attempted_idx].fs_type;
            continue;
        }

        int fs_stat = prepare_fs_for_mount(fstab[i].blk_device, fstab[i]);
        if (fs_stat & FS_STAT_INVALID_MAGIC) {
            LERROR << __FUNCTION__
                   << "(): skipping mount due to invalid magic, mountpoint=" << fstab[i].mount_point
                   << " blk_dev=" << realpath(fstab[i].blk_device) << " rec[" << i
                   << "].fs_type=" << fstab[i].fs_type;
            mount_errno = EINVAL;  // continue bootup for FDE
            continue;
        }

        int retry_count = 2;
        while (retry_count-- > 0) {
            if (!__mount(fstab[i].blk_device, fstab[i].mount_point, fstab[i])) {
                *attempted_idx = i;
                mounted = true;
                if (i != start_idx) {
                    LERROR << __FUNCTION__ << "(): Mounted " << fstab[i].blk_device << " on "
                           << fstab[i].mount_point << " with fs_type=" << fstab[i].fs_type
                           << " instead of " << fstab[start_idx].fs_type;
                }
                fs_stat &= ~FS_STAT_FULL_MOUNT_FAILED;
                mount_errno = 0;
                break;
            } else {
                if (retry_count <= 0) break;  // run check_fs only once
                fs_stat |= FS_STAT_FULL_MOUNT_FAILED;
                // back up the first errno for crypto decisions.
                if (mount_errno == 0) {
                    mount_errno = errno;
                }
                // retry after fsck
                check_fs(fstab[i].blk_device, fstab[i].fs_type, fstab[i].mount_point, &fs_stat);
            }
        }
        log_fs_stat(fstab[i].blk_device, fs_stat);
    }

    /* Adjust i for the case where it was still withing the recs[] */
    if (i < fstab.size()) --i;

    *end_idx = i;
    if (!mounted) {
        *attempted_idx = start_idx;
        errno = mount_errno;
        return false;
    }
    return true;
}

static bool TranslateExtLabels(FstabEntry* entry) {
    if (!StartsWith(entry->blk_device, "LABEL=")) {
        return true;
    }

    std::string label = entry->blk_device.substr(6);
    if (label.size() > 16) {
        LERROR << "FS label is longer than allowed by filesystem";
        return false;
    }

    auto blockdir = std::unique_ptr<DIR, decltype(&closedir)>{opendir("/dev/block"), closedir};
    if (!blockdir) {
        LERROR << "couldn't open /dev/block";
        return false;
    }

    struct dirent* ent;
    while ((ent = readdir(blockdir.get()))) {
        if (ent->d_type != DT_BLK)
            continue;

        unique_fd fd(TEMP_FAILURE_RETRY(
                openat(dirfd(blockdir.get()), ent->d_name, O_RDONLY | O_CLOEXEC)));
        if (fd < 0) {
            LERROR << "Cannot open block device /dev/block/" << ent->d_name;
            return false;
        }

        ext4_super_block super_block;
        if (TEMP_FAILURE_RETRY(lseek(fd, 1024, SEEK_SET)) < 0 ||
            TEMP_FAILURE_RETRY(read(fd, &super_block, sizeof(super_block))) !=
                    sizeof(super_block)) {
            // Probably a loopback device or something else without a readable superblock.
            continue;
        }

        if (super_block.s_magic != EXT4_SUPER_MAGIC) {
            LINFO << "/dev/block/" << ent->d_name << " not ext{234}";
            continue;
        }

        if (label == super_block.s_volume_name) {
            std::string new_blk_device = "/dev/block/"s + ent->d_name;

            LINFO << "resolved label " << entry->blk_device << " to " << new_blk_device;

            entry->blk_device = new_blk_device;
            return true;
        }
    }

    return false;
}

static bool needs_block_encryption(const FstabEntry& entry) {
    if (android::base::GetBoolProperty("ro.vold.forceencryption", false) && entry.is_encryptable())
        return true;
    if (entry.fs_mgr_flags.force_crypt) return true;
    if (entry.fs_mgr_flags.crypt) {
        // Check for existence of convert_fde breadcrumb file.
        auto convert_fde_name = entry.mount_point + "/misc/vold/convert_fde";
        if (access(convert_fde_name.c_str(), F_OK) == 0) return true;
    }
    if (entry.fs_mgr_flags.force_fde_or_fbe) {
        // Check for absence of convert_fbe breadcrumb file.
        auto convert_fbe_name = entry.mount_point + "/convert_fbe";
        if (access(convert_fbe_name.c_str(), F_OK) != 0) return true;
    }
    return false;
}

static bool should_use_metadata_encryption(const FstabEntry& entry) {
    return entry.fs_mgr_flags.key_directory &&
           (entry.fs_mgr_flags.file_encryption || entry.fs_mgr_flags.force_fde_or_fbe);
}

// Check to see if a mountable volume has encryption requirements
static int handle_encryptable(const FstabEntry& entry) {
    // If this is block encryptable, need to trigger encryption.
    if (needs_block_encryption(entry)) {
        if (umount(entry.mount_point.c_str()) == 0) {
            return FS_MGR_MNTALL_DEV_NEEDS_ENCRYPTION;
        } else {
            PWARNING << "Could not umount " << entry.mount_point << " - allow continue unencrypted";
            return FS_MGR_MNTALL_DEV_NOT_ENCRYPTED;
        }
    } else if (should_use_metadata_encryption(entry)) {
        if (umount(entry.mount_point.c_str()) == 0) {
            return FS_MGR_MNTALL_DEV_NEEDS_METADATA_ENCRYPTION;
        } else {
            PERROR << "Could not umount " << entry.mount_point << " - fail since can't encrypt";
            return FS_MGR_MNTALL_FAIL;
        }
    } else if (entry.fs_mgr_flags.file_encryption || entry.fs_mgr_flags.force_fde_or_fbe) {
        LINFO << entry.mount_point << " is file encrypted";
        return FS_MGR_MNTALL_DEV_FILE_ENCRYPTED;
    } else if (entry.is_encryptable()) {
        return FS_MGR_MNTALL_DEV_NOT_ENCRYPTED;
    } else {
        return FS_MGR_MNTALL_DEV_NOT_ENCRYPTABLE;
    }
}

static bool call_vdc(const std::vector<std::string>& args) {
    std::vector<char const*> argv;
    argv.emplace_back("/system/bin/vdc");
    for (auto& arg : args) {
        argv.emplace_back(arg.c_str());
    }
    LOG(INFO) << "Calling: " << android::base::Join(argv, ' ');
    int ret =
            android_fork_execvp(argv.size(), const_cast<char**>(argv.data()), nullptr, false, true);
    if (ret != 0) {
        LOG(ERROR) << "vdc returned error code: " << ret;
        return false;
    }
    LOG(DEBUG) << "vdc finished successfully";
    return true;
}

static bool call_vdc_ret(const std::vector<std::string>& args, int* ret) {
    std::vector<char const*> argv;
    argv.emplace_back("/system/bin/vdc");
    for (auto& arg : args) {
        argv.emplace_back(arg.c_str());
    }
    LOG(INFO) << "Calling: " << android::base::Join(argv, ' ');
    int err = android_fork_execvp(argv.size(), const_cast<char**>(argv.data()), ret, false, true);
    if (err != 0) {
        LOG(ERROR) << "vdc call failed with error code: " << err;
        return false;
    }
    LOG(DEBUG) << "vdc finished successfully";
    *ret = WEXITSTATUS(*ret);
    return true;
}

<<<<<<< HEAD
bool fs_mgr_update_logical_partition(struct fstab_rec* rec) {
    // Logical partitions are specified with a named partition rather than a
    // block device, so if the block device is a path, then it has already
    // been updated.
    if (rec->blk_device[0] == '/') {
=======
bool fs_mgr_update_logical_partition(FstabEntry* entry) {
    // Logical partitions are specified with a named partition rather than a
    // block device, so if the block device is a path, then it has already
    // been updated.
    if (entry->blk_device[0] == '/') {
>>>>>>> 688882e1
        return true;
    }

    DeviceMapper& dm = DeviceMapper::Instance();
    std::string device_name;
<<<<<<< HEAD
    if (!dm.GetDmDevicePathByName(rec->blk_device, &device_name)) {
        return false;
    }
    free(rec->blk_device);
    rec->blk_device = strdup(device_name.c_str());
=======
    if (!dm.GetDmDevicePathByName(entry->blk_device, &device_name)) {
        return false;
    }

    entry->blk_device = device_name;
    return true;
}

bool fs_mgr_update_logical_partition(struct fstab_rec* rec) {
    auto entry = FstabRecToFstabEntry(rec);

    if (!fs_mgr_update_logical_partition(&entry)) {
        return false;
    }

    free(rec->blk_device);
    rec->blk_device = strdup(entry.blk_device.c_str());

>>>>>>> 688882e1
    return true;
}

class CheckpointManager {
  public:
    CheckpointManager(int needs_checkpoint = -1) : needs_checkpoint_(needs_checkpoint) {}

<<<<<<< HEAD
    bool Update(struct fstab_rec* rec) {
        if (!fs_mgr_is_checkpoint(rec)) {
            return true;
        }

        if (fs_mgr_is_checkpoint_blk(rec)) {
            call_vdc({"checkpoint", "restoreCheckpoint", rec->blk_device});
=======
    bool Update(FstabEntry* entry) {
        if (!entry->fs_mgr_flags.checkpoint_blk && !entry->fs_mgr_flags.checkpoint_fs) {
            return true;
        }

        if (entry->fs_mgr_flags.checkpoint_blk) {
            call_vdc({"checkpoint", "restoreCheckpoint", entry->blk_device});
>>>>>>> 688882e1
        }

        if (needs_checkpoint_ == UNKNOWN &&
            !call_vdc_ret({"checkpoint", "needsCheckpoint"}, &needs_checkpoint_)) {
            LERROR << "Failed to find if checkpointing is needed. Assuming no.";
            needs_checkpoint_ = NO;
        }

        if (needs_checkpoint_ != YES) {
            return true;
        }

<<<<<<< HEAD
        if (!UpdateCheckpointPartition(rec)) {
=======
        if (!UpdateCheckpointPartition(entry)) {
>>>>>>> 688882e1
            LERROR << "Could not set up checkpoint partition, skipping!";
            return false;
        }

        return true;
    }

<<<<<<< HEAD
    bool Revert(struct fstab_rec* rec) {
        if (!fs_mgr_is_checkpoint(rec)) {
            return true;
        }

        if (device_map_.find(rec->blk_device) == device_map_.end()) {
            return true;
        }

        std::string bow_device = rec->blk_device;
        free(rec->blk_device);
        rec->blk_device = strdup(device_map_[bow_device].c_str());
=======
    bool Revert(FstabEntry* entry) {
        if (!entry->fs_mgr_flags.checkpoint_blk && !entry->fs_mgr_flags.checkpoint_fs) {
            return true;
        }

        if (device_map_.find(entry->blk_device) == device_map_.end()) {
            return true;
        }

        std::string bow_device = entry->blk_device;
        entry->blk_device = device_map_[bow_device];
>>>>>>> 688882e1
        device_map_.erase(bow_device);

        DeviceMapper& dm = DeviceMapper::Instance();
        if (!dm.DeleteDevice("bow")) {
            PERROR << "Failed to remove bow device";
        }

        return true;
    }

  private:
<<<<<<< HEAD
    bool UpdateCheckpointPartition(struct fstab_rec* rec) {
        if (fs_mgr_is_checkpoint_fs(rec)) {
            if (!strcmp(rec->fs_type, "f2fs")) {
                std::string opts(rec->fs_options);

                opts += ",checkpoint=disable";
                free(rec->fs_options);
                rec->fs_options = strdup(opts.c_str());
            } else {
                LERROR << rec->fs_type << " does not implement checkpoints.";
            }
        } else if (fs_mgr_is_checkpoint_blk(rec)) {
            android::base::unique_fd fd(
                    TEMP_FAILURE_RETRY(open(rec->blk_device, O_RDONLY | O_CLOEXEC)));
            if (!fd) {
                PERROR << "Cannot open device " << rec->blk_device;
=======
    bool UpdateCheckpointPartition(FstabEntry* entry) {
        if (entry->fs_mgr_flags.checkpoint_fs) {
            if (is_f2fs(entry->fs_type)) {
                entry->fs_options += ",checkpoint=disable";
            } else {
                LERROR << entry->fs_type << " does not implement checkpoints.";
            }
        } else if (entry->fs_mgr_flags.checkpoint_blk) {
            unique_fd fd(TEMP_FAILURE_RETRY(open(entry->blk_device.c_str(), O_RDONLY | O_CLOEXEC)));
            if (fd < 0) {
                PERROR << "Cannot open device " << entry->blk_device;
>>>>>>> 688882e1
                return false;
            }

            uint64_t size = get_block_device_size(fd) / 512;
            if (!size) {
                PERROR << "Cannot get device size";
                return false;
            }

            android::dm::DmTable table;
            if (!table.AddTarget(
<<<<<<< HEAD
                        std::make_unique<android::dm::DmTargetBow>(0, size, rec->blk_device))) {
=======
                        std::make_unique<android::dm::DmTargetBow>(0, size, entry->blk_device))) {
>>>>>>> 688882e1
                LERROR << "Failed to add bow target";
                return false;
            }

            DeviceMapper& dm = DeviceMapper::Instance();
            if (!dm.CreateDevice("bow", table)) {
                PERROR << "Failed to create bow device";
                return false;
            }

            std::string name;
            if (!dm.GetDmDevicePathByName("bow", &name)) {
                PERROR << "Failed to get bow device name";
                return false;
            }

<<<<<<< HEAD
            device_map_[name] = rec->blk_device;
            free(rec->blk_device);
            rec->blk_device = strdup(name.c_str());
=======
            device_map_[name] = entry->blk_device;
            entry->blk_device = name;
>>>>>>> 688882e1
        }
        return true;
    }

    enum { UNKNOWN = -1, NO = 0, YES = 1 };
    int needs_checkpoint_;
    std::map<std::string, std::string> device_map_;
};

<<<<<<< HEAD
/* When multiple fstab records share the same mount_point, it will
 * try to mount each one in turn, and ignore any duplicates after a
 * first successful mount.
 * Returns -1 on error, and  FS_MGR_MNTALL_* otherwise.
 */
int fs_mgr_mount_all(fstab* fstab, int mount_mode) {
    int i = 0;
    int encryptable = FS_MGR_MNTALL_DEV_NOT_ENCRYPTABLE;
    int error_count = 0;
    int mret = -1;
    int mount_errno = 0;
    int attempted_idx = -1;
    CheckpointManager checkpoint_manager;
    char propbuf[PROPERTY_VALUE_MAX];
    bool is_ffbm = false;
=======
// When multiple fstab records share the same mount_point, it will try to mount each
// one in turn, and ignore any duplicates after a first successful mount.
// Returns -1 on error, and  FS_MGR_MNTALL_* otherwise.
int fs_mgr_mount_all(Fstab* fstab, int mount_mode) {
    int encryptable = FS_MGR_MNTALL_DEV_NOT_ENCRYPTABLE;
    int error_count = 0;
    CheckpointManager checkpoint_manager;
>>>>>>> 688882e1
    AvbUniquePtr avb_handle(nullptr);

    if (fstab->empty()) {
        return FS_MGR_MNTALL_FAIL;
    }

<<<<<<< HEAD
    /**get boot mode*/
    property_get("ro.bootmode", propbuf, "");
    if ((strncmp(propbuf, "ffbm-00", 7) == 0) || (strncmp(propbuf, "ffbm-01", 7) == 0))
        is_ffbm = true;

    for (i = 0; i < fstab->num_entries; i++) {
        /* Skip userdata partition in ffbm mode */
        if (is_ffbm && !strcmp(fstab->recs[i].mount_point, "/data")){
            continue;
        }

        /* Don't mount entries that are managed by vold or not for the mount mode*/
        if ((fstab->recs[i].fs_mgr_flags & (MF_VOLDMANAGED | MF_RECOVERYONLY)) ||
             ((mount_mode == MOUNT_MODE_LATE) && !fs_mgr_is_latemount(&fstab->recs[i])) ||
             ((mount_mode == MOUNT_MODE_EARLY) && fs_mgr_is_latemount(&fstab->recs[i]))) {
=======
    for (size_t i = 0; i < fstab->size(); i++) {
        auto& current_entry = (*fstab)[i];

        // Don't mount entries that are managed by vold or not for the mount mode.
        if (current_entry.fs_mgr_flags.vold_managed || current_entry.fs_mgr_flags.recovery_only ||
            current_entry.fs_mgr_flags.first_stage_mount ||
            ((mount_mode == MOUNT_MODE_LATE) && !current_entry.fs_mgr_flags.late_mount) ||
            ((mount_mode == MOUNT_MODE_EARLY) && current_entry.fs_mgr_flags.late_mount)) {
>>>>>>> 688882e1
            continue;
        }

        // Skip swap and raw partition entries such as boot, recovery, etc.
        if (current_entry.fs_type == "swap" || current_entry.fs_type == "emmc" ||
            current_entry.fs_type == "mtd") {
            continue;
        }

<<<<<<< HEAD
        /* Skip mounting the root partition, as it will already have been mounted */
        if (!strcmp(fstab->recs[i].mount_point, "/") ||
            !strcmp(fstab->recs[i].mount_point, "/system")) {
            if ((fstab->recs[i].fs_mgr_flags & MS_RDONLY) != 0) {
                fs_mgr_set_blk_ro(fstab->recs[i].blk_device);
=======
        // Skip mounting the root partition, as it will already have been mounted.
        if (current_entry.mount_point == "/" || current_entry.mount_point == "/system") {
            if ((current_entry.flags & MS_RDONLY) != 0) {
                fs_mgr_set_blk_ro(current_entry.blk_device);
>>>>>>> 688882e1
            }
            continue;
        }

        // Translate LABEL= file system labels into block devices.
        if (is_extfs(current_entry.fs_type)) {
            if (!TranslateExtLabels(&current_entry)) {
                LERROR << "Could not translate label to block device";
                continue;
            }
        }

<<<<<<< HEAD
        if ((fstab->recs[i].fs_mgr_flags & MF_LOGICAL)) {
            if (!fs_mgr_update_logical_partition(&fstab->recs[i])) {
=======
        if (current_entry.fs_mgr_flags.logical) {
            if (!fs_mgr_update_logical_partition(&current_entry)) {
>>>>>>> 688882e1
                LERROR << "Could not set up logical partition, skipping!";
                continue;
            }
        }

<<<<<<< HEAD
        if (!checkpoint_manager.Update(&fstab->recs[i])) {
            continue;
        }

        if (fstab->recs[i].fs_mgr_flags & MF_WAIT &&
            !fs_mgr_wait_for_file(fstab->recs[i].blk_device, 20s)) {
            LERROR << "Skipping '" << fstab->recs[i].blk_device << "' during mount_all";
=======
        if (!checkpoint_manager.Update(&current_entry)) {
            continue;
        }

        if (current_entry.fs_mgr_flags.wait &&
            !fs_mgr_wait_for_file(current_entry.blk_device, 20s)) {
            LERROR << "Skipping '" << current_entry.blk_device << "' during mount_all";
>>>>>>> 688882e1
            continue;
        }

        if (current_entry.fs_mgr_flags.avb) {
            if (!avb_handle) {
                avb_handle = AvbHandle::Open();
                if (!avb_handle) {
                    LERROR << "Failed to open AvbHandle";
                    return FS_MGR_MNTALL_FAIL;
                }
            }
<<<<<<< HEAD
            if (avb_handle->SetUpAvbHashtree(&fstab->recs[i], true /* wait_for_verity_dev */) ==
                AvbHashtreeResult::kFail) {
                LERROR << "Failed to set up AVB on partition: "
                       << fstab->recs[i].mount_point << ", skipping!";
                /* Skips mounting the device. */
=======
            if (avb_handle->SetUpAvbHashtree(&current_entry, true /* wait_for_verity_dev */) ==
                AvbHashtreeResult::kFail) {
                LERROR << "Failed to set up AVB on partition: " << current_entry.mount_point
                       << ", skipping!";
                // Skips mounting the device.
>>>>>>> 688882e1
                continue;
            }
        } else if ((current_entry.fs_mgr_flags.verify)) {
            int rc = fs_mgr_setup_verity(&current_entry, true);
            if (__android_log_is_debuggable() &&
                    (rc == FS_MGR_SETUP_VERITY_DISABLED ||
                     rc == FS_MGR_SETUP_VERITY_SKIPPED)) {
                LINFO << "Verity disabled";
            } else if (rc != FS_MGR_SETUP_VERITY_SUCCESS) {
                LERROR << "Could not set up verified partition, skipping!";
                continue;
            }
        }

        int last_idx_inspected;
        int top_idx = i;
        int attempted_idx = -1;

        bool mret = mount_with_alternatives(*fstab, i, &last_idx_inspected, &attempted_idx);
        auto& attempted_entry = (*fstab)[attempted_idx];
        i = last_idx_inspected;
        int mount_errno = errno;

        // Handle success and deal with encryptability.
        if (mret) {
            int status = handle_encryptable(attempted_entry);

            if (status == FS_MGR_MNTALL_FAIL) {
                // Fatal error - no point continuing.
                return status;
            }

            if (status != FS_MGR_MNTALL_DEV_NOT_ENCRYPTABLE) {
                if (encryptable != FS_MGR_MNTALL_DEV_NOT_ENCRYPTABLE) {
                    // Log and continue
                    LERROR << "Only one encryptable/encrypted partition supported";
                }
                encryptable = status;
                if (status == FS_MGR_MNTALL_DEV_NEEDS_METADATA_ENCRYPTION) {
                    if (!call_vdc({"cryptfs", "encryptFstab", attempted_entry.mount_point})) {
                        LERROR << "Encryption failed";
                        return FS_MGR_MNTALL_FAIL;
                    }
                }
            }

            // Success!  Go get the next one.
            continue;
        }

        // Mounting failed, understand why and retry.
        bool wiped = partition_wiped(current_entry.blk_device.c_str());
        bool crypt_footer = false;
        if (mount_errno != EBUSY && mount_errno != EACCES &&
            current_entry.fs_mgr_flags.formattable && wiped) {
            // current_entry and attempted_entry point at the same partition, but sometimes
            // at two different lines in the fstab.  Use current_entry for formatting
            // as that is the preferred one.
            LERROR << __FUNCTION__ << "(): " << realpath(current_entry.blk_device)
                   << " is wiped and " << current_entry.mount_point << " " << current_entry.fs_type
                   << " is formattable. Format it.";

<<<<<<< HEAD
            checkpoint_manager.Revert(&fstab->recs[top_idx]);

            if (fs_mgr_is_encryptable(&fstab->recs[top_idx]) &&
                strcmp(fstab->recs[top_idx].key_loc, KEY_IN_FOOTER)) {
                int fd = open(fstab->recs[top_idx].key_loc, O_WRONLY);
=======
            checkpoint_manager.Revert(&current_entry);

            if (current_entry.is_encryptable() && current_entry.key_loc != KEY_IN_FOOTER) {
                unique_fd fd(TEMP_FAILURE_RETRY(
                        open(current_entry.key_loc.c_str(), O_WRONLY | O_CLOEXEC)));
>>>>>>> 688882e1
                if (fd >= 0) {
                    LINFO << __FUNCTION__ << "(): also wipe " << current_entry.key_loc;
                    wipe_block_device(fd, get_file_size(fd));
                } else {
                    PERROR << __FUNCTION__ << "(): " << current_entry.key_loc << " wouldn't open";
                }
            } else if (current_entry.is_encryptable() && current_entry.key_loc == KEY_IN_FOOTER) {
                crypt_footer = true;
            }
            if (fs_mgr_do_format(current_entry, crypt_footer) == 0) {
                // Let's replay the mount actions.
                i = top_idx - 1;
                continue;
            } else {
                LERROR << __FUNCTION__ << "(): Format failed. "
                       << "Suggest recovery...";
                encryptable = FS_MGR_MNTALL_DEV_NEEDS_RECOVERY;
                continue;
            }
        }

        // mount(2) returned an error, handle the encryptable/formattable case.
        if (mount_errno != EBUSY && mount_errno != EACCES && attempted_entry.is_encryptable()) {
            if (wiped) {
                LERROR << __FUNCTION__ << "(): " << attempted_entry.blk_device << " is wiped and "
                       << attempted_entry.mount_point << " " << attempted_entry.fs_type
                       << " is encryptable. Suggest recovery...";
                encryptable = FS_MGR_MNTALL_DEV_NEEDS_RECOVERY;
                continue;
            } else {
                // Need to mount a tmpfs at this mountpoint for now, and set
                // properties that vold will query later for decrypting
                LERROR << __FUNCTION__ << "(): possibly an encryptable blkdev "
                       << attempted_entry.blk_device << " for mount " << attempted_entry.mount_point
                       << " type " << attempted_entry.fs_type;
                if (fs_mgr_do_tmpfs_mount(attempted_entry.mount_point.c_str()) < 0) {
                    ++error_count;
                    continue;
                }
            }
            encryptable = FS_MGR_MNTALL_DEV_MIGHT_BE_ENCRYPTED;
<<<<<<< HEAD
        } else if (mret && mount_errno != EBUSY && mount_errno != EACCES &&
                   should_use_metadata_encryption(&fstab->recs[attempted_idx])) {
            if (!call_vdc({"cryptfs", "mountFstab", fstab->recs[attempted_idx].mount_point})) {
                PERROR << android::base::StringPrintf(
                    "Failure while mounting metadata, setting flag to needing recovery "
                    "partition on %s at %s options: %s",
                    fstab->recs[attempted_idx].blk_device, fstab->recs[attempted_idx].mount_point,
                    fstab->recs[attempted_idx].fs_options);
                encryptable = FS_MGR_MNTALL_DEV_NEEDS_RECOVERY_WIPE_PROMPT;
            } else {
                encryptable = FS_MGR_MNTALL_DEV_IS_METADATA_ENCRYPTED;
=======
        } else if (mount_errno != EBUSY && mount_errno != EACCES &&
                   should_use_metadata_encryption(attempted_entry)) {
            if (!call_vdc({"cryptfs", "mountFstab", attempted_entry.mount_point})) {
                ++error_count;
>>>>>>> 688882e1
            }
            continue;
        } else {
            // fs_options might be null so we cannot use PERROR << directly.
            // Use StringPrintf to output "(null)" instead.
            if (attempted_entry.fs_mgr_flags.no_fail) {
                PERROR << android::base::StringPrintf(
                        "Ignoring failure to mount an un-encryptable or wiped "
                        "partition on %s at %s options: %s",
                        attempted_entry.blk_device.c_str(), attempted_entry.mount_point.c_str(),
                        attempted_entry.fs_options.c_str());
            } else {
                PERROR << android::base::StringPrintf(
                        "Failed to mount an un-encryptable or wiped partition "
                        "on %s at %s options: %s",
                        attempted_entry.blk_device.c_str(), attempted_entry.mount_point.c_str(),
                        attempted_entry.fs_options.c_str());
                ++error_count;
            }
            continue;
        }
    }

#if ALLOW_ADBD_DISABLE_VERITY == 1  // "userdebug" build
    fs_mgr_overlayfs_mount_all(fstab);
#endif

    if (error_count) {
        return FS_MGR_MNTALL_FAIL;
    } else {
        return encryptable;
    }
}

// wrapper to __mount() and expects a fully prepared fstab_rec,
// unlike fs_mgr_do_mount which does more things with avb / verity etc.
int fs_mgr_do_mount_one(const FstabEntry& entry, const std::string& mount_point) {
    // Run fsck if needed
    prepare_fs_for_mount(entry.blk_device, entry);

<<<<<<< HEAD
    // Run fsck if needed
    prepare_fs_for_mount(rec->blk_device, rec);

    int ret = __mount(rec->blk_device, rec->mount_point, rec);
=======
    int ret =
            __mount(entry.blk_device, mount_point.empty() ? entry.mount_point : mount_point, entry);
>>>>>>> 688882e1
    if (ret) {
      ret = (errno == EBUSY) ? FS_MGR_DOMNT_BUSY : FS_MGR_DOMNT_FAILED;
    }

    return ret;
}

<<<<<<< HEAD
/* If tmp_mount_point is non-null, mount the filesystem there.  This is for the
 * tmp mount we do to check the user password
 * If multiple fstab entries are to be mounted on "n_name", it will try to mount each one
 * in turn, and stop on 1st success, or no more match.
 */
static int fs_mgr_do_mount_helper(fstab* fstab, const char* n_name, char* n_blk_device,
                                  char* tmp_mount_point, int needs_checkpoint) {
    int i = 0;
    int mount_errors = 0;
    int first_mount_errno = 0;
    char* mount_point;
=======
int fs_mgr_do_mount_one(struct fstab_rec* rec) {
    if (!rec) {
        return FS_MGR_DOMNT_FAILED;
    }

    auto entry = FstabRecToFstabEntry(rec);

    return fs_mgr_do_mount_one(entry);
}

// If tmp_mount_point is non-null, mount the filesystem there.  This is for the
// tmp mount we do to check the user password
// If multiple fstab entries are to be mounted on "n_name", it will try to mount each one
// in turn, and stop on 1st success, or no more match.
static int fs_mgr_do_mount_helper(Fstab* fstab, const std::string& n_name,
                                  const std::string& n_blk_device, const char* tmp_mount_point,
                                  int needs_checkpoint) {
    int mount_errors = 0;
    int first_mount_errno = 0;
    std::string mount_point;
>>>>>>> 688882e1
    CheckpointManager checkpoint_manager(needs_checkpoint);
    AvbUniquePtr avb_handle(nullptr);

    if (!fstab) {
        return FS_MGR_DOMNT_FAILED;
    }

    for (auto& fstab_entry : *fstab) {
        if (!fs_match(fstab_entry.mount_point, n_name)) {
            continue;
        }

        // We found our match.
        // If this swap or a raw partition, report an error.
        if (fstab_entry.fs_type == "swap" || fstab_entry.fs_type == "emmc" ||
            fstab_entry.fs_type == "mtd") {
            LERROR << "Cannot mount filesystem of type " << fstab_entry.fs_type << " on "
                   << n_blk_device;
            return FS_MGR_DOMNT_FAILED;
        }

<<<<<<< HEAD
        if ((fstab->recs[i].fs_mgr_flags & MF_LOGICAL)) {
            if (!fs_mgr_update_logical_partition(&fstab->recs[i])) {
=======
        if (fstab_entry.fs_mgr_flags.logical) {
            if (!fs_mgr_update_logical_partition(&fstab_entry)) {
>>>>>>> 688882e1
                LERROR << "Could not set up logical partition, skipping!";
                continue;
            }
        }

<<<<<<< HEAD
        if (!checkpoint_manager.Update(&fstab->recs[i])) {
=======
        if (!checkpoint_manager.Update(&fstab_entry)) {
>>>>>>> 688882e1
            LERROR << "Could not set up checkpoint partition, skipping!";
            continue;
        }

<<<<<<< HEAD
        /* First check the filesystem if requested */
        if (fstab->recs[i].fs_mgr_flags & MF_WAIT && !fs_mgr_wait_for_file(n_blk_device, 20s)) {
=======
        // First check the filesystem if requested.
        if (fstab_entry.fs_mgr_flags.wait && !fs_mgr_wait_for_file(n_blk_device, 20s)) {
>>>>>>> 688882e1
            LERROR << "Skipping mounting '" << n_blk_device << "'";
            continue;
        }

        int fs_stat = prepare_fs_for_mount(n_blk_device, fstab_entry);

        if (fstab_entry.fs_mgr_flags.avb) {
            if (!avb_handle) {
                avb_handle = AvbHandle::Open();
                if (!avb_handle) {
                    LERROR << "Failed to open AvbHandle";
                    return FS_MGR_DOMNT_FAILED;
                }
            }
<<<<<<< HEAD
            if (avb_handle->SetUpAvbHashtree(&fstab->recs[i], true /* wait_for_verity_dev */) ==
                AvbHashtreeResult::kFail) {
                LERROR << "Failed to set up AVB on partition: "
                       << fstab->recs[i].mount_point << ", skipping!";
                /* Skips mounting the device. */
=======
            if (avb_handle->SetUpAvbHashtree(&fstab_entry, true /* wait_for_verity_dev */) ==
                AvbHashtreeResult::kFail) {
                LERROR << "Failed to set up AVB on partition: " << fstab_entry.mount_point
                       << ", skipping!";
                // Skips mounting the device.
>>>>>>> 688882e1
                continue;
            }
        } else if (fstab_entry.fs_mgr_flags.verify) {
            int rc = fs_mgr_setup_verity(&fstab_entry, true);
            if (__android_log_is_debuggable() &&
                    (rc == FS_MGR_SETUP_VERITY_DISABLED ||
                     rc == FS_MGR_SETUP_VERITY_SKIPPED)) {
                LINFO << "Verity disabled";
            } else if (rc != FS_MGR_SETUP_VERITY_SUCCESS) {
                LERROR << "Could not set up verified partition, skipping!";
                continue;
            }
        }

        // Now mount it where requested */
        if (tmp_mount_point) {
            mount_point = tmp_mount_point;
        } else {
            mount_point = fstab_entry.mount_point;
        }
        int retry_count = 2;
        while (retry_count-- > 0) {
            if (!__mount(n_blk_device, mount_point, fstab_entry)) {
                fs_stat &= ~FS_STAT_FULL_MOUNT_FAILED;
                return FS_MGR_DOMNT_SUCCESS;
            } else {
                if (retry_count <= 0) break;  // run check_fs only once
                if (!first_mount_errno) first_mount_errno = errno;
                mount_errors++;
                fs_stat |= FS_STAT_FULL_MOUNT_FAILED;
                // try again after fsck
                check_fs(n_blk_device, fstab_entry.fs_type, fstab_entry.mount_point, &fs_stat);
            }
        }
        log_fs_stat(fstab_entry.blk_device, fs_stat);
    }

    // Reach here means the mount attempt fails.
    if (mount_errors) {
        PERROR << "Cannot mount filesystem on " << n_blk_device << " at " << mount_point;
        if (first_mount_errno == EBUSY) return FS_MGR_DOMNT_BUSY;
    } else {
        // We didn't find a match, say so and return an error.
        LERROR << "Cannot find mount point " << n_name << " in fstab";
    }
    return FS_MGR_DOMNT_FAILED;
}

int fs_mgr_do_mount(fstab* fstab, const char* n_name, char* n_blk_device, char* tmp_mount_point) {
<<<<<<< HEAD
    return fs_mgr_do_mount_helper(fstab, n_name, n_blk_device, tmp_mount_point, -1);
=======
    auto new_fstab = LegacyFstabToFstab(fstab);
    return fs_mgr_do_mount_helper(&new_fstab, n_name, n_blk_device, tmp_mount_point, -1);
>>>>>>> 688882e1
}

int fs_mgr_do_mount(fstab* fstab, const char* n_name, char* n_blk_device, char* tmp_mount_point,
                    bool needs_checkpoint) {
<<<<<<< HEAD
    return fs_mgr_do_mount_helper(fstab, n_name, n_blk_device, tmp_mount_point, needs_checkpoint);
=======
    auto new_fstab = LegacyFstabToFstab(fstab);
    return fs_mgr_do_mount_helper(&new_fstab, n_name, n_blk_device, tmp_mount_point,
                                  needs_checkpoint);
>>>>>>> 688882e1
}

/*
 * mount a tmpfs filesystem at the given point.
 * return 0 on success, non-zero on failure.
 */
int fs_mgr_do_tmpfs_mount(const char *n_name)
{
    int ret;

    ret = mount("tmpfs", n_name, "tmpfs", MS_NOATIME | MS_NOSUID | MS_NODEV | MS_NOEXEC,
                CRYPTO_TMPFS_OPTIONS);
    if (ret < 0) {
        LERROR << "Cannot mount tmpfs filesystem at " << n_name;
        return -1;
    }

    /* Success */
    return 0;
}

<<<<<<< HEAD
/* This must be called after mount_all, because the mkswap command needs to be
 * available.
 */
int fs_mgr_swapon_all(fstab* fstab) {
    int i = 0;
    int flags = 0;
    int err = 0;
    int ret = 0;
    int status;
    const char *mkswap_argv[2] = {
        MKSWAP_BIN,
        nullptr
    };

    if (!fstab) {
        return -1;
    }

    for (i = 0; i < fstab->num_entries; i++) {
        /* Skip non-swap entries */
        if (strcmp(fstab->recs[i].fs_type, "swap")) {
            continue;
        }

        if (fstab->recs[i].zram_size > 0) {
            /* A zram_size was specified, so we need to configure the
             * device.  There is no point in having multiple zram devices
             * on a system (all the memory comes from the same pool) so
             * we can assume the device number is 0.
             */
            if (fstab->recs[i].max_comp_streams >= 0) {
                auto zram_mcs_fp = std::unique_ptr<FILE, decltype(&fclose)>{
                        fopen(ZRAM_CONF_MCS, "re"), fclose};
                if (zram_mcs_fp == NULL) {
                    LERROR << "Unable to open zram conf comp device " << ZRAM_CONF_MCS;
                    ret = -1;
                    continue;
                }
                fprintf(zram_mcs_fp.get(), "%d\n", fstab->recs[i].max_comp_streams);
=======
bool fs_mgr_swapon_all(const Fstab& fstab) {
    bool ret = true;
    for (const auto& entry : fstab) {
        // Skip non-swap entries.
        if (entry.fs_type != "swap") {
            continue;
        }

        if (entry.zram_size > 0) {
            // A zram_size was specified, so we need to configure the
            // device.  There is no point in having multiple zram devices
            // on a system (all the memory comes from the same pool) so
            // we can assume the device number is 0.
            if (entry.max_comp_streams >= 0) {
                auto zram_mcs_fp = std::unique_ptr<FILE, decltype(&fclose)>{
                        fopen(ZRAM_CONF_MCS, "re"), fclose};
                if (zram_mcs_fp == nullptr) {
                    LERROR << "Unable to open zram conf comp device " << ZRAM_CONF_MCS;
                    ret = false;
                    continue;
                }
                fprintf(zram_mcs_fp.get(), "%d\n", entry.max_comp_streams);
>>>>>>> 688882e1
            }

            auto zram_fp =
                    std::unique_ptr<FILE, decltype(&fclose)>{fopen(ZRAM_CONF_DEV, "re+"), fclose};
<<<<<<< HEAD
            if (zram_fp == NULL) {
=======
            if (zram_fp == nullptr) {
>>>>>>> 688882e1
                LERROR << "Unable to open zram conf device " << ZRAM_CONF_DEV;
                ret = false;
                continue;
            }
<<<<<<< HEAD
            fprintf(zram_fp.get(), "%" PRId64 "\n", fstab->recs[i].zram_size);
=======
            fprintf(zram_fp.get(), "%" PRId64 "\n", entry.zram_size);
>>>>>>> 688882e1
        }

        if (entry.fs_mgr_flags.wait && !fs_mgr_wait_for_file(entry.blk_device, 20s)) {
            LERROR << "Skipping mkswap for '" << entry.blk_device << "'";
            ret = false;
            continue;
        }

        // Initialize the swap area.
        const char* mkswap_argv[2] = {
                MKSWAP_BIN,
                entry.blk_device.c_str(),
        };
        int err = 0;
        int status;
        err = android_fork_execvp_ext(ARRAY_SIZE(mkswap_argv), const_cast<char**>(mkswap_argv),
                                      &status, true, LOG_KLOG, false, nullptr, nullptr, 0);
        if (err) {
            LERROR << "mkswap failed for " << entry.blk_device;
            ret = false;
            continue;
        }

        /* If -1, then no priority was specified in fstab, so don't set
         * SWAP_FLAG_PREFER or encode the priority */
        int flags = 0;
        if (entry.swap_prio >= 0) {
            flags = (entry.swap_prio << SWAP_FLAG_PRIO_SHIFT) & SWAP_FLAG_PRIO_MASK;
            flags |= SWAP_FLAG_PREFER;
        } else {
            flags = 0;
        }
        err = swapon(entry.blk_device.c_str(), flags);
        if (err) {
            LERROR << "swapon failed for " << entry.blk_device;
            ret = false;
        }
    }

    return ret;
}

struct fstab_rec const* fs_mgr_get_crypt_entry(fstab const* fstab) {
    int i;

    if (!fstab) {
        return NULL;
    }

    /* Look for the encryptable partition to find the data */
    for (i = 0; i < fstab->num_entries; i++) {
        /* Don't deal with vold managed enryptable partitions here */
        if (!(fstab->recs[i].fs_mgr_flags & MF_VOLDMANAGED) &&
            (fstab->recs[i].fs_mgr_flags &
             (MF_CRYPT | MF_FORCECRYPT | MF_FORCEFDEORFBE | MF_FILEENCRYPTION))) {
            return &fstab->recs[i];
        }
    }
    return NULL;
}

/*
 * key_loc must be at least PROPERTY_VALUE_MAX bytes long
 *
 * real_blk_device must be at least PROPERTY_VALUE_MAX bytes long
 */
void fs_mgr_get_crypt_info(fstab* fstab, char* key_loc, char* real_blk_device, size_t size) {
    struct fstab_rec const* rec = fs_mgr_get_crypt_entry(fstab);
    if (key_loc) {
        if (rec) {
            strlcpy(key_loc, rec->key_loc, size);
        } else {
            *key_loc = '\0';
        }
    }
    if (real_blk_device) {
        if (rec) {
            strlcpy(real_blk_device, rec->blk_device, size);
        } else {
            *real_blk_device = '\0';
        }
    }
}

bool fs_mgr_load_verity_state(int* mode) {
    /* return the default mode, unless any of the verified partitions are in
     * logging mode, in which case return that */
    *mode = VERITY_MODE_DEFAULT;

    Fstab fstab;
    if (!ReadDefaultFstab(&fstab)) {
        LERROR << "Failed to read default fstab";
        return false;
    }

    for (const auto& entry : fstab) {
        if (entry.fs_mgr_flags.avb) {
            *mode = VERITY_MODE_RESTART;  // avb only supports restart mode.
            break;
        } else if (!entry.fs_mgr_flags.verify) {
            continue;
        }

        int current;
        if (load_verity_state(entry, &current) < 0) {
            continue;
        }
        if (current != VERITY_MODE_DEFAULT) {
            *mode = current;
            break;
        }
    }

    return true;
}

<<<<<<< HEAD
bool fs_mgr_update_verity_state(std::function<fs_mgr_verity_state_callback> callback) {
=======
bool fs_mgr_update_verity_state(
        std::function<void(const std::string& mount_point, int mode)> callback) {
>>>>>>> 688882e1
    if (!callback) {
        return false;
    }

    int mode;
    if (!fs_mgr_load_verity_state(&mode)) {
        return false;
    }

<<<<<<< HEAD
    std::unique_ptr<fstab, decltype(&fs_mgr_free_fstab)> fstab(fs_mgr_read_fstab_default(),
                                                               fs_mgr_free_fstab);
    if (!fstab) {
=======
    Fstab fstab;
    if (!ReadDefaultFstab(&fstab)) {
>>>>>>> 688882e1
        LERROR << "Failed to read default fstab";
        return false;
    }

    DeviceMapper& dm = DeviceMapper::Instance();

<<<<<<< HEAD
    for (int i = 0; i < fstab->num_entries; i++) {
        auto fsrec = &fstab->recs[i];
        if (!fs_mgr_is_verified(fsrec) && !fs_mgr_is_avb(fsrec)) {
=======
    for (const auto& entry : fstab) {
        if (!entry.fs_mgr_flags.verify && !entry.fs_mgr_flags.avb) {
>>>>>>> 688882e1
            continue;
        }

        std::string mount_point;
<<<<<<< HEAD
        if (!strcmp(fsrec->mount_point, "/")) {
            // In AVB, the dm device name is vroot instead of system.
            mount_point = fs_mgr_is_avb(fsrec) ? "vroot" : "system";
        } else {
            mount_point = basename(fsrec->mount_point);
=======
        if (entry.mount_point == "/") {
            // In AVB, the dm device name is vroot instead of system.
            mount_point = entry.fs_mgr_flags.avb ? "vroot" : "system";
        } else {
            mount_point = basename(entry.mount_point.c_str());
>>>>>>> 688882e1
        }

        if (dm.GetState(mount_point) == DmDeviceState::INVALID) {
            PERROR << "Could not find verity device for mount point: " << mount_point;
            continue;
        }

        const char* status;
        std::vector<DeviceMapper::TargetInfo> table;
        if (!dm.GetTableStatus(mount_point, &table) || table.empty() || table[0].data.empty()) {
<<<<<<< HEAD
            if (!fs_mgr_is_verifyatboot(fsrec)) {
=======
            if (!entry.fs_mgr_flags.verify_at_boot) {
>>>>>>> 688882e1
                PERROR << "Failed to query DM_TABLE_STATUS for " << mount_point;
                continue;
            }
            status = "V";
        } else {
            status = table[0].data.c_str();
        }

        // To be consistent in vboot 1.0 and vboot 2.0 (AVB), change the mount_point
        // back to 'system' for the callback. So it has property [partition.system.verified]
        // instead of [partition.vroot.verified].
        if (mount_point == "vroot") mount_point = "system";
        if (*status == 'C' || *status == 'V') {
<<<<<<< HEAD
            callback(fsrec, mount_point.c_str(), mode, *status);
=======
            callback(mount_point, mode);
>>>>>>> 688882e1
        }
    }

    return true;
}

std::string fs_mgr_get_super_partition_name(int slot) {
    // Devices upgrading to dynamic partitions are allowed to specify a super
    // partition name, assumed to be A/B (non-A/B retrofit is not supported).
    // For devices launching with dynamic partition support, the partition
    // name must be "super".
    std::string super_partition;
    if (fs_mgr_get_boot_config_from_kernel_cmdline("super_partition", &super_partition)) {
        std::string suffix;
        if (slot == 0) {
            suffix = "_a";
        } else if (slot == 1) {
            suffix = "_b";
        } else if (slot == -1) {
            suffix = fs_mgr_get_slot_suffix();
        }
        return super_partition + suffix;
    }
    return LP_METADATA_DEFAULT_PARTITION_NAME;
}<|MERGE_RESOLUTION|>--- conflicted
+++ resolved
@@ -82,23 +82,17 @@
 
 #define ARRAY_SIZE(a) (sizeof(a) / sizeof(*(a)))
 
-<<<<<<< HEAD
-=======
 using android::base::Realpath;
 using android::base::StartsWith;
 using android::base::unique_fd;
->>>>>>> 688882e1
 using android::dm::DeviceMapper;
 using android::dm::DmDeviceState;
 using android::fs_mgr::AvbHandle;
 using android::fs_mgr::AvbHashtreeResult;
 using android::fs_mgr::AvbUniquePtr;
 
-<<<<<<< HEAD
-=======
 using namespace std::literals;
 
->>>>>>> 688882e1
 // record fs stat
 enum FsStatFlags {
     FS_STAT_IS_EXT4 = 0x0001,
@@ -561,16 +555,6 @@
     }
     mkdir(target.c_str(), 0755);
     errno = 0;
-<<<<<<< HEAD
-    ret = mount(source, target, rec->fs_type, mountflags, rec->fs_options);
-    save_errno = errno;
-    const char* target_missing = "";
-    const char* source_missing = "";
-    if (save_errno == ENOENT) {
-        if (access(target, F_OK)) {
-            target_missing = "(missing)";
-        } else if (access(source, F_OK)) {
-=======
     unsigned long mountflags = entry.flags;
     int ret = mount(source.c_str(), target.c_str(), entry.fs_type.c_str(), mountflags,
                     entry.fs_options.c_str());
@@ -581,17 +565,12 @@
         if (access(target.c_str(), F_OK)) {
             target_missing = "(missing)";
         } else if (access(source.c_str(), F_OK)) {
->>>>>>> 688882e1
             source_missing = "(missing)";
         }
         errno = save_errno;
     }
     PINFO << __FUNCTION__ << "(source=" << source << source_missing << ",target=" << target
-<<<<<<< HEAD
-          << target_missing << ",type=" << rec->fs_type << ")=" << ret;
-=======
           << target_missing << ",type=" << entry.fs_type << ")=" << ret;
->>>>>>> 688882e1
     if ((ret == 0) && (mountflags & MS_RDONLY) != 0) {
         fs_mgr_set_blk_ro(source);
     }
@@ -627,21 +606,6 @@
     return true;
 }
 
-<<<<<<< HEAD
-/*
- * Tries to mount any of the consecutive fstab entries that match
- * the mountpoint of the one given by fstab->recs[start_idx].
- *
- * end_idx: On return, will be the last rec that was looked at.
- * attempted_idx: On return, will indicate which fstab rec
- *     succeeded. In case of failure, it will be the start_idx.
- * Returns
- *   -1 on failure with errno set to match the 1st mount failure.
- *   0 on success.
- */
-static int mount_with_alternatives(fstab* fstab, int start_idx, int* end_idx, int* attempted_idx) {
-    int i;
-=======
 // Tries to mount any of the consecutive fstab entries that match
 // the mountpoint of the one given by fstab[start_idx].
 //
@@ -652,7 +616,6 @@
 static bool mount_with_alternatives(const Fstab& fstab, int start_idx, int* end_idx,
                                     int* attempted_idx) {
     unsigned long i;
->>>>>>> 688882e1
     int mount_errno = 0;
     bool mounted = false;
 
@@ -857,31 +820,16 @@
     return true;
 }
 
-<<<<<<< HEAD
-bool fs_mgr_update_logical_partition(struct fstab_rec* rec) {
-    // Logical partitions are specified with a named partition rather than a
-    // block device, so if the block device is a path, then it has already
-    // been updated.
-    if (rec->blk_device[0] == '/') {
-=======
 bool fs_mgr_update_logical_partition(FstabEntry* entry) {
     // Logical partitions are specified with a named partition rather than a
     // block device, so if the block device is a path, then it has already
     // been updated.
     if (entry->blk_device[0] == '/') {
->>>>>>> 688882e1
         return true;
     }
 
     DeviceMapper& dm = DeviceMapper::Instance();
     std::string device_name;
-<<<<<<< HEAD
-    if (!dm.GetDmDevicePathByName(rec->blk_device, &device_name)) {
-        return false;
-    }
-    free(rec->blk_device);
-    rec->blk_device = strdup(device_name.c_str());
-=======
     if (!dm.GetDmDevicePathByName(entry->blk_device, &device_name)) {
         return false;
     }
@@ -900,7 +848,6 @@
     free(rec->blk_device);
     rec->blk_device = strdup(entry.blk_device.c_str());
 
->>>>>>> 688882e1
     return true;
 }
 
@@ -908,15 +855,6 @@
   public:
     CheckpointManager(int needs_checkpoint = -1) : needs_checkpoint_(needs_checkpoint) {}
 
-<<<<<<< HEAD
-    bool Update(struct fstab_rec* rec) {
-        if (!fs_mgr_is_checkpoint(rec)) {
-            return true;
-        }
-
-        if (fs_mgr_is_checkpoint_blk(rec)) {
-            call_vdc({"checkpoint", "restoreCheckpoint", rec->blk_device});
-=======
     bool Update(FstabEntry* entry) {
         if (!entry->fs_mgr_flags.checkpoint_blk && !entry->fs_mgr_flags.checkpoint_fs) {
             return true;
@@ -924,7 +862,6 @@
 
         if (entry->fs_mgr_flags.checkpoint_blk) {
             call_vdc({"checkpoint", "restoreCheckpoint", entry->blk_device});
->>>>>>> 688882e1
         }
 
         if (needs_checkpoint_ == UNKNOWN &&
@@ -937,11 +874,7 @@
             return true;
         }
 
-<<<<<<< HEAD
-        if (!UpdateCheckpointPartition(rec)) {
-=======
         if (!UpdateCheckpointPartition(entry)) {
->>>>>>> 688882e1
             LERROR << "Could not set up checkpoint partition, skipping!";
             return false;
         }
@@ -949,20 +882,6 @@
         return true;
     }
 
-<<<<<<< HEAD
-    bool Revert(struct fstab_rec* rec) {
-        if (!fs_mgr_is_checkpoint(rec)) {
-            return true;
-        }
-
-        if (device_map_.find(rec->blk_device) == device_map_.end()) {
-            return true;
-        }
-
-        std::string bow_device = rec->blk_device;
-        free(rec->blk_device);
-        rec->blk_device = strdup(device_map_[bow_device].c_str());
-=======
     bool Revert(FstabEntry* entry) {
         if (!entry->fs_mgr_flags.checkpoint_blk && !entry->fs_mgr_flags.checkpoint_fs) {
             return true;
@@ -974,7 +893,6 @@
 
         std::string bow_device = entry->blk_device;
         entry->blk_device = device_map_[bow_device];
->>>>>>> 688882e1
         device_map_.erase(bow_device);
 
         DeviceMapper& dm = DeviceMapper::Instance();
@@ -986,24 +904,6 @@
     }
 
   private:
-<<<<<<< HEAD
-    bool UpdateCheckpointPartition(struct fstab_rec* rec) {
-        if (fs_mgr_is_checkpoint_fs(rec)) {
-            if (!strcmp(rec->fs_type, "f2fs")) {
-                std::string opts(rec->fs_options);
-
-                opts += ",checkpoint=disable";
-                free(rec->fs_options);
-                rec->fs_options = strdup(opts.c_str());
-            } else {
-                LERROR << rec->fs_type << " does not implement checkpoints.";
-            }
-        } else if (fs_mgr_is_checkpoint_blk(rec)) {
-            android::base::unique_fd fd(
-                    TEMP_FAILURE_RETRY(open(rec->blk_device, O_RDONLY | O_CLOEXEC)));
-            if (!fd) {
-                PERROR << "Cannot open device " << rec->blk_device;
-=======
     bool UpdateCheckpointPartition(FstabEntry* entry) {
         if (entry->fs_mgr_flags.checkpoint_fs) {
             if (is_f2fs(entry->fs_type)) {
@@ -1015,7 +915,6 @@
             unique_fd fd(TEMP_FAILURE_RETRY(open(entry->blk_device.c_str(), O_RDONLY | O_CLOEXEC)));
             if (fd < 0) {
                 PERROR << "Cannot open device " << entry->blk_device;
->>>>>>> 688882e1
                 return false;
             }
 
@@ -1027,11 +926,7 @@
 
             android::dm::DmTable table;
             if (!table.AddTarget(
-<<<<<<< HEAD
-                        std::make_unique<android::dm::DmTargetBow>(0, size, rec->blk_device))) {
-=======
                         std::make_unique<android::dm::DmTargetBow>(0, size, entry->blk_device))) {
->>>>>>> 688882e1
                 LERROR << "Failed to add bow target";
                 return false;
             }
@@ -1048,14 +943,8 @@
                 return false;
             }
 
-<<<<<<< HEAD
-            device_map_[name] = rec->blk_device;
-            free(rec->blk_device);
-            rec->blk_device = strdup(name.c_str());
-=======
             device_map_[name] = entry->blk_device;
             entry->blk_device = name;
->>>>>>> 688882e1
         }
         return true;
     }
@@ -1065,23 +954,6 @@
     std::map<std::string, std::string> device_map_;
 };
 
-<<<<<<< HEAD
-/* When multiple fstab records share the same mount_point, it will
- * try to mount each one in turn, and ignore any duplicates after a
- * first successful mount.
- * Returns -1 on error, and  FS_MGR_MNTALL_* otherwise.
- */
-int fs_mgr_mount_all(fstab* fstab, int mount_mode) {
-    int i = 0;
-    int encryptable = FS_MGR_MNTALL_DEV_NOT_ENCRYPTABLE;
-    int error_count = 0;
-    int mret = -1;
-    int mount_errno = 0;
-    int attempted_idx = -1;
-    CheckpointManager checkpoint_manager;
-    char propbuf[PROPERTY_VALUE_MAX];
-    bool is_ffbm = false;
-=======
 // When multiple fstab records share the same mount_point, it will try to mount each
 // one in turn, and ignore any duplicates after a first successful mount.
 // Returns -1 on error, and  FS_MGR_MNTALL_* otherwise.
@@ -1089,39 +961,31 @@
     int encryptable = FS_MGR_MNTALL_DEV_NOT_ENCRYPTABLE;
     int error_count = 0;
     CheckpointManager checkpoint_manager;
->>>>>>> 688882e1
+    char propbuf[PROPERTY_VALUE_MAX];
+    bool is_ffbm = false;
     AvbUniquePtr avb_handle(nullptr);
 
     if (fstab->empty()) {
         return FS_MGR_MNTALL_FAIL;
     }
-
-<<<<<<< HEAD
     /**get boot mode*/
     property_get("ro.bootmode", propbuf, "");
     if ((strncmp(propbuf, "ffbm-00", 7) == 0) || (strncmp(propbuf, "ffbm-01", 7) == 0))
         is_ffbm = true;
 
-    for (i = 0; i < fstab->num_entries; i++) {
-        /* Skip userdata partition in ffbm mode */
-        if (is_ffbm && !strcmp(fstab->recs[i].mount_point, "/data")){
-            continue;
-        }
-
-        /* Don't mount entries that are managed by vold or not for the mount mode*/
-        if ((fstab->recs[i].fs_mgr_flags & (MF_VOLDMANAGED | MF_RECOVERYONLY)) ||
-             ((mount_mode == MOUNT_MODE_LATE) && !fs_mgr_is_latemount(&fstab->recs[i])) ||
-             ((mount_mode == MOUNT_MODE_EARLY) && fs_mgr_is_latemount(&fstab->recs[i]))) {
-=======
     for (size_t i = 0; i < fstab->size(); i++) {
         auto& current_entry = (*fstab)[i];
+
+        /* Skip userdata partition in ffbm mode */
+        if (is_ffbm && !strcmp(current_entry.mount_point, "/data")){
+            continue;
+        }
 
         // Don't mount entries that are managed by vold or not for the mount mode.
         if (current_entry.fs_mgr_flags.vold_managed || current_entry.fs_mgr_flags.recovery_only ||
             current_entry.fs_mgr_flags.first_stage_mount ||
             ((mount_mode == MOUNT_MODE_LATE) && !current_entry.fs_mgr_flags.late_mount) ||
             ((mount_mode == MOUNT_MODE_EARLY) && current_entry.fs_mgr_flags.late_mount)) {
->>>>>>> 688882e1
             continue;
         }
 
@@ -1131,18 +995,10 @@
             continue;
         }
 
-<<<<<<< HEAD
-        /* Skip mounting the root partition, as it will already have been mounted */
-        if (!strcmp(fstab->recs[i].mount_point, "/") ||
-            !strcmp(fstab->recs[i].mount_point, "/system")) {
-            if ((fstab->recs[i].fs_mgr_flags & MS_RDONLY) != 0) {
-                fs_mgr_set_blk_ro(fstab->recs[i].blk_device);
-=======
         // Skip mounting the root partition, as it will already have been mounted.
         if (current_entry.mount_point == "/" || current_entry.mount_point == "/system") {
             if ((current_entry.flags & MS_RDONLY) != 0) {
                 fs_mgr_set_blk_ro(current_entry.blk_device);
->>>>>>> 688882e1
             }
             continue;
         }
@@ -1155,27 +1011,13 @@
             }
         }
 
-<<<<<<< HEAD
-        if ((fstab->recs[i].fs_mgr_flags & MF_LOGICAL)) {
-            if (!fs_mgr_update_logical_partition(&fstab->recs[i])) {
-=======
         if (current_entry.fs_mgr_flags.logical) {
             if (!fs_mgr_update_logical_partition(&current_entry)) {
->>>>>>> 688882e1
                 LERROR << "Could not set up logical partition, skipping!";
                 continue;
             }
         }
 
-<<<<<<< HEAD
-        if (!checkpoint_manager.Update(&fstab->recs[i])) {
-            continue;
-        }
-
-        if (fstab->recs[i].fs_mgr_flags & MF_WAIT &&
-            !fs_mgr_wait_for_file(fstab->recs[i].blk_device, 20s)) {
-            LERROR << "Skipping '" << fstab->recs[i].blk_device << "' during mount_all";
-=======
         if (!checkpoint_manager.Update(&current_entry)) {
             continue;
         }
@@ -1183,7 +1025,6 @@
         if (current_entry.fs_mgr_flags.wait &&
             !fs_mgr_wait_for_file(current_entry.blk_device, 20s)) {
             LERROR << "Skipping '" << current_entry.blk_device << "' during mount_all";
->>>>>>> 688882e1
             continue;
         }
 
@@ -1195,19 +1036,11 @@
                     return FS_MGR_MNTALL_FAIL;
                 }
             }
-<<<<<<< HEAD
-            if (avb_handle->SetUpAvbHashtree(&fstab->recs[i], true /* wait_for_verity_dev */) ==
-                AvbHashtreeResult::kFail) {
-                LERROR << "Failed to set up AVB on partition: "
-                       << fstab->recs[i].mount_point << ", skipping!";
-                /* Skips mounting the device. */
-=======
             if (avb_handle->SetUpAvbHashtree(&current_entry, true /* wait_for_verity_dev */) ==
                 AvbHashtreeResult::kFail) {
                 LERROR << "Failed to set up AVB on partition: " << current_entry.mount_point
                        << ", skipping!";
                 // Skips mounting the device.
->>>>>>> 688882e1
                 continue;
             }
         } else if ((current_entry.fs_mgr_flags.verify)) {
@@ -1270,19 +1103,11 @@
                    << " is wiped and " << current_entry.mount_point << " " << current_entry.fs_type
                    << " is formattable. Format it.";
 
-<<<<<<< HEAD
-            checkpoint_manager.Revert(&fstab->recs[top_idx]);
-
-            if (fs_mgr_is_encryptable(&fstab->recs[top_idx]) &&
-                strcmp(fstab->recs[top_idx].key_loc, KEY_IN_FOOTER)) {
-                int fd = open(fstab->recs[top_idx].key_loc, O_WRONLY);
-=======
             checkpoint_manager.Revert(&current_entry);
 
             if (current_entry.is_encryptable() && current_entry.key_loc != KEY_IN_FOOTER) {
                 unique_fd fd(TEMP_FAILURE_RETRY(
                         open(current_entry.key_loc.c_str(), O_WRONLY | O_CLOEXEC)));
->>>>>>> 688882e1
                 if (fd >= 0) {
                     LINFO << __FUNCTION__ << "(): also wipe " << current_entry.key_loc;
                     wipe_block_device(fd, get_file_size(fd));
@@ -1324,24 +1149,17 @@
                 }
             }
             encryptable = FS_MGR_MNTALL_DEV_MIGHT_BE_ENCRYPTED;
-<<<<<<< HEAD
-        } else if (mret && mount_errno != EBUSY && mount_errno != EACCES &&
-                   should_use_metadata_encryption(&fstab->recs[attempted_idx])) {
-            if (!call_vdc({"cryptfs", "mountFstab", fstab->recs[attempted_idx].mount_point})) {
+        } else if (mount_errno != EBUSY && mount_errno != EACCES &&
+                   should_use_metadata_encryption(attempted_entry)) {
+            if (!call_vdc({"cryptfs", "mountFstab", attempted_entry.mount_point})) {
                 PERROR << android::base::StringPrintf(
                     "Failure while mounting metadata, setting flag to needing recovery "
                     "partition on %s at %s options: %s",
-                    fstab->recs[attempted_idx].blk_device, fstab->recs[attempted_idx].mount_point,
-                    fstab->recs[attempted_idx].fs_options);
+                    attempted_entry.blk_device, attempted_entry.mount_point,
+                    attempted_entry.fs_options);
                 encryptable = FS_MGR_MNTALL_DEV_NEEDS_RECOVERY_WIPE_PROMPT;
             } else {
                 encryptable = FS_MGR_MNTALL_DEV_IS_METADATA_ENCRYPTED;
-=======
-        } else if (mount_errno != EBUSY && mount_errno != EACCES &&
-                   should_use_metadata_encryption(attempted_entry)) {
-            if (!call_vdc({"cryptfs", "mountFstab", attempted_entry.mount_point})) {
-                ++error_count;
->>>>>>> 688882e1
             }
             continue;
         } else {
@@ -1382,15 +1200,8 @@
     // Run fsck if needed
     prepare_fs_for_mount(entry.blk_device, entry);
 
-<<<<<<< HEAD
-    // Run fsck if needed
-    prepare_fs_for_mount(rec->blk_device, rec);
-
-    int ret = __mount(rec->blk_device, rec->mount_point, rec);
-=======
     int ret =
             __mount(entry.blk_device, mount_point.empty() ? entry.mount_point : mount_point, entry);
->>>>>>> 688882e1
     if (ret) {
       ret = (errno == EBUSY) ? FS_MGR_DOMNT_BUSY : FS_MGR_DOMNT_FAILED;
     }
@@ -1398,19 +1209,6 @@
     return ret;
 }
 
-<<<<<<< HEAD
-/* If tmp_mount_point is non-null, mount the filesystem there.  This is for the
- * tmp mount we do to check the user password
- * If multiple fstab entries are to be mounted on "n_name", it will try to mount each one
- * in turn, and stop on 1st success, or no more match.
- */
-static int fs_mgr_do_mount_helper(fstab* fstab, const char* n_name, char* n_blk_device,
-                                  char* tmp_mount_point, int needs_checkpoint) {
-    int i = 0;
-    int mount_errors = 0;
-    int first_mount_errno = 0;
-    char* mount_point;
-=======
 int fs_mgr_do_mount_one(struct fstab_rec* rec) {
     if (!rec) {
         return FS_MGR_DOMNT_FAILED;
@@ -1431,7 +1229,6 @@
     int mount_errors = 0;
     int first_mount_errno = 0;
     std::string mount_point;
->>>>>>> 688882e1
     CheckpointManager checkpoint_manager(needs_checkpoint);
     AvbUniquePtr avb_handle(nullptr);
 
@@ -1453,34 +1250,20 @@
             return FS_MGR_DOMNT_FAILED;
         }
 
-<<<<<<< HEAD
-        if ((fstab->recs[i].fs_mgr_flags & MF_LOGICAL)) {
-            if (!fs_mgr_update_logical_partition(&fstab->recs[i])) {
-=======
         if (fstab_entry.fs_mgr_flags.logical) {
             if (!fs_mgr_update_logical_partition(&fstab_entry)) {
->>>>>>> 688882e1
                 LERROR << "Could not set up logical partition, skipping!";
                 continue;
             }
         }
 
-<<<<<<< HEAD
-        if (!checkpoint_manager.Update(&fstab->recs[i])) {
-=======
         if (!checkpoint_manager.Update(&fstab_entry)) {
->>>>>>> 688882e1
             LERROR << "Could not set up checkpoint partition, skipping!";
             continue;
         }
 
-<<<<<<< HEAD
-        /* First check the filesystem if requested */
-        if (fstab->recs[i].fs_mgr_flags & MF_WAIT && !fs_mgr_wait_for_file(n_blk_device, 20s)) {
-=======
         // First check the filesystem if requested.
         if (fstab_entry.fs_mgr_flags.wait && !fs_mgr_wait_for_file(n_blk_device, 20s)) {
->>>>>>> 688882e1
             LERROR << "Skipping mounting '" << n_blk_device << "'";
             continue;
         }
@@ -1495,19 +1278,11 @@
                     return FS_MGR_DOMNT_FAILED;
                 }
             }
-<<<<<<< HEAD
-            if (avb_handle->SetUpAvbHashtree(&fstab->recs[i], true /* wait_for_verity_dev */) ==
-                AvbHashtreeResult::kFail) {
-                LERROR << "Failed to set up AVB on partition: "
-                       << fstab->recs[i].mount_point << ", skipping!";
-                /* Skips mounting the device. */
-=======
             if (avb_handle->SetUpAvbHashtree(&fstab_entry, true /* wait_for_verity_dev */) ==
                 AvbHashtreeResult::kFail) {
                 LERROR << "Failed to set up AVB on partition: " << fstab_entry.mount_point
                        << ", skipping!";
                 // Skips mounting the device.
->>>>>>> 688882e1
                 continue;
             }
         } else if (fstab_entry.fs_mgr_flags.verify) {
@@ -1557,23 +1332,15 @@
 }
 
 int fs_mgr_do_mount(fstab* fstab, const char* n_name, char* n_blk_device, char* tmp_mount_point) {
-<<<<<<< HEAD
-    return fs_mgr_do_mount_helper(fstab, n_name, n_blk_device, tmp_mount_point, -1);
-=======
     auto new_fstab = LegacyFstabToFstab(fstab);
     return fs_mgr_do_mount_helper(&new_fstab, n_name, n_blk_device, tmp_mount_point, -1);
->>>>>>> 688882e1
 }
 
 int fs_mgr_do_mount(fstab* fstab, const char* n_name, char* n_blk_device, char* tmp_mount_point,
                     bool needs_checkpoint) {
-<<<<<<< HEAD
-    return fs_mgr_do_mount_helper(fstab, n_name, n_blk_device, tmp_mount_point, needs_checkpoint);
-=======
     auto new_fstab = LegacyFstabToFstab(fstab);
     return fs_mgr_do_mount_helper(&new_fstab, n_name, n_blk_device, tmp_mount_point,
                                   needs_checkpoint);
->>>>>>> 688882e1
 }
 
 /*
@@ -1595,47 +1362,6 @@
     return 0;
 }
 
-<<<<<<< HEAD
-/* This must be called after mount_all, because the mkswap command needs to be
- * available.
- */
-int fs_mgr_swapon_all(fstab* fstab) {
-    int i = 0;
-    int flags = 0;
-    int err = 0;
-    int ret = 0;
-    int status;
-    const char *mkswap_argv[2] = {
-        MKSWAP_BIN,
-        nullptr
-    };
-
-    if (!fstab) {
-        return -1;
-    }
-
-    for (i = 0; i < fstab->num_entries; i++) {
-        /* Skip non-swap entries */
-        if (strcmp(fstab->recs[i].fs_type, "swap")) {
-            continue;
-        }
-
-        if (fstab->recs[i].zram_size > 0) {
-            /* A zram_size was specified, so we need to configure the
-             * device.  There is no point in having multiple zram devices
-             * on a system (all the memory comes from the same pool) so
-             * we can assume the device number is 0.
-             */
-            if (fstab->recs[i].max_comp_streams >= 0) {
-                auto zram_mcs_fp = std::unique_ptr<FILE, decltype(&fclose)>{
-                        fopen(ZRAM_CONF_MCS, "re"), fclose};
-                if (zram_mcs_fp == NULL) {
-                    LERROR << "Unable to open zram conf comp device " << ZRAM_CONF_MCS;
-                    ret = -1;
-                    continue;
-                }
-                fprintf(zram_mcs_fp.get(), "%d\n", fstab->recs[i].max_comp_streams);
-=======
 bool fs_mgr_swapon_all(const Fstab& fstab) {
     bool ret = true;
     for (const auto& entry : fstab) {
@@ -1658,25 +1384,16 @@
                     continue;
                 }
                 fprintf(zram_mcs_fp.get(), "%d\n", entry.max_comp_streams);
->>>>>>> 688882e1
             }
 
             auto zram_fp =
                     std::unique_ptr<FILE, decltype(&fclose)>{fopen(ZRAM_CONF_DEV, "re+"), fclose};
-<<<<<<< HEAD
-            if (zram_fp == NULL) {
-=======
             if (zram_fp == nullptr) {
->>>>>>> 688882e1
                 LERROR << "Unable to open zram conf device " << ZRAM_CONF_DEV;
                 ret = false;
                 continue;
             }
-<<<<<<< HEAD
-            fprintf(zram_fp.get(), "%" PRId64 "\n", fstab->recs[i].zram_size);
-=======
             fprintf(zram_fp.get(), "%" PRId64 "\n", entry.zram_size);
->>>>>>> 688882e1
         }
 
         if (entry.fs_mgr_flags.wait && !fs_mgr_wait_for_file(entry.blk_device, 20s)) {
@@ -1793,12 +1510,8 @@
     return true;
 }
 
-<<<<<<< HEAD
-bool fs_mgr_update_verity_state(std::function<fs_mgr_verity_state_callback> callback) {
-=======
 bool fs_mgr_update_verity_state(
         std::function<void(const std::string& mount_point, int mode)> callback) {
->>>>>>> 688882e1
     if (!callback) {
         return false;
     }
@@ -1808,45 +1521,25 @@
         return false;
     }
 
-<<<<<<< HEAD
-    std::unique_ptr<fstab, decltype(&fs_mgr_free_fstab)> fstab(fs_mgr_read_fstab_default(),
-                                                               fs_mgr_free_fstab);
-    if (!fstab) {
-=======
     Fstab fstab;
     if (!ReadDefaultFstab(&fstab)) {
->>>>>>> 688882e1
         LERROR << "Failed to read default fstab";
         return false;
     }
 
     DeviceMapper& dm = DeviceMapper::Instance();
 
-<<<<<<< HEAD
-    for (int i = 0; i < fstab->num_entries; i++) {
-        auto fsrec = &fstab->recs[i];
-        if (!fs_mgr_is_verified(fsrec) && !fs_mgr_is_avb(fsrec)) {
-=======
     for (const auto& entry : fstab) {
         if (!entry.fs_mgr_flags.verify && !entry.fs_mgr_flags.avb) {
->>>>>>> 688882e1
             continue;
         }
 
         std::string mount_point;
-<<<<<<< HEAD
-        if (!strcmp(fsrec->mount_point, "/")) {
-            // In AVB, the dm device name is vroot instead of system.
-            mount_point = fs_mgr_is_avb(fsrec) ? "vroot" : "system";
-        } else {
-            mount_point = basename(fsrec->mount_point);
-=======
         if (entry.mount_point == "/") {
             // In AVB, the dm device name is vroot instead of system.
             mount_point = entry.fs_mgr_flags.avb ? "vroot" : "system";
         } else {
             mount_point = basename(entry.mount_point.c_str());
->>>>>>> 688882e1
         }
 
         if (dm.GetState(mount_point) == DmDeviceState::INVALID) {
@@ -1857,11 +1550,7 @@
         const char* status;
         std::vector<DeviceMapper::TargetInfo> table;
         if (!dm.GetTableStatus(mount_point, &table) || table.empty() || table[0].data.empty()) {
-<<<<<<< HEAD
-            if (!fs_mgr_is_verifyatboot(fsrec)) {
-=======
             if (!entry.fs_mgr_flags.verify_at_boot) {
->>>>>>> 688882e1
                 PERROR << "Failed to query DM_TABLE_STATUS for " << mount_point;
                 continue;
             }
@@ -1875,11 +1564,7 @@
         // instead of [partition.vroot.verified].
         if (mount_point == "vroot") mount_point = "system";
         if (*status == 'C' || *status == 'V') {
-<<<<<<< HEAD
-            callback(fsrec, mount_point.c_str(), mode, *status);
-=======
             callback(mount_point, mode);
->>>>>>> 688882e1
         }
     }
 
