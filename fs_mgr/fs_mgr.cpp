--- conflicted
+++ resolved
@@ -528,7 +528,6 @@
     return true;
 }
 
-<<<<<<< HEAD
 #ifdef MTK_FSTAB_FLAGS
 static bool fs_match(const std::string& in1, const std::string& in2);
 static void resize_fs(const std::string& blk_device, const std::string& fs_type,
@@ -617,7 +616,7 @@
     }
 }
 #endif
-=======
+
 // exported silent version of the above that just answer the question is_f2fs
 bool fs_mgr_is_f2fs(const std::string& blk_device) {
     android::base::ErrnoRestorer restore;
@@ -634,7 +633,6 @@
     }
     return sb == cpu_to_le32(F2FS_SUPER_MAGIC);
 }
->>>>>>> 73335c8c
 
 //
 // Prepare the filesystem on the given block device to be mounted.
