/*
 * Copyright (C) 2012 The Android Open Source Project
 *
 * Licensed under the Apache License, Version 2.0 (the "License");
 * you may not use this file except in compliance with the License.
 * You may obtain a copy of the License at
 *
 *      http://www.apache.org/licenses/LICENSE-2.0
 *
 * Unless required by applicable law or agreed to in writing, software
 * distributed under the License is distributed on an "AS IS" BASIS,
 * WITHOUT WARRANTIES OR CONDITIONS OF ANY KIND, either express or implied.
 * See the License for the specific language governing permissions and
 * limitations under the License.
 */

#ifndef __CORE_FS_MGR_PRIV_H
#define __CORE_FS_MGR_PRIV_H

#include <cutils/klog.h>
#include <fs_mgr.h>

#define INFO(x...)    KLOG_INFO("fs_mgr", x)
#define WARNING(x...) KLOG_WARNING("fs_mgr", x)
#define ERROR(x...)   KLOG_ERROR("fs_mgr", x)

#define CRYPTO_TMPFS_OPTIONS "size=256m,mode=0771,uid=1000,gid=1000"

#define WAIT_TIMEOUT 20

/* fstab has the following format:
 *
 * Any line starting with a # is a comment and ignored
 *
 * Any blank line is ignored
 *
 * All other lines must be in this format:
 *   <source>  <mount_point> <fs_type> <mount_flags> <fs_options> <fs_mgr_options>
 *
 *   <mount_flags> is a comma separated list of flags that can be passed to the
 *                 mount command.  The list includes noatime, nosuid, nodev, nodiratime,
 *                 ro, rw, remount, defaults.
 *
 *   <fs_options> is a comma separated list of options accepted by the filesystem being
 *                mounted.  It is passed directly to mount without being parsed
 *
 *   <fs_mgr_options> is a comma separated list of flags that control the operation of
 *                     the fs_mgr program.  The list includes "wait", which will wait till
 *                     the <source> file exists, and "check", which requests that the fs_mgr 
 *                     run an fscheck program on the <source> before mounting the filesystem.
 *                     If check is specifed on a read-only filesystem, it is ignored.
 *                     Also, "encryptable" means that filesystem can be encrypted.
 *                     The "encryptable" flag _MUST_ be followed by a = and a string which
 *                     is the location of the encryption keys.  It can either be a path
 *                     to a file or partition which contains the keys, or the word "footer"
 *                     which means the keys are in the last 16 Kbytes of the partition
 *                     containing the filesystem.
 *
 * When the fs_mgr is requested to mount all filesystems, it will first mount all the
 * filesystems that do _NOT_ specify check (including filesystems that are read-only and
 * specify check, because check is ignored in that case) and then it will check and mount
 * filesystem marked with check.
 *
 */

#define MF_WAIT         0x1
#define MF_CHECK        0x2
#define MF_CRYPT        0x4
#define MF_NONREMOVABLE 0x8
#define MF_VOLDMANAGED  0x10
#define MF_LENGTH       0x20
#define MF_RECOVERYONLY 0x40
#define MF_SWAPPRIO     0x80
#define MF_ZRAMSIZE     0x100
#define MF_VERIFY       0x200
#define MF_FORCECRYPT   0x400
#define MF_NOEMULATEDSD 0x800 /* no emulated sdcard daemon, sd card is the only
                                 external storage */
<<<<<<< HEAD
#define MF_FILEENCRYPTION 0x2000
=======
#define MF_FORMATTABLE  0x1000
>>>>>>> 79f33846

#define DM_BUF_SIZE 4096

int fs_mgr_set_blk_ro(const char *blockdev);

#endif /* __CORE_FS_MGR_PRIV_H */
<|MERGE_RESOLUTION|>--- conflicted
+++ resolved
@@ -76,14 +76,11 @@
 #define MF_FORCECRYPT   0x400
 #define MF_NOEMULATEDSD 0x800 /* no emulated sdcard daemon, sd card is the only
                                  external storage */
-<<<<<<< HEAD
+#define MF_FORMATTABLE  0x1000
 #define MF_FILEENCRYPTION 0x2000
-=======
-#define MF_FORMATTABLE  0x1000
->>>>>>> 79f33846
 
 #define DM_BUF_SIZE 4096
 
 int fs_mgr_set_blk_ro(const char *blockdev);
 
-#endif /* __CORE_FS_MGR_PRIV_H */
+#endif /* __CORE_FS_MGR_PRIV_H */