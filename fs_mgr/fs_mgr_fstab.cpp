/*
 * Copyright (C) 2014 The Android Open Source Project
 *
 * Licensed under the Apache License, Version 2.0 (the "License");
 * you may not use this file except in compliance with the License.
 * You may obtain a copy of the License at
 *
 *      http://www.apache.org/licenses/LICENSE-2.0
 *
 * Unless required by applicable law or agreed to in writing, software
 * distributed under the License is distributed on an "AS IS" BASIS,
 * WITHOUT WARRANTIES OR CONDITIONS OF ANY KIND, either express or implied.
 * See the License for the specific language governing permissions and
 * limitations under the License.
 */

#include <ctype.h>
#include <dirent.h>
#include <errno.h>
#include <stdio.h>
#include <stdlib.h>
#include <string.h>
#include <sys/mount.h>
#include <unistd.h>

#include <algorithm>
#include <utility>
#include <vector>

#include <android-base/file.h>
#include <android-base/stringprintf.h>
#include <android-base/strings.h>

#include "fs_mgr_priv.h"

const std::string kDefaultAndroidDtDir("/proc/device-tree/firmware/android");

struct fs_mgr_flag_values {
    char *key_loc;
    char* key_dir;
    char *verity_loc;
    char *sysfs_path;
    long long part_length;
    char *label;
    int partnum;
    int swap_prio;
    int max_comp_streams;
    unsigned int zram_size;
    uint64_t reserved_size;
    unsigned int file_contents_mode;
    unsigned int file_names_mode;
    unsigned int erase_blk_size;
    unsigned int logical_blk_size;
};

struct flag_list {
    const char *name;
    unsigned int flag;
};

static struct flag_list mount_flags[] = {
    { "noatime",    MS_NOATIME },
    { "noexec",     MS_NOEXEC },
    { "nosuid",     MS_NOSUID },
    { "nodev",      MS_NODEV },
    { "nodiratime", MS_NODIRATIME },
    { "ro",         MS_RDONLY },
    { "rw",         0 },
    { "remount",    MS_REMOUNT },
    { "bind",       MS_BIND },
    { "rec",        MS_REC },
    { "unbindable", MS_UNBINDABLE },
    { "private",    MS_PRIVATE },
    { "slave",      MS_SLAVE },
    { "shared",     MS_SHARED },
    { "defaults",   0 },
    { 0,            0 },
};

static struct flag_list fs_mgr_flags[] = {
    {"wait", MF_WAIT},
    {"check", MF_CHECK},
    {"encryptable=", MF_CRYPT},
    {"forceencrypt=", MF_FORCECRYPT},
    {"fileencryption=", MF_FILEENCRYPTION},
    {"forcefdeorfbe=", MF_FORCEFDEORFBE},
    {"keydirectory=", MF_KEYDIRECTORY},
    {"nonremovable", MF_NONREMOVABLE},
    {"voldmanaged=", MF_VOLDMANAGED},
    {"length=", MF_LENGTH},
    {"recoveryonly", MF_RECOVERYONLY},
    {"swapprio=", MF_SWAPPRIO},
    {"zramsize=", MF_ZRAMSIZE},
    {"max_comp_streams=", MF_MAX_COMP_STREAMS},
    {"verifyatboot", MF_VERIFYATBOOT},
    {"verify", MF_VERIFY},
    {"avb", MF_AVB},
    {"noemulatedsd", MF_NOEMULATEDSD},
    {"notrim", MF_NOTRIM},
    {"formattable", MF_FORMATTABLE},
    {"slotselect", MF_SLOTSELECT},
    {"nofail", MF_NOFAIL},
    {"latemount", MF_LATEMOUNT},
    {"reservedsize=", MF_RESERVEDSIZE},
    {"quota", MF_QUOTA},
    {"eraseblk=", MF_ERASEBLKSIZE},
    {"logicalblk=", MF_LOGICALBLKSIZE},
    {"sysfs_path=", MF_SYSFS},
    {"defaults", 0},
    {0, 0},
};

#define EM_AES_256_XTS  1
#define EM_ICE          2
#define EM_AES_256_CTS  3
#define EM_AES_256_HEH  4
<<<<<<< HEAD
#define EM_FMP		5
=======
#define EM_SPECK_128_256_XTS 5
#define EM_SPECK_128_256_CTS 6
>>>>>>> dfd83ae0

static const struct flag_list file_contents_encryption_modes[] = {
    {"aes-256-xts", EM_AES_256_XTS},
    {"speck128/256-xts", EM_SPECK_128_256_XTS},
    {"software", EM_AES_256_XTS}, /* alias for backwards compatibility */
<<<<<<< HEAD
    {"ice", EM_ICE}, /* hardware-specific inline cryptographic engine */
    {"fmp", EM_FMP}, /* FMP hardware-specific inline cryptographic engine */
=======
    {"ice", EM_ICE},              /* hardware-specific inline cryptographic engine */
>>>>>>> dfd83ae0
    {0, 0},
};

static const struct flag_list file_names_encryption_modes[] = {
    {"aes-256-cts", EM_AES_256_CTS},
    {"aes-256-heh", EM_AES_256_HEH},
    {"speck128/256-cts", EM_SPECK_128_256_CTS},
    {0, 0},
};

static unsigned int encryption_mode_to_flag(const struct flag_list *list,
                                            const char *mode, const char *type)
{
    const struct flag_list *j;

    for (j = list; j->name; ++j) {
        if (!strcmp(mode, j->name)) {
            return j->flag;
        }
    }
    LERROR << "Unknown " << type << " encryption mode: " << mode;
    return 0;
}

static const char *flag_to_encryption_mode(const struct flag_list *list,
                                           unsigned int flag)
{
    const struct flag_list *j;

    for (j = list; j->name; ++j) {
        if (flag == j->flag) {
            return j->name;
        }
    }
    return nullptr;
}

static uint64_t calculate_zram_size(unsigned int percentage)
{
    uint64_t total;

    total  = sysconf(_SC_PHYS_PAGES);
    total *= percentage;
    total /= 100;

    total *= sysconf(_SC_PAGESIZE);

    return total;
}

static uint64_t parse_size(const char *arg)
{
    char *endptr;
    uint64_t size = strtoull(arg, &endptr, 10);
    if (*endptr == 'k' || *endptr == 'K')
        size *= 1024LL;
    else if (*endptr == 'm' || *endptr == 'M')
        size *= 1024LL * 1024LL;
    else if (*endptr == 'g' || *endptr == 'G')
        size *= 1024LL * 1024LL * 1024LL;

    return size;
}

/* fills 'dt_value' with the underlying device tree value string without
 * the trailing '\0'. Returns true if 'dt_value' has a valid string, 'false'
 * otherwise.
 */
static bool read_dt_file(const std::string& file_name, std::string* dt_value)
{
    if (android::base::ReadFileToString(file_name, dt_value)) {
        if (!dt_value->empty()) {
            // trim the trailing '\0' out, otherwise the comparison
            // will produce false-negatives.
            dt_value->resize(dt_value->size() - 1);
            return true;
        }
    }

    return false;
}

static int parse_flags(char *flags, struct flag_list *fl,
                       struct fs_mgr_flag_values *flag_vals,
                       char *fs_options, int fs_options_len)
{
    int f = 0;
    int i;
    char *p;
    char *savep;

    /* initialize flag values.  If we find a relevant flag, we'll
     * update the value */
    if (flag_vals) {
        memset(flag_vals, 0, sizeof(*flag_vals));
        flag_vals->partnum = -1;
        flag_vals->swap_prio = -1; /* negative means it wasn't specified. */
    }

    /* initialize fs_options to the null string */
    if (fs_options && (fs_options_len > 0)) {
        fs_options[0] = '\0';
    }

    p = strtok_r(flags, ",", &savep);
    while (p) {
        /* Look for the flag "p" in the flag list "fl"
         * If not found, the loop exits with fl[i].name being null.
         */
        for (i = 0; fl[i].name; i++) {
            if (!strncmp(p, fl[i].name, strlen(fl[i].name))) {
                f |= fl[i].flag;
                if ((fl[i].flag == MF_CRYPT) && flag_vals) {
                    /* The encryptable flag is followed by an = and the
                     * location of the keys.  Get it and return it.
                     */
                    flag_vals->key_loc = strdup(strchr(p, '=') + 1);
                } else if ((fl[i].flag == MF_VERIFY) && flag_vals) {
                    /* If the verify flag is followed by an = and the
                     * location for the verity state,  get it and return it.
                     */
                    char *start = strchr(p, '=');
                    if (start) {
                        flag_vals->verity_loc = strdup(start + 1);
                    }
                } else if ((fl[i].flag == MF_FORCECRYPT) && flag_vals) {
                    /* The forceencrypt flag is followed by an = and the
                     * location of the keys.  Get it and return it.
                     */
                    flag_vals->key_loc = strdup(strchr(p, '=') + 1);
                } else if ((fl[i].flag == MF_FORCEFDEORFBE) && flag_vals) {
                    /* The forcefdeorfbe flag is followed by an = and the
                     * location of the keys.  Get it and return it.
                     */
                    flag_vals->key_loc = strdup(strchr(p, '=') + 1);
                    flag_vals->file_contents_mode = EM_AES_256_XTS;
                    flag_vals->file_names_mode = EM_AES_256_CTS;
                } else if ((fl[i].flag == MF_FILEENCRYPTION) && flag_vals) {
                    /* The fileencryption flag is followed by an = and
                     * the mode of contents encryption, then optionally a
                     * : and the mode of filenames encryption (defaults
                     * to aes-256-cts).  Get it and return it.
                     */
                    char *mode = strchr(p, '=') + 1;
                    char *colon = strchr(mode, ':');
                    if (colon) {
                        *colon = '\0';
                    }
                    flag_vals->file_contents_mode =
                        encryption_mode_to_flag(file_contents_encryption_modes,
                                                mode, "file contents");
                    if (colon) {
                        flag_vals->file_names_mode =
                            encryption_mode_to_flag(file_names_encryption_modes,
                                                    colon + 1, "file names");
                    } else {
                        flag_vals->file_names_mode = EM_AES_256_CTS;
                    }
                } else if ((fl[i].flag == MF_KEYDIRECTORY) && flag_vals) {
                    /* The metadata flag is followed by an = and the
                     * directory for the keys.  Get it and return it.
                     */
                    flag_vals->key_dir = strdup(strchr(p, '=') + 1);
                } else if ((fl[i].flag == MF_LENGTH) && flag_vals) {
                    /* The length flag is followed by an = and the
                     * size of the partition.  Get it and return it.
                     */
                    flag_vals->part_length = strtoll(strchr(p, '=') + 1, NULL, 0);
                } else if ((fl[i].flag == MF_VOLDMANAGED) && flag_vals) {
                    /* The voldmanaged flag is followed by an = and the
                     * label, a colon and the partition number or the
                     * word "auto", e.g.
                     *   voldmanaged=sdcard:3
                     * Get and return them.
                     */
                    char *label_start;
                    char *label_end;
                    char *part_start;

                    label_start = strchr(p, '=') + 1;
                    label_end = strchr(p, ':');
                    if (label_end) {
                        flag_vals->label = strndup(label_start,
                                                   (int) (label_end - label_start));
                        part_start = strchr(p, ':') + 1;
                        if (!strcmp(part_start, "auto")) {
                            flag_vals->partnum = -1;
                        } else {
                            flag_vals->partnum = strtol(part_start, NULL, 0);
                        }
                    } else {
                        LERROR << "Warning: voldmanaged= flag malformed";
                    }
                } else if ((fl[i].flag == MF_SWAPPRIO) && flag_vals) {
                    flag_vals->swap_prio = strtoll(strchr(p, '=') + 1, NULL, 0);
                } else if ((fl[i].flag == MF_MAX_COMP_STREAMS) && flag_vals) {
                    flag_vals->max_comp_streams = strtoll(strchr(p, '=') + 1, NULL, 0);
                } else if ((fl[i].flag == MF_ZRAMSIZE) && flag_vals) {
                    int is_percent = !!strrchr(p, '%');
                    unsigned int val = strtoll(strchr(p, '=') + 1, NULL, 0);
                    if (is_percent)
                        flag_vals->zram_size = calculate_zram_size(val);
                    else
                        flag_vals->zram_size = val;
                } else if ((fl[i].flag == MF_RESERVEDSIZE) && flag_vals) {
                    /* The reserved flag is followed by an = and the
                     * reserved size of the partition.  Get it and return it.
                     */
                    flag_vals->reserved_size = parse_size(strchr(p, '=') + 1);
                } else if ((fl[i].flag == MF_ERASEBLKSIZE) && flag_vals) {
                    /* The erase block size flag is followed by an = and the flash
                     * erase block size. Get it, check that it is a power of 2 and
                     * at least 4096, and return it.
                     */
                    unsigned int val = strtoul(strchr(p, '=') + 1, NULL, 0);
                    if (val >= 4096 && (val & (val - 1)) == 0)
                        flag_vals->erase_blk_size = val;
                } else if ((fl[i].flag == MF_LOGICALBLKSIZE) && flag_vals) {
                    /* The logical block size flag is followed by an = and the flash
                     * logical block size. Get it, check that it is a power of 2 and
                     * at least 4096, and return it.
                     */
                    unsigned int val = strtoul(strchr(p, '=') + 1, NULL, 0);
                    if (val >= 4096 && (val & (val - 1)) == 0)
                        flag_vals->logical_blk_size = val;
                } else if ((fl[i].flag == MF_SYSFS) && flag_vals) {
                    /* The path to trigger device gc by idle-maint of vold. */
                    flag_vals->sysfs_path = strdup(strchr(p, '=') + 1);
                }
                break;
            }
        }

        if (!fl[i].name) {
            if (fs_options) {
                /* It's not a known flag, so it must be a filesystem specific
                 * option.  Add it to fs_options if it was passed in.
                 */
                strlcat(fs_options, p, fs_options_len);
                strlcat(fs_options, ",", fs_options_len);
            } else {
                /* fs_options was not passed in, so if the flag is unknown
                 * it's an error.
                 */
                LERROR << "Warning: unknown flag " << p;
            }
        }
        p = strtok_r(NULL, ",", &savep);
    }

    if (fs_options && fs_options[0]) {
        /* remove the last trailing comma from the list of options */
        fs_options[strlen(fs_options) - 1] = '\0';
    }

    return f;
}

static std::string init_android_dt_dir() {
    std::string android_dt_dir;
    // The platform may specify a custom Android DT path in kernel cmdline
    if (!fs_mgr_get_boot_config_from_kernel_cmdline("android_dt_dir", &android_dt_dir)) {
        // Fall back to the standard procfs-based path
        android_dt_dir = kDefaultAndroidDtDir;
    }
    return android_dt_dir;
}

// FIXME: The same logic is duplicated in system/core/init/
const std::string& get_android_dt_dir() {
    // Set once and saves time for subsequent calls to this function
    static const std::string kAndroidDtDir = init_android_dt_dir();
    return kAndroidDtDir;
}

static bool is_dt_fstab_compatible() {
    std::string dt_value;
    std::string file_name = get_android_dt_dir() + "/fstab/compatible";
    if (read_dt_file(file_name, &dt_value)) {
        if (dt_value == "android,fstab") {
            return true;
        }
    }

    return false;
}

static std::string read_fstab_from_dt() {
    if (!is_dt_compatible() || !is_dt_fstab_compatible()) {
        return {};
    }

    std::string fstabdir_name = get_android_dt_dir() + "/fstab";
    std::unique_ptr<DIR, int (*)(DIR*)> fstabdir(opendir(fstabdir_name.c_str()), closedir);
    if (!fstabdir) return {};

    dirent* dp;
    // Each element in fstab_dt_entries is <mount point, the line format in fstab file>.
    std::vector<std::pair<std::string, std::string>> fstab_dt_entries;
    while ((dp = readdir(fstabdir.get())) != NULL) {
        // skip over name, compatible and .
        if (dp->d_type != DT_DIR || dp->d_name[0] == '.') continue;

        // create <dev> <mnt_point>  <type>  <mnt_flags>  <fsmgr_flags>\n
        std::vector<std::string> fstab_entry;
        std::string file_name;
        std::string value;
        // skip a partition entry if the status property is present and not set to ok
        file_name = android::base::StringPrintf("%s/%s/status", fstabdir_name.c_str(), dp->d_name);
        if (read_dt_file(file_name, &value)) {
            if (value != "okay" && value != "ok") {
                LINFO << "dt_fstab: Skip disabled entry for partition " << dp->d_name;
                continue;
            }
        }

        file_name = android::base::StringPrintf("%s/%s/dev", fstabdir_name.c_str(), dp->d_name);
        if (!read_dt_file(file_name, &value)) {
            LERROR << "dt_fstab: Failed to find device for partition " << dp->d_name;
            return {};
        }
        fstab_entry.push_back(value);

        std::string mount_point;
        file_name =
            android::base::StringPrintf("%s/%s/mnt_point", fstabdir_name.c_str(), dp->d_name);
        if (read_dt_file(file_name, &value)) {
            LINFO << "dt_fstab: Using a specified mount point " << value << " for " << dp->d_name;
            mount_point = value;
        } else {
            mount_point = android::base::StringPrintf("/%s", dp->d_name);
        }
        fstab_entry.push_back(mount_point);

        file_name = android::base::StringPrintf("%s/%s/type", fstabdir_name.c_str(), dp->d_name);
        if (!read_dt_file(file_name, &value)) {
            LERROR << "dt_fstab: Failed to find type for partition " << dp->d_name;
            return {};
        }
        fstab_entry.push_back(value);

        file_name = android::base::StringPrintf("%s/%s/mnt_flags", fstabdir_name.c_str(), dp->d_name);
        if (!read_dt_file(file_name, &value)) {
            LERROR << "dt_fstab: Failed to find type for partition " << dp->d_name;
            return {};
        }
        fstab_entry.push_back(value);

        file_name = android::base::StringPrintf("%s/%s/fsmgr_flags", fstabdir_name.c_str(), dp->d_name);
        if (!read_dt_file(file_name, &value)) {
            LERROR << "dt_fstab: Failed to find type for partition " << dp->d_name;
            return {};
        }
        fstab_entry.push_back(value);
        // Adds a fstab_entry to fstab_dt_entries, to be sorted by mount_point later.
        fstab_dt_entries.emplace_back(mount_point, android::base::Join(fstab_entry, " "));
    }

    // Sort fstab_dt entries, to ensure /vendor is mounted before /vendor/abc is attempted.
    std::sort(fstab_dt_entries.begin(), fstab_dt_entries.end(),
              [](const auto& a, const auto& b) { return a.first < b.first; });

    std::string fstab_result;
    for (const auto& [_, dt_entry] : fstab_dt_entries) {
        fstab_result += dt_entry + "\n";
    }
    return fstab_result;
}

bool is_dt_compatible() {
    std::string file_name = get_android_dt_dir() + "/compatible";
    std::string dt_value;
    if (read_dt_file(file_name, &dt_value)) {
        if (dt_value == "android,firmware") {
            return true;
        }
    }

    return false;
}

static struct fstab *fs_mgr_read_fstab_file(FILE *fstab_file)
{
    int cnt, entries;
    ssize_t len;
    size_t alloc_len = 0;
    char *line = NULL;
    const char *delim = " \t";
    char *save_ptr, *p;
    struct fstab *fstab = NULL;
    struct fs_mgr_flag_values flag_vals;
#define FS_OPTIONS_LEN 1024
    char tmp_fs_options[FS_OPTIONS_LEN];

    entries = 0;
    while ((len = getline(&line, &alloc_len, fstab_file)) != -1) {
        /* if the last character is a newline, shorten the string by 1 byte */
        if (line[len - 1] == '\n') {
            line[len - 1] = '\0';
        }
        /* Skip any leading whitespace */
        p = line;
        while (isspace(*p)) {
            p++;
        }
        /* ignore comments or empty lines */
        if (*p == '#' || *p == '\0')
            continue;
        entries++;
    }

    if (!entries) {
        LERROR << "No entries found in fstab";
        goto err;
    }

    /* Allocate and init the fstab structure */
    fstab = static_cast<struct fstab *>(calloc(1, sizeof(struct fstab)));
    fstab->num_entries = entries;
    fstab->recs = static_cast<struct fstab_rec *>(
        calloc(fstab->num_entries, sizeof(struct fstab_rec)));

    fseek(fstab_file, 0, SEEK_SET);

    cnt = 0;
    while ((len = getline(&line, &alloc_len, fstab_file)) != -1) {
        /* if the last character is a newline, shorten the string by 1 byte */
        if (line[len - 1] == '\n') {
            line[len - 1] = '\0';
        }

        /* Skip any leading whitespace */
        p = line;
        while (isspace(*p)) {
            p++;
        }
        /* ignore comments or empty lines */
        if (*p == '#' || *p == '\0')
            continue;

        /* If a non-comment entry is greater than the size we allocated, give an
         * error and quit.  This can happen in the unlikely case the file changes
         * between the two reads.
         */
        if (cnt >= entries) {
            LERROR << "Tried to process more entries than counted";
            break;
        }

        if (!(p = strtok_r(line, delim, &save_ptr))) {
            LERROR << "Error parsing mount source";
            goto err;
        }
        fstab->recs[cnt].blk_device = strdup(p);

        if (!(p = strtok_r(NULL, delim, &save_ptr))) {
            LERROR << "Error parsing mount_point";
            goto err;
        }
        fstab->recs[cnt].mount_point = strdup(p);

        if (!(p = strtok_r(NULL, delim, &save_ptr))) {
            LERROR << "Error parsing fs_type";
            goto err;
        }
        fstab->recs[cnt].fs_type = strdup(p);

        if (!(p = strtok_r(NULL, delim, &save_ptr))) {
            LERROR << "Error parsing mount_flags";
            goto err;
        }
        tmp_fs_options[0] = '\0';
        fstab->recs[cnt].flags = parse_flags(p, mount_flags, NULL,
                                       tmp_fs_options, FS_OPTIONS_LEN);

        /* fs_options are optional */
        if (tmp_fs_options[0]) {
            fstab->recs[cnt].fs_options = strdup(tmp_fs_options);
        } else {
            fstab->recs[cnt].fs_options = NULL;
        }

        if (!(p = strtok_r(NULL, delim, &save_ptr))) {
            LERROR << "Error parsing fs_mgr_options";
            goto err;
        }
        fstab->recs[cnt].fs_mgr_flags = parse_flags(p, fs_mgr_flags,
                                                    &flag_vals, NULL, 0);
        fstab->recs[cnt].key_loc = flag_vals.key_loc;
        fstab->recs[cnt].key_dir = flag_vals.key_dir;
        fstab->recs[cnt].verity_loc = flag_vals.verity_loc;
        fstab->recs[cnt].length = flag_vals.part_length;
        fstab->recs[cnt].label = flag_vals.label;
        fstab->recs[cnt].partnum = flag_vals.partnum;
        fstab->recs[cnt].swap_prio = flag_vals.swap_prio;
        fstab->recs[cnt].max_comp_streams = flag_vals.max_comp_streams;
        fstab->recs[cnt].zram_size = flag_vals.zram_size;
        fstab->recs[cnt].reserved_size = flag_vals.reserved_size;
        fstab->recs[cnt].file_contents_mode = flag_vals.file_contents_mode;
        fstab->recs[cnt].file_names_mode = flag_vals.file_names_mode;
        fstab->recs[cnt].erase_blk_size = flag_vals.erase_blk_size;
        fstab->recs[cnt].logical_blk_size = flag_vals.logical_blk_size;
        fstab->recs[cnt].sysfs_path = flag_vals.sysfs_path;
        cnt++;
    }
    /* If an A/B partition, modify block device to be the real block device */
    if (!fs_mgr_update_for_slotselect(fstab)) {
        LERROR << "Error updating for slotselect";
        goto err;
    }
    free(line);
    return fstab;

err:
    free(line);
    if (fstab)
        fs_mgr_free_fstab(fstab);
    return NULL;
}

/* merges fstab entries from both a and b, then returns the merged result.
 * note that the caller should only manage the return pointer without
 * doing further memory management for the two inputs, i.e. only need to
 * frees up memory of the return value without touching a and b. */
static struct fstab *in_place_merge(struct fstab *a, struct fstab *b)
{
    if (!a && !b) return nullptr;
    if (!a) return b;
    if (!b) return a;

    int total_entries = a->num_entries + b->num_entries;
    a->recs = static_cast<struct fstab_rec *>(realloc(
        a->recs, total_entries * (sizeof(struct fstab_rec))));
    if (!a->recs) {
        LERROR << __FUNCTION__ << "(): failed to allocate fstab recs";
        // If realloc() fails the original block is left untouched;
        // it is not freed or moved. So we have to free both a and b here.
        fs_mgr_free_fstab(a);
        fs_mgr_free_fstab(b);
        return nullptr;
    }

    for (int i = a->num_entries, j = 0; i < total_entries; i++, j++) {
        // Copy the structs by assignment.
        a->recs[i] = b->recs[j];
    }

    // We can't call fs_mgr_free_fstab because a->recs still references the
    // memory allocated by strdup.
    free(b->recs);
    free(b->fstab_filename);
    free(b);

    a->num_entries = total_entries;
    return a;
}

struct fstab *fs_mgr_read_fstab(const char *fstab_path)
{
    FILE *fstab_file;
    struct fstab *fstab;

    fstab_file = fopen(fstab_path, "r");
    if (!fstab_file) {
        PERROR << __FUNCTION__<< "(): cannot open file: '" << fstab_path << "'";
        return nullptr;
    }

    fstab = fs_mgr_read_fstab_file(fstab_file);
    if (fstab) {
        fstab->fstab_filename = strdup(fstab_path);
    } else {
        LERROR << __FUNCTION__ << "(): failed to load fstab from : '" << fstab_path << "'";
    }

    fclose(fstab_file);
    return fstab;
}

/* Returns fstab entries parsed from the device tree if they
 * exist
 */
struct fstab *fs_mgr_read_fstab_dt()
{
    std::string fstab_buf = read_fstab_from_dt();
    if (fstab_buf.empty()) {
        LINFO << __FUNCTION__ << "(): failed to read fstab from dt";
        return nullptr;
    }

    std::unique_ptr<FILE, decltype(&fclose)> fstab_file(
        fmemopen(static_cast<void*>(const_cast<char*>(fstab_buf.c_str())),
                 fstab_buf.length(), "r"), fclose);
    if (!fstab_file) {
        PERROR << __FUNCTION__ << "(): failed to create a file stream for fstab dt";
        return nullptr;
    }

    struct fstab *fstab = fs_mgr_read_fstab_file(fstab_file.get());
    if (!fstab) {
        LERROR << __FUNCTION__ << "(): failed to load fstab from kernel:"
               << std::endl << fstab_buf;
    }

    return fstab;
}

/*
 * Identify path to fstab file. Lookup is based on pattern
 * fstab.<hardware>, fstab.<hardware.platform> in folders
   /odm/etc, vendor/etc, or /.
 */
static std::string get_fstab_path()
{
    for (const char* prop : {"hardware", "hardware.platform"}) {
        std::string hw;

        if (!fs_mgr_get_boot_config(prop, &hw)) continue;

        for (const char* prefix : {"/odm/etc/fstab.", "/vendor/etc/fstab.", "/fstab."}) {
            std::string fstab_path = prefix + hw;
            if (access(fstab_path.c_str(), F_OK) == 0) {
                return fstab_path;
            }
        }
    }

    return std::string();
}

/*
 * loads the fstab file and combines with fstab entries passed in from device tree.
 */
struct fstab *fs_mgr_read_fstab_default()
{
    std::string default_fstab;

    // Use different fstab paths for normal boot and recovery boot, respectively
    if (access("/sbin/recovery", F_OK) == 0) {
        default_fstab = "/etc/recovery.fstab";
    } else {  // normal boot
        default_fstab = get_fstab_path();
    }

    struct fstab* fstab = nullptr;
    if (!default_fstab.empty()) {
        fstab = fs_mgr_read_fstab(default_fstab.c_str());
    } else {
        LINFO << __FUNCTION__ << "(): failed to find device default fstab";
    }

    struct fstab* fstab_dt = fs_mgr_read_fstab_dt();

    // combines fstab entries passed in from device tree with
    // the ones found from default_fstab file
    return in_place_merge(fstab_dt, fstab);
}

void fs_mgr_free_fstab(struct fstab *fstab)
{
    int i;

    if (!fstab) {
        return;
    }

    for (i = 0; i < fstab->num_entries; i++) {
        /* Free the pointers return by strdup(3) */
        free(fstab->recs[i].blk_device);
        free(fstab->recs[i].mount_point);
        free(fstab->recs[i].fs_type);
        free(fstab->recs[i].fs_options);
        free(fstab->recs[i].key_loc);
        free(fstab->recs[i].key_dir);
        free(fstab->recs[i].label);
        free(fstab->recs[i].sysfs_path);
    }

    /* Free the fstab_recs array created by calloc(3) */
    free(fstab->recs);

    /* Free the fstab filename */
    free(fstab->fstab_filename);

    /* Free fstab */
    free(fstab);
}

/* Add an entry to the fstab, and return 0 on success or -1 on error */
int fs_mgr_add_entry(struct fstab *fstab,
                     const char *mount_point, const char *fs_type,
                     const char *blk_device)
{
    struct fstab_rec *new_fstab_recs;
    int n = fstab->num_entries;

    new_fstab_recs = (struct fstab_rec *)
                     realloc(fstab->recs, sizeof(struct fstab_rec) * (n + 1));

    if (!new_fstab_recs) {
        return -1;
    }

    /* A new entry was added, so initialize it */
     memset(&new_fstab_recs[n], 0, sizeof(struct fstab_rec));
     new_fstab_recs[n].mount_point = strdup(mount_point);
     new_fstab_recs[n].fs_type = strdup(fs_type);
     new_fstab_recs[n].blk_device = strdup(blk_device);
     new_fstab_recs[n].length = 0;

     /* Update the fstab struct */
     fstab->recs = new_fstab_recs;
     fstab->num_entries++;

     return 0;
}

/*
 * Returns the fstab_rec* whose mount_point is path.
 * Returns nullptr if not found.
 */
struct fstab_rec* fs_mgr_get_entry_for_mount_point(struct fstab* fstab, const std::string& path) {
    if (!fstab) {
        return nullptr;
    }
    for (int i = 0; i < fstab->num_entries; i++) {
        if (fstab->recs[i].mount_point && path == fstab->recs[i].mount_point) {
            return &fstab->recs[i];
        }
    }
    return nullptr;
}

int fs_mgr_is_voldmanaged(const struct fstab_rec *fstab)
{
    return fstab->fs_mgr_flags & MF_VOLDMANAGED;
}

int fs_mgr_is_nonremovable(const struct fstab_rec *fstab)
{
    return fstab->fs_mgr_flags & MF_NONREMOVABLE;
}

int fs_mgr_is_verified(const struct fstab_rec *fstab)
{
    return fstab->fs_mgr_flags & MF_VERIFY;
}

int fs_mgr_is_avb(const struct fstab_rec *fstab)
{
    return fstab->fs_mgr_flags & MF_AVB;
}

int fs_mgr_is_verifyatboot(const struct fstab_rec *fstab)
{
    return fstab->fs_mgr_flags & MF_VERIFYATBOOT;
}

int fs_mgr_is_encryptable(const struct fstab_rec *fstab)
{
    return fstab->fs_mgr_flags & (MF_CRYPT | MF_FORCECRYPT | MF_FORCEFDEORFBE);
}

int fs_mgr_is_file_encrypted(const struct fstab_rec *fstab)
{
    return fstab->fs_mgr_flags & MF_FILEENCRYPTION;
}

void fs_mgr_get_file_encryption_modes(const struct fstab_rec *fstab,
                                      const char **contents_mode_ret,
                                      const char **filenames_mode_ret)
{
    *contents_mode_ret = flag_to_encryption_mode(file_contents_encryption_modes,
                                                 fstab->file_contents_mode);
    *filenames_mode_ret = flag_to_encryption_mode(file_names_encryption_modes,
                                                  fstab->file_names_mode);
}

int fs_mgr_is_convertible_to_fbe(const struct fstab_rec *fstab)
{
    return fstab->fs_mgr_flags & MF_FORCEFDEORFBE;
}

int fs_mgr_is_noemulatedsd(const struct fstab_rec *fstab)
{
    return fstab->fs_mgr_flags & MF_NOEMULATEDSD;
}

int fs_mgr_is_notrim(const struct fstab_rec* fstab) {
    return fstab->fs_mgr_flags & MF_NOTRIM;
}

int fs_mgr_is_formattable(const struct fstab_rec* fstab) {
    return fstab->fs_mgr_flags & (MF_FORMATTABLE);
}

int fs_mgr_is_slotselect(const struct fstab_rec* fstab) {
    return fstab->fs_mgr_flags & MF_SLOTSELECT;
}

int fs_mgr_is_nofail(const struct fstab_rec* fstab) {
    return fstab->fs_mgr_flags & MF_NOFAIL;
}

int fs_mgr_is_latemount(const struct fstab_rec* fstab) {
    return fstab->fs_mgr_flags & MF_LATEMOUNT;
}

int fs_mgr_is_quota(const struct fstab_rec* fstab) {
    return fstab->fs_mgr_flags & MF_QUOTA;
}

int fs_mgr_has_sysfs_path(const struct fstab_rec *fstab)
{
    return fstab->fs_mgr_flags & MF_SYSFS;
}<|MERGE_RESOLUTION|>--- conflicted
+++ resolved
@@ -114,23 +114,18 @@
 #define EM_ICE          2
 #define EM_AES_256_CTS  3
 #define EM_AES_256_HEH  4
-<<<<<<< HEAD
-#define EM_FMP		5
-=======
 #define EM_SPECK_128_256_XTS 5
 #define EM_SPECK_128_256_CTS 6
->>>>>>> dfd83ae0
+
+// MERGE CONFLICT
+#define EM_FMP          128
 
 static const struct flag_list file_contents_encryption_modes[] = {
     {"aes-256-xts", EM_AES_256_XTS},
     {"speck128/256-xts", EM_SPECK_128_256_XTS},
     {"software", EM_AES_256_XTS}, /* alias for backwards compatibility */
-<<<<<<< HEAD
-    {"ice", EM_ICE}, /* hardware-specific inline cryptographic engine */
-    {"fmp", EM_FMP}, /* FMP hardware-specific inline cryptographic engine */
-=======
     {"ice", EM_ICE},              /* hardware-specific inline cryptographic engine */
->>>>>>> dfd83ae0
+    {"fmp", EM_FMP},              /* FMP hardware-specific inline cryptographic engine */
     {0, 0},
 };
 
