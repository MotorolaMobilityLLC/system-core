/*
 * Copyright (C) 2012 The Android Open Source Project
 *
 * Licensed under the Apache License, Version 2.0 (the "License");
 * you may not use this file except in compliance with the License.
 * You may obtain a copy of the License at
 *
 *      http://www.apache.org/licenses/LICENSE-2.0
 *
 * Unless required by applicable law or agreed to in writing, software
 * distributed under the License is distributed on an "AS IS" BASIS,
 * WITHOUT WARRANTIES OR CONDITIONS OF ANY KIND, either express or implied.
 * See the License for the specific language governing permissions and
 * limitations under the License.
 */

#pragma once

#include <stdint.h>
#include <sys/types.h>

#include <set>
#include <string>
#include <vector>

std::string fs_mgr_get_slot_suffix();
std::string fs_mgr_get_other_slot_suffix();

namespace android {
namespace fs_mgr {

struct FstabEntry {
    std::string blk_device;
    std::string logical_partition_name;
    std::string mount_point;
    std::string fs_type;
    unsigned long flags = 0;
    std::string fs_options;
    std::string fs_checkpoint_opts;
    std::string key_loc;
    std::string metadata_key_dir;
    std::string metadata_encryption;
    off64_t length = 0;
    std::string label;
    int partnum = -1;
    int swap_prio = -1;
    int max_comp_streams = 0;
    off64_t zram_size = 0;
    off64_t reserved_size = 0;
    off64_t readahead_size_kb = -1;
    std::string encryption_options;
    off64_t erase_blk_size = 0;
    off64_t logical_blk_size = 0;
    std::string sysfs_path;
    std::string vbmeta_partition;
    uint64_t zram_backingdev_size = 0;
    std::string avb_keys;
    std::string lowerdir;

    struct FsMgrFlags {
        bool wait : 1;
        bool check : 1;
        bool crypt : 1;
        bool nonremovable : 1;
        bool vold_managed : 1;
        bool recovery_only : 1;
        bool verify : 1;
        bool force_crypt : 1;
        bool no_emulated_sd : 1;  // No emulated sdcard daemon; sd card is the only external
                                  // storage.
        bool no_trim : 1;
        bool file_encryption : 1;
        bool formattable : 1;
        bool slot_select : 1;
        bool force_fde_or_fbe : 1;
        bool late_mount : 1;
        bool no_fail : 1;
        bool verify_at_boot : 1;
        bool quota : 1;
        bool avb : 1;
        bool logical : 1;
        bool checkpoint_blk : 1;
        bool checkpoint_fs : 1;
        bool first_stage_mount : 1;
        bool slot_select_other : 1;
        bool fs_verity : 1;
        bool ext_meta_csum : 1;
        bool fs_compress : 1;
<<<<<<< HEAD
        bool wrapped_key : 1;
=======
        bool overlayfs_remove_missing_lowerdir : 1;
>>>>>>> 493ebd93
    } fs_mgr_flags = {};

    bool is_encryptable() const {
        return fs_mgr_flags.crypt || fs_mgr_flags.force_crypt || fs_mgr_flags.force_fde_or_fbe;
    }
};

// An Fstab is a collection of FstabEntry structs.
// The entries must be kept in the same order as they were seen in the fstab.
// Unless explicitly requested, a lookup on mount point should always return the 1st one.
using Fstab = std::vector<FstabEntry>;

bool ReadFstabFromFile(const std::string& path, Fstab* fstab);
bool ReadFstabFromDt(Fstab* fstab, bool verbose = true);
bool ReadDefaultFstab(Fstab* fstab);
bool SkipMountingPartitions(Fstab* fstab, bool verbose = false);

FstabEntry* GetEntryForMountPoint(Fstab* fstab, const std::string& path);
// The Fstab can contain multiple entries for the same mount point with different configurations.
std::vector<FstabEntry*> GetEntriesForMountPoint(Fstab* fstab, const std::string& path);

// This method builds DSU fstab entries and transfer the fstab.
//
// fstab points to the unmodified fstab.
//
// dsu_partitions contains partition names, e.g.
//     dsu_partitions[0] = "system_gsi"
//     dsu_partitions[1] = "userdata_gsi"
//     dsu_partitions[2] = ...
void TransformFstabForDsu(Fstab* fstab, const std::string& dsu_slot,
                          const std::vector<std::string>& dsu_partitions);

std::set<std::string> GetBootDevices();

// Return the name of the dm-verity device for the given fstab entry. This does
// not check whether the device is valid or exists; it merely returns the
// expected name.
std::string GetVerityDeviceName(const FstabEntry& entry);

}  // namespace fs_mgr
}  // namespace android<|MERGE_RESOLUTION|>--- conflicted
+++ resolved
@@ -86,11 +86,8 @@
         bool fs_verity : 1;
         bool ext_meta_csum : 1;
         bool fs_compress : 1;
-<<<<<<< HEAD
+        bool overlayfs_remove_missing_lowerdir : 1;
         bool wrapped_key : 1;
-=======
-        bool overlayfs_remove_missing_lowerdir : 1;
->>>>>>> 493ebd93
     } fs_mgr_flags = {};
 
     bool is_encryptable() const {
