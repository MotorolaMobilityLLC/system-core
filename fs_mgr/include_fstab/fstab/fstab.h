/*
 * Copyright (C) 2012 The Android Open Source Project
 *
 * Licensed under the Apache License, Version 2.0 (the "License");
 * you may not use this file except in compliance with the License.
 * You may obtain a copy of the License at
 *
 *      http://www.apache.org/licenses/LICENSE-2.0
 *
 * Unless required by applicable law or agreed to in writing, software
 * distributed under the License is distributed on an "AS IS" BASIS,
 * WITHOUT WARRANTIES OR CONDITIONS OF ANY KIND, either express or implied.
 * See the License for the specific language governing permissions and
 * limitations under the License.
 */

#pragma once

#include <stdint.h>
#include <sys/types.h>

#include <set>
#include <string>
#include <vector>

std::string fs_mgr_get_slot_suffix();
std::string fs_mgr_get_other_slot_suffix();

namespace android {
namespace fs_mgr {

struct FstabEntry {
    std::string blk_device;
    std::string logical_partition_name;
    std::string mount_point;
    std::string fs_type;
    unsigned long flags = 0;
    std::string fs_options;
    std::string key_loc;
    std::string metadata_key_dir;
    std::string metadata_encryption;
    off64_t length = 0;
    std::string label;
    int partnum = -1;
    int swap_prio = -1;
    int max_comp_streams = 0;
    off64_t zram_size = 0;
    off64_t reserved_size = 0;
    std::string encryption_options;
    off64_t erase_blk_size = 0;
    off64_t logical_blk_size = 0;
    std::string sysfs_path;
    std::string vbmeta_partition;
    uint64_t zram_backingdev_size = 0;
    std::string avb_keys;

    struct FsMgrFlags {
        bool wait : 1;
        bool check : 1;
        bool crypt : 1;
        bool nonremovable : 1;
        bool vold_managed : 1;
        bool recovery_only : 1;
        bool verify : 1;
        bool force_crypt : 1;
        bool no_emulated_sd : 1;  // No emulated sdcard daemon; sd card is the only external
                                  // storage.
        bool no_trim : 1;
        bool file_encryption : 1;
        bool formattable : 1;
        bool slot_select : 1;
        bool force_fde_or_fbe : 1;
        bool late_mount : 1;
        bool no_fail : 1;
        bool verify_at_boot : 1;
        bool quota : 1;
        bool avb : 1;
        bool logical : 1;
        bool checkpoint_blk : 1;
        bool checkpoint_fs : 1;
        bool first_stage_mount : 1;
        bool slot_select_other : 1;
        bool fs_verity : 1;
<<<<<<< HEAD
        bool reserved : 26;
        bool wrapped_key : 1;
=======
        bool ext_meta_csum : 1;
>>>>>>> a0b58a90
    } fs_mgr_flags = {};

    bool is_encryptable() const {
        return fs_mgr_flags.crypt || fs_mgr_flags.force_crypt || fs_mgr_flags.force_fde_or_fbe;
    }
};

// An Fstab is a collection of FstabEntry structs.
// The entries must be kept in the same order as they were seen in the fstab.
// Unless explicitly requested, a lookup on mount point should always return the 1st one.
using Fstab = std::vector<FstabEntry>;

bool ReadFstabFromFile(const std::string& path, Fstab* fstab);
bool ReadFstabFromDt(Fstab* fstab, bool log = true);
bool ReadDefaultFstab(Fstab* fstab);
bool SkipMountingPartitions(Fstab* fstab);

FstabEntry* GetEntryForMountPoint(Fstab* fstab, const std::string& path);
// The Fstab can contain multiple entries for the same mount point with different configurations.
std::vector<FstabEntry*> GetEntriesForMountPoint(Fstab* fstab, const std::string& path);
FstabEntry* GetMountedEntryForUserdata(Fstab* fstab);

// This method builds DSU fstab entries and transfer the fstab.
//
// fstab points to the unmodified fstab.
//
// dsu_partitions contains partition names, e.g.
//     dsu_partitions[0] = "system_gsi"
//     dsu_partitions[1] = "userdata_gsi"
//     dsu_partitions[2] = ...
void TransformFstabForDsu(Fstab* fstab, const std::vector<std::string>& dsu_partitions);

std::set<std::string> GetBootDevices();

// Return the name of the dm-verity device for the given fstab entry. This does
// not check whether the device is valid or exists; it merely returns the
// expected name.
std::string GetVerityDeviceName(const FstabEntry& entry);

}  // namespace fs_mgr
}  // namespace android<|MERGE_RESOLUTION|>--- conflicted
+++ resolved
@@ -81,12 +81,9 @@
         bool first_stage_mount : 1;
         bool slot_select_other : 1;
         bool fs_verity : 1;
-<<<<<<< HEAD
+        bool ext_meta_csum : 1;
         bool reserved : 26;
         bool wrapped_key : 1;
-=======
-        bool ext_meta_csum : 1;
->>>>>>> a0b58a90
     } fs_mgr_flags = {};
 
     bool is_encryptable() const {
