/*
 * Copyright (C) 2018 The Android Open Source Project
 *
 * Licensed under the Apache License, Version 2.0 (the "License");
 * you may not use this file except in compliance with the License.
 * You may obtain a copy of the License at
 *
 *      http://www.apache.org/licenses/LICENSE-2.0
 *
 * Unless required by applicable law or agreed to in writing, software
 * distributed under the License is distributed on an "AS IS" BASIS,
 * WITHOUT WARRANTIES OR CONDITIONS OF ANY KIND, either express or implied.
 * See the License for the specific language governing permissions and
 * limitations under the License.
 */

#include <dirent.h>
#include <errno.h>
#include <fcntl.h>
#include <linux/fs.h>
#include <selinux/selinux.h>
#include <stdio.h>
#include <stdlib.h>
#include <string.h>
#include <sys/mount.h>
#include <sys/param.h>
#include <sys/stat.h>
#include <sys/statvfs.h>
#include <sys/types.h>
#include <sys/utsname.h>
#include <sys/vfs.h>
#include <unistd.h>

#include <algorithm>
#include <memory>
#include <string>
#include <vector>

#include <android-base/file.h>
#include <android-base/macros.h>
#include <android-base/properties.h>
#include <android-base/strings.h>
#include <android-base/unique_fd.h>
#include <ext4_utils/ext4_utils.h>
#include <fs_mgr.h>
#include <fs_mgr/file_wait.h>
#include <fs_mgr_dm_linear.h>
#include <fs_mgr_overlayfs.h>
#include <fstab/fstab.h>
#include <libdm/dm.h>
#include <libfiemap/image_manager.h>
#include <libgsi/libgsi.h>
#include <liblp/builder.h>
#include <liblp/liblp.h>
#include <storage_literals/storage_literals.h>

#include "fs_mgr_priv.h"
#include "libfiemap/utility.h"

using namespace std::literals;
using namespace android::dm;
using namespace android::fs_mgr;
using namespace android::storage_literals;
using android::fiemap::FilesystemHasReliablePinning;
using android::fiemap::IImageManager;

namespace {

bool fs_mgr_access(const std::string& path) {
    auto save_errno = errno;
    auto ret = access(path.c_str(), F_OK) == 0;
    errno = save_errno;
    return ret;
}

bool fs_mgr_in_recovery() {
    // Check the existence of recovery binary instead of using the compile time
    // macro, because first-stage-init is compiled with __ANDROID_RECOVERY__
    // defined, albeit not in recovery. More details: system/core/init/README.md
    return fs_mgr_access("/system/bin/recovery");
}

bool fs_mgr_is_dsu_running() {
    // Since android::gsi::CanBootIntoGsi() or android::gsi::MarkSystemAsGsi() is
    // never called in recovery, the return value of android::gsi::IsGsiRunning()
    // is not well-defined. In this case, just return false as being in recovery
    // implies not running a DSU system.
    if (fs_mgr_in_recovery()) return false;
    auto saved_errno = errno;
    auto ret = android::gsi::IsGsiRunning();
    errno = saved_errno;
    return ret;
}

// determine if a filesystem is available
bool fs_mgr_overlayfs_filesystem_available(const std::string& filesystem) {
    std::string filesystems;
    if (!android::base::ReadFileToString("/proc/filesystems", &filesystems)) return false;
    return filesystems.find("\t" + filesystem + "\n") != std::string::npos;
}

}  // namespace

#if ALLOW_ADBD_DISABLE_VERITY == 0  // If we are a user build, provide stubs

Fstab fs_mgr_overlayfs_candidate_list(const Fstab&) {
    return {};
}

bool fs_mgr_overlayfs_mount_all(Fstab*) {
    return false;
}

std::vector<std::string> fs_mgr_overlayfs_required_devices(Fstab*) {
    return {};
}

bool fs_mgr_overlayfs_setup(const char*, const char*, bool* change, bool) {
    if (change) *change = false;
    return false;
}

bool fs_mgr_overlayfs_teardown(const char*, bool* change) {
    if (change) *change = false;
    return false;
}

bool fs_mgr_overlayfs_is_setup() {
    return false;
}

namespace android {
namespace fs_mgr {

void MapScratchPartitionIfNeeded(Fstab*, const std::function<bool(const std::set<std::string>&)>&) {
}

void TeardownAllOverlayForMountPoint(const std::string&) {}

}  // namespace fs_mgr
}  // namespace android

#else  // ALLOW_ADBD_DISABLE_VERITY == 0

namespace {

// list of acceptable overlayfs backing storage
const auto kScratchMountPoint = "/mnt/scratch"s;
const auto kCacheMountPoint = "/cache"s;
const std::vector<const std::string> kOverlayMountPoints = {kScratchMountPoint, kCacheMountPoint};

// Return true if everything is mounted, but before adb is started.  Right
// after 'trigger load_persist_props_action' is done.
bool fs_mgr_boot_completed() {
    return android::base::GetBoolProperty("ro.persistent_properties.ready", false);
}

bool fs_mgr_is_dir(const std::string& path) {
    struct stat st;
    return !stat(path.c_str(), &st) && S_ISDIR(st.st_mode);
}

// Similar test as overlayfs workdir= validation in the kernel for read-write
// validation, except we use fs_mgr_work.  Covers space and storage issues.
bool fs_mgr_dir_is_writable(const std::string& path) {
    auto test_directory = path + "/fs_mgr_work";
    rmdir(test_directory.c_str());
    auto ret = !mkdir(test_directory.c_str(), 0700);
    return ret | !rmdir(test_directory.c_str());
}

// At less than 1% or 8MB of free space return value of false,
// means we will try to wrap with overlayfs.
bool fs_mgr_filesystem_has_space(const std::string& mount_point) {
    // If we have access issues to find out space remaining, return true
    // to prevent us trying to override with overlayfs.
    struct statvfs vst;
    auto save_errno = errno;
    if (statvfs(mount_point.c_str(), &vst)) {
        errno = save_errno;
        return true;
    }

    static constexpr int kPercentThreshold = 1;                       // 1%
    static constexpr unsigned long kSizeThreshold = 8 * 1024 * 1024;  // 8MB

    return (vst.f_bfree >= (vst.f_blocks * kPercentThreshold / 100)) &&
           (vst.f_bfree * vst.f_bsize) >= kSizeThreshold;
}

const auto kPhysicalDevice = "/dev/block/by-name/"s;
constexpr char kScratchImageMetadata[] = "/metadata/gsi/remount/lp_metadata";

// Note: this is meant only for recovery/first-stage init.
bool ScratchIsOnData() {
    // The scratch partition of DSU is managed by gsid.
    if (fs_mgr_is_dsu_running()) {
        return false;
    }
    return fs_mgr_access(kScratchImageMetadata);
}

bool fs_mgr_update_blk_device(FstabEntry* entry) {
    if (entry->fs_mgr_flags.logical) {
        fs_mgr_update_logical_partition(entry);
    }
    if (fs_mgr_access(entry->blk_device)) {
        return true;
    }
    if (entry->blk_device != "/dev/root") {
        return false;
    }

    // special case for system-as-root (taimen and others)
    auto blk_device = kPhysicalDevice + "system";
    if (!fs_mgr_access(blk_device)) {
        blk_device += fs_mgr_get_slot_suffix();
        if (!fs_mgr_access(blk_device)) {
            return false;
        }
    }
    entry->blk_device = blk_device;
    return true;
}

bool fs_mgr_overlayfs_enabled(FstabEntry* entry) {
    // readonly filesystem, can not be mount -o remount,rw
    // for squashfs, erofs or if free space is (near) zero making such a remount
    // virtually useless, or if there are shared blocks that prevent remount,rw
    if (!fs_mgr_filesystem_has_space(entry->mount_point)) {
        return true;
    }

    // blk_device needs to be setup so we can check superblock.
    // If we fail here, because during init first stage and have doubts.
    if (!fs_mgr_update_blk_device(entry)) {
        return true;
    }

    // check if ext4 de-dupe
    auto save_errno = errno;
    auto has_shared_blocks = fs_mgr_has_shared_blocks(entry->mount_point, entry->blk_device);
    if (!has_shared_blocks && (entry->mount_point == "/system")) {
        has_shared_blocks = fs_mgr_has_shared_blocks("/", entry->blk_device);
    }
    errno = save_errno;
    return has_shared_blocks;
}

bool fs_mgr_rm_all(const std::string& path, bool* change = nullptr, int level = 0) {
    auto save_errno = errno;
    std::unique_ptr<DIR, decltype(&closedir)> dir(opendir(path.c_str()), closedir);
    if (!dir) {
        if (errno == ENOENT) {
            errno = save_errno;
            return true;
        }
        PERROR << "opendir " << path << " depth=" << level;
        if ((errno == EPERM) && (level != 0)) {
            errno = save_errno;
            return true;
        }
        return false;
    }
    dirent* entry;
    auto ret = true;
    while ((entry = readdir(dir.get()))) {
        if (("."s == entry->d_name) || (".."s == entry->d_name)) continue;
        auto file = path + "/" + entry->d_name;
        if (entry->d_type == DT_UNKNOWN) {
            struct stat st;
            save_errno = errno;
            if (!lstat(file.c_str(), &st) && (st.st_mode & S_IFDIR)) entry->d_type = DT_DIR;
            errno = save_errno;
        }
        if (entry->d_type == DT_DIR) {
            ret &= fs_mgr_rm_all(file, change, level + 1);
            if (!rmdir(file.c_str())) {
                if (change) *change = true;
            } else {
                if (errno != ENOENT) ret = false;
                PERROR << "rmdir " << file << " depth=" << level;
            }
            continue;
        }
        if (!unlink(file.c_str())) {
            if (change) *change = true;
        } else {
            if (errno != ENOENT) ret = false;
            PERROR << "rm " << file << " depth=" << level;
        }
    }
    return ret;
}

const auto kUpperName = "upper"s;
const auto kWorkName = "work"s;
const auto kOverlayTopDir = "/overlay"s;

std::string fs_mgr_get_overlayfs_candidate(const std::string& mount_point) {
    if (!fs_mgr_is_dir(mount_point)) return "";
    const auto base = android::base::Basename(mount_point) + "/";
    for (const auto& overlay_mount_point : kOverlayMountPoints) {
        auto dir = overlay_mount_point + kOverlayTopDir + "/" + base;
        auto upper = dir + kUpperName;
        if (!fs_mgr_is_dir(upper)) continue;
        auto work = dir + kWorkName;
        if (!fs_mgr_is_dir(work)) continue;
        if (!fs_mgr_dir_is_writable(work)) continue;
        return dir;
    }
    return "";
}

const auto kLowerdirOption = "lowerdir="s;
const auto kUpperdirOption = "upperdir="s;

// default options for mount_point, returns empty string for none available.
std::string fs_mgr_get_overlayfs_options(const std::string& mount_point) {
    auto candidate = fs_mgr_get_overlayfs_candidate(mount_point);
    if (candidate.empty()) return "";
    auto ret = kLowerdirOption + mount_point + "," + kUpperdirOption + candidate + kUpperName +
               ",workdir=" + candidate + kWorkName;
    if (fs_mgr_overlayfs_valid() == OverlayfsValidResult::kOverrideCredsRequired) {
        ret += ",override_creds=off";
    }
    return ret;
}

const std::string fs_mgr_mount_point(const std::string& mount_point) {
    if ("/"s != mount_point) return mount_point;
    return "/system";
}

bool fs_mgr_rw_access(const std::string& path) {
    if (path.empty()) return false;
    auto save_errno = errno;
    auto ret = access(path.c_str(), R_OK | W_OK) == 0;
    errno = save_errno;
    return ret;
}

bool fs_mgr_overlayfs_already_mounted(const std::string& mount_point, bool overlay_only = true) {
    Fstab fstab;
    auto save_errno = errno;
    if (!ReadFstabFromFile("/proc/mounts", &fstab)) {
        return false;
    }
    errno = save_errno;
    const auto lowerdir = kLowerdirOption + mount_point;
    for (const auto& entry : fstab) {
        if (overlay_only && "overlay" != entry.fs_type && "overlayfs" != entry.fs_type) continue;
        if (mount_point != entry.mount_point) continue;
        if (!overlay_only) return true;
        const auto options = android::base::Split(entry.fs_options, ",");
        for (const auto& opt : options) {
            if (opt == lowerdir) {
                return true;
            }
        }
    }
    return false;
}

bool fs_mgr_wants_overlayfs(FstabEntry* entry) {
    // Don't check entries that are managed by vold.
    if (entry->fs_mgr_flags.vold_managed || entry->fs_mgr_flags.recovery_only) return false;

    // *_other doesn't want overlayfs.
    if (entry->fs_mgr_flags.slot_select_other) return false;

    // Only concerned with readonly partitions.
    if (!(entry->flags & MS_RDONLY)) return false;

    // If unbindable, do not allow overlayfs as this could expose us to
    // security issues.  On Android, this could also be used to turn off
    // the ability to overlay an otherwise acceptable filesystem since
    // /system and /vendor are never bound(sic) to.
    if (entry->flags & MS_UNBINDABLE) return false;

    if (!fs_mgr_overlayfs_enabled(entry)) return false;

    return true;
}
constexpr char kOverlayfsFileContext[] = "u:object_r:overlayfs_file:s0";

bool fs_mgr_overlayfs_setup_dir(const std::string& dir, std::string* overlay, bool* change) {
    auto ret = true;
    auto top = dir + kOverlayTopDir;
    if (setfscreatecon(kOverlayfsFileContext)) {
        ret = false;
        PERROR << "setfscreatecon " << kOverlayfsFileContext;
    }
    auto save_errno = errno;
    if (!mkdir(top.c_str(), 0755)) {
        if (change) *change = true;
    } else if (errno != EEXIST) {
        ret = false;
        PERROR << "mkdir " << top;
    } else {
        errno = save_errno;
    }
    setfscreatecon(nullptr);

    if (overlay) *overlay = std::move(top);
    return ret;
}

bool fs_mgr_overlayfs_setup_one(const std::string& overlay, const std::string& mount_point,
                                bool* change) {
    auto ret = true;
    if (fs_mgr_overlayfs_already_mounted(mount_point)) return ret;
    auto fsrec_mount_point = overlay + "/" + android::base::Basename(mount_point) + "/";

    if (setfscreatecon(kOverlayfsFileContext)) {
        ret = false;
        PERROR << "setfscreatecon " << kOverlayfsFileContext;
    }
    auto save_errno = errno;
    if (!mkdir(fsrec_mount_point.c_str(), 0755)) {
        if (change) *change = true;
    } else if (errno != EEXIST) {
        ret = false;
        PERROR << "mkdir " << fsrec_mount_point;
    } else {
        errno = save_errno;
    }

    save_errno = errno;
    if (!mkdir((fsrec_mount_point + kWorkName).c_str(), 0755)) {
        if (change) *change = true;
    } else if (errno != EEXIST) {
        ret = false;
        PERROR << "mkdir " << fsrec_mount_point << kWorkName;
    } else {
        errno = save_errno;
    }
    setfscreatecon(nullptr);

    auto new_context = fs_mgr_get_context(mount_point);
    if (!new_context.empty() && setfscreatecon(new_context.c_str())) {
        ret = false;
        PERROR << "setfscreatecon " << new_context;
    }
    auto upper = fsrec_mount_point + kUpperName;
    save_errno = errno;
    if (!mkdir(upper.c_str(), 0755)) {
        if (change) *change = true;
    } else if (errno != EEXIST) {
        ret = false;
        PERROR << "mkdir " << upper;
    } else {
        errno = save_errno;
    }
    if (!new_context.empty()) setfscreatecon(nullptr);

    return ret;
}

uint32_t fs_mgr_overlayfs_slot_number() {
    return SlotNumberForSlotSuffix(fs_mgr_get_slot_suffix());
}

std::string fs_mgr_overlayfs_super_device(uint32_t slot_number) {
    return kPhysicalDevice + fs_mgr_get_super_partition_name(slot_number);
}

bool fs_mgr_overlayfs_has_logical(const Fstab& fstab) {
    for (const auto& entry : fstab) {
        if (entry.fs_mgr_flags.logical) {
            return true;
        }
    }
    return false;
}

void fs_mgr_overlayfs_umount_scratch() {
    // Lazy umount will allow us to move on and possibly later
    // establish a new fresh mount without requiring a reboot should
    // the developer wish to restart.  Old references should melt
    // away or have no data.  Main goal is to shut the door on the
    // current overrides with an expectation of a subsequent reboot,
    // thus any errors here are ignored.
    umount2(kScratchMountPoint.c_str(), MNT_DETACH);
    LINFO << "umount(" << kScratchMountPoint << ")";
    rmdir(kScratchMountPoint.c_str());
}

bool fs_mgr_overlayfs_teardown_scratch(const std::string& overlay, bool* change) {
    // umount and delete kScratchMountPoint storage if we have logical partitions
    if (overlay != kScratchMountPoint) return true;

    // Validation check.
    if (fs_mgr_is_dsu_running()) {
        LERROR << "Destroying DSU scratch is not allowed.";
        return false;
    }

    auto save_errno = errno;
    if (fs_mgr_overlayfs_already_mounted(kScratchMountPoint, false)) {
        fs_mgr_overlayfs_umount_scratch();
    }

    const auto partition_name = android::base::Basename(kScratchMountPoint);

    auto images = IImageManager::Open("remount", 10s);
    if (images && images->BackingImageExists(partition_name)) {
#if defined __ANDROID_RECOVERY__
        if (!images->DisableImage(partition_name)) {
            return false;
        }
#else
        if (!images->UnmapImageIfExists(partition_name) ||
            !images->DeleteBackingImage(partition_name)) {
            return false;
        }
#endif
    }

    auto slot_number = fs_mgr_overlayfs_slot_number();
    auto super_device = fs_mgr_overlayfs_super_device(slot_number);
    if (!fs_mgr_rw_access(super_device)) return true;

    auto builder = MetadataBuilder::New(super_device, slot_number);
    if (!builder) {
        errno = save_errno;
        return true;
    }
    if (builder->FindPartition(partition_name) == nullptr) {
        errno = save_errno;
        return true;
    }
    builder->RemovePartition(partition_name);
    auto metadata = builder->Export();
    if (metadata && UpdatePartitionTable(super_device, *metadata.get(), slot_number)) {
        if (change) *change = true;
        if (!DestroyLogicalPartition(partition_name)) return false;
    } else {
        LERROR << "delete partition " << overlay;
        return false;
    }
    errno = save_errno;
    return true;
}

bool fs_mgr_overlayfs_teardown_one(const std::string& overlay, const std::string& mount_point,
                                   bool* change, bool* should_destroy_scratch = nullptr) {
    const auto top = overlay + kOverlayTopDir;

    if (!fs_mgr_access(top)) {
        if (should_destroy_scratch) *should_destroy_scratch = true;
        return true;
    }

    auto cleanup_all = mount_point.empty();
    const auto partition_name = android::base::Basename(mount_point);
    const auto oldpath = top + (cleanup_all ? "" : ("/" + partition_name));
    const auto newpath = cleanup_all ? overlay + "/." + kOverlayTopDir.substr(1) + ".teardown"
                                     : top + "/." + partition_name + ".teardown";
    auto ret = fs_mgr_rm_all(newpath);
    auto save_errno = errno;
    if (!rename(oldpath.c_str(), newpath.c_str())) {
        if (change) *change = true;
    } else if (errno != ENOENT) {
        ret = false;
        PERROR << "mv " << oldpath << " " << newpath;
    } else {
        errno = save_errno;
    }
    ret &= fs_mgr_rm_all(newpath, change);
    save_errno = errno;
    if (!rmdir(newpath.c_str())) {
        if (change) *change = true;
    } else if (errno != ENOENT) {
        ret = false;
        PERROR << "rmdir " << newpath;
    } else {
        errno = save_errno;
    }
    if (!cleanup_all) {
        save_errno = errno;
        if (!rmdir(top.c_str())) {
            if (change) *change = true;
            cleanup_all = true;
        } else if (errno == ENOTEMPTY) {
            cleanup_all = true;
            // cleanup all if the content is all hidden (leading .)
            std::unique_ptr<DIR, decltype(&closedir)> dir(opendir(top.c_str()), closedir);
            if (!dir) {
                PERROR << "opendir " << top;
            } else {
                dirent* entry;
                while ((entry = readdir(dir.get()))) {
                    if (entry->d_name[0] != '.') {
                        cleanup_all = false;
                        break;
                    }
                }
            }
            errno = save_errno;
        } else if (errno == ENOENT) {
            cleanup_all = true;
            errno = save_errno;
        } else {
            ret = false;
            PERROR << "rmdir " << top;
        }
    }
    if (should_destroy_scratch) *should_destroy_scratch = cleanup_all;
    return ret;
}

bool fs_mgr_overlayfs_set_shared_mount(const std::string& mount_point, bool shared_flag) {
    auto ret = mount(nullptr, mount_point.c_str(), nullptr, shared_flag ? MS_SHARED : MS_PRIVATE,
                     nullptr);
    if (ret) {
        PERROR << "__mount(target=" << mount_point
               << ",flag=" << (shared_flag ? "MS_SHARED" : "MS_PRIVATE") << ")=" << ret;
        return false;
    }
    return true;
}

bool fs_mgr_overlayfs_move_mount(const std::string& source, const std::string& target) {
    auto ret = mount(source.c_str(), target.c_str(), nullptr, MS_MOVE, nullptr);
    if (ret) {
        PERROR << "__mount(source=" << source << ",target=" << target << ",flag=MS_MOVE)=" << ret;
        return false;
    }
    return true;
}

struct mount_info {
    std::string mount_point;
    bool shared_flag;
};

std::vector<mount_info> ReadMountinfoFromFile(const std::string& path) {
    std::vector<mount_info> info;

    auto file = std::unique_ptr<FILE, decltype(&fclose)>{fopen(path.c_str(), "re"), fclose};
    if (!file) {
        PERROR << __FUNCTION__ << "(): cannot open file: '" << path << "'";
        return info;
    }

    ssize_t len;
    size_t alloc_len = 0;
    char* line = nullptr;
    while ((len = getline(&line, &alloc_len, file.get())) != -1) {
        /* if the last character is a newline, shorten the string by 1 byte */
        if (line[len - 1] == '\n') {
            line[len - 1] = '\0';
        }

        static constexpr char delim[] = " \t";
        char* save_ptr;
        if (!strtok_r(line, delim, &save_ptr)) {
            LERROR << "Error parsing mount ID";
            break;
        }
        if (!strtok_r(nullptr, delim, &save_ptr)) {
            LERROR << "Error parsing parent ID";
            break;
        }
        if (!strtok_r(nullptr, delim, &save_ptr)) {
            LERROR << "Error parsing mount source";
            break;
        }
        if (!strtok_r(nullptr, delim, &save_ptr)) {
            LERROR << "Error parsing root";
            break;
        }

        char* p;
        if (!(p = strtok_r(nullptr, delim, &save_ptr))) {
            LERROR << "Error parsing mount_point";
            break;
        }
        mount_info entry = {p, false};

        if (!strtok_r(nullptr, delim, &save_ptr)) {
            LERROR << "Error parsing mount_flags";
            break;
        }

        while ((p = strtok_r(nullptr, delim, &save_ptr))) {
            if ((p[0] == '-') && (p[1] == '\0')) break;
            if (android::base::StartsWith(p, "shared:")) entry.shared_flag = true;
        }
        if (!p) {
            LERROR << "Error parsing fields";
            break;
        }
        info.emplace_back(std::move(entry));
    }

    free(line);
    if (info.empty()) {
        LERROR << __FUNCTION__ << "(): failed to load mountinfo from : '" << path << "'";
    }
    return info;
}

bool fs_mgr_overlayfs_mount(const std::string& mount_point) {
    auto options = fs_mgr_get_overlayfs_options(mount_point);
    if (options.empty()) return false;

    auto retval = true;
    auto save_errno = errno;

    struct move_entry {
        std::string mount_point;
        std::string dir;
        bool shared_flag;
    };
    std::vector<move_entry> move;
    auto parent_private = false;
    auto parent_made_private = false;
    auto dev_private = false;
    auto dev_made_private = false;
    for (auto& entry : ReadMountinfoFromFile("/proc/self/mountinfo")) {
        if ((entry.mount_point == mount_point) && !entry.shared_flag) {
            parent_private = true;
        }
        if ((entry.mount_point == "/dev") && !entry.shared_flag) {
            dev_private = true;
        }

        if (!android::base::StartsWith(entry.mount_point, mount_point + "/")) {
            continue;
        }
        if (std::find_if(move.begin(), move.end(), [&entry](const auto& it) {
                return android::base::StartsWith(entry.mount_point, it.mount_point + "/");
            }) != move.end()) {
            continue;
        }

        // use as the bound directory in /dev.
        auto new_context = fs_mgr_get_context(entry.mount_point);
        if (!new_context.empty() && setfscreatecon(new_context.c_str())) {
            PERROR << "setfscreatecon " << new_context;
        }
        move_entry new_entry = {std::move(entry.mount_point), "/dev/TemporaryDir-XXXXXX",
                                entry.shared_flag};
        const auto target = mkdtemp(new_entry.dir.data());
        if (!target) {
            retval = false;
            save_errno = errno;
            PERROR << "temporary directory for MS_BIND";
            setfscreatecon(nullptr);
            continue;
        }
        setfscreatecon(nullptr);

        if (!parent_private && !parent_made_private) {
            parent_made_private = fs_mgr_overlayfs_set_shared_mount(mount_point, false);
        }
        if (new_entry.shared_flag) {
            new_entry.shared_flag = fs_mgr_overlayfs_set_shared_mount(new_entry.mount_point, false);
        }
        if (!fs_mgr_overlayfs_move_mount(new_entry.mount_point, new_entry.dir)) {
            retval = false;
            save_errno = errno;
            if (new_entry.shared_flag) {
                fs_mgr_overlayfs_set_shared_mount(new_entry.mount_point, true);
            }
            continue;
        }
        move.emplace_back(std::move(new_entry));
    }

    // hijack __mount() report format to help triage
    auto report = "__mount(source=overlay,target="s + mount_point + ",type=overlay";
    const auto opt_list = android::base::Split(options, ",");
    for (const auto& opt : opt_list) {
        if (android::base::StartsWith(opt, kUpperdirOption)) {
            report = report + "," + opt;
            break;
        }
    }
    report = report + ")=";

    auto ret = mount("overlay", mount_point.c_str(), "overlay", MS_RDONLY | MS_NOATIME,
                     options.c_str());
    if (ret) {
        retval = false;
        save_errno = errno;
        PERROR << report << ret;
    } else {
        LINFO << report << ret;
    }

    // Move submounts back.
    for (const auto& entry : move) {
        if (!dev_private && !dev_made_private) {
            dev_made_private = fs_mgr_overlayfs_set_shared_mount("/dev", false);
        }

        if (!fs_mgr_overlayfs_move_mount(entry.dir, entry.mount_point)) {
            retval = false;
            save_errno = errno;
        } else if (entry.shared_flag &&
                   !fs_mgr_overlayfs_set_shared_mount(entry.mount_point, true)) {
            retval = false;
            save_errno = errno;
        }
        rmdir(entry.dir.c_str());
    }
    if (dev_made_private) {
        fs_mgr_overlayfs_set_shared_mount("/dev", true);
    }
    if (parent_made_private) {
        fs_mgr_overlayfs_set_shared_mount(mount_point, true);
    }

    errno = save_errno;
    return retval;
}

// Mount kScratchMountPoint
bool fs_mgr_overlayfs_mount_scratch(const std::string& device_path, const std::string mnt_type,
                                    bool readonly = false) {
    if (readonly) {
        if (!fs_mgr_access(device_path)) return false;
    } else {
        if (!fs_mgr_rw_access(device_path)) return false;
    }

    auto f2fs = fs_mgr_is_f2fs(device_path);
    auto ext4 = fs_mgr_is_ext4(device_path);
    if (!f2fs && !ext4) return false;

    if (setfscreatecon(kOverlayfsFileContext)) {
        PERROR << "setfscreatecon " << kOverlayfsFileContext;
    }
    if (mkdir(kScratchMountPoint.c_str(), 0755) && (errno != EEXIST)) {
        PERROR << "create " << kScratchMountPoint;
    }

    FstabEntry entry;
    entry.blk_device = device_path;
    entry.mount_point = kScratchMountPoint;
    entry.fs_type = mnt_type;
    if ((mnt_type == "f2fs") && !f2fs) entry.fs_type = "ext4";
    if ((mnt_type == "ext4") && !ext4) entry.fs_type = "f2fs";
    entry.flags = MS_NOATIME | MS_RDONLY;
    auto mounted = true;
    if (!readonly) {
        if (entry.fs_type == "ext4") {
            // check if ext4 de-dupe
            entry.flags |= MS_RDONLY;
            auto save_errno = errno;
            mounted = fs_mgr_do_mount_one(entry) == 0;
            if (mounted) {
                mounted = !fs_mgr_has_shared_blocks(entry.mount_point, entry.blk_device);
                fs_mgr_overlayfs_umount_scratch();
            }
            errno = save_errno;
        }
        entry.flags &= ~MS_RDONLY;
        fs_mgr_set_blk_ro(device_path, false);
    }
    entry.fs_mgr_flags.check = true;
    auto save_errno = errno;
    if (mounted) mounted = fs_mgr_do_mount_one(entry) == 0;
    if (!mounted) {
        if ((entry.fs_type == "f2fs") && ext4) {
            entry.fs_type = "ext4";
            mounted = fs_mgr_do_mount_one(entry) == 0;
        } else if ((entry.fs_type == "ext4") && f2fs) {
            entry.fs_type = "f2fs";
            mounted = fs_mgr_do_mount_one(entry) == 0;
        }
        if (!mounted) save_errno = errno;
    }
    setfscreatecon(nullptr);
    if (!mounted) rmdir(kScratchMountPoint.c_str());
    errno = save_errno;
    return mounted;
}

const std::string kMkF2fs("/system/bin/make_f2fs");
const std::string kMkExt4("/system/bin/mke2fs");

// Only a suggestion for _first_ try during mounting
std::string fs_mgr_overlayfs_scratch_mount_type() {
    if (!access(kMkF2fs.c_str(), X_OK) && fs_mgr_overlayfs_filesystem_available("f2fs")) {
        return "f2fs";
    }
    if (!access(kMkExt4.c_str(), X_OK) && fs_mgr_overlayfs_filesystem_available("ext4")) {
        return "ext4";
    }
    return "auto";
}

// Note: we do not check access() here except for the super partition, since
// in first-stage init we wouldn't have registed by-name symlinks for "other"
// partitions that won't be mounted.
static std::string GetPhysicalScratchDevice() {
    auto slot_number = fs_mgr_overlayfs_slot_number();
    auto super_device = fs_mgr_overlayfs_super_device(slot_number);
    auto path = fs_mgr_overlayfs_super_device(slot_number == 0);
    if (super_device != path) {
        return path;
    }
    if (fs_mgr_access(super_device)) {
        // Do not try to use system_other on a DAP device.
        return "";
    }

    auto other_slot = fs_mgr_get_other_slot_suffix();
    if (!other_slot.empty()) {
        return kPhysicalDevice + "system" + other_slot;
    }
    return "";
}

// Note: The scratch partition of DSU is managed by gsid, and should be initialized during
// first-stage-mount. Just check if the DM device for DSU scratch partition is created or not.
static std::string GetDsuScratchDevice() {
    auto& dm = DeviceMapper::Instance();
    std::string device;
    if (dm.GetState(android::gsi::kDsuScratch) != DmDeviceState::INVALID &&
        dm.GetDmDevicePathByName(android::gsi::kDsuScratch, &device)) {
        return device;
    }
    return "";
}

// This returns the scratch device that was detected during early boot (first-
// stage init). If the device was created later, for example during setup for
// the adb remount command, it can return an empty string since it does not
// query ImageManager. (Note that ImageManager in first-stage init will always
// use device-mapper, since /data is not available to use loop devices.)
static std::string GetBootScratchDevice() {
    // Note: fs_mgr_is_dsu_running() always returns false in recovery or fastbootd.
    if (fs_mgr_is_dsu_running()) {
        return GetDsuScratchDevice();
    }

    auto& dm = DeviceMapper::Instance();

    // If there is a scratch partition allocated in /data or on super, we
    // automatically prioritize that over super_other or system_other.
    // Some devices, for example, have a write-protected eMMC and the
    // super partition cannot be used even if it exists.
    std::string device;
    auto partition_name = android::base::Basename(kScratchMountPoint);
    if (dm.GetState(partition_name) != DmDeviceState::INVALID &&
        dm.GetDmDevicePathByName(partition_name, &device)) {
        return device;
    }

    // There is no dynamic scratch, so try and find a physical one.
    return GetPhysicalScratchDevice();
}

bool fs_mgr_overlayfs_make_scratch(const std::string& scratch_device, const std::string& mnt_type) {
    // Force mkfs by design for overlay support of adb remount, simplify and
    // thus do not rely on fsck to correct problems that could creep in.
    auto command = ""s;
    if (mnt_type == "f2fs") {
        command = kMkF2fs + " -w 4096 -f -d1 -l" + android::base::Basename(kScratchMountPoint);
    } else if (mnt_type == "ext4") {
        command = kMkExt4 + " -F -b 4096 -t ext4 -m 0 -O has_journal -M " + kScratchMountPoint;
    } else {
        errno = ESRCH;
        LERROR << mnt_type << " has no mkfs cookbook";
        return false;
    }
    command += " " + scratch_device + " >/dev/null 2>/dev/null </dev/null";
    fs_mgr_set_blk_ro(scratch_device, false);
    auto ret = system(command.c_str());
    if (ret) {
        LERROR << "make " << mnt_type << " filesystem on " << scratch_device << " return=" << ret;
        return false;
    }
    return true;
}

static void TruncatePartitionsWithSuffix(MetadataBuilder* builder, const std::string& suffix) {
    auto& dm = DeviceMapper::Instance();

    // Remove <other> partitions
    for (const auto& group : builder->ListGroups()) {
        for (const auto& part : builder->ListPartitionsInGroup(group)) {
            const auto& name = part->name();
            if (!android::base::EndsWith(name, suffix)) {
                continue;
            }
            if (dm.GetState(name) != DmDeviceState::INVALID && !DestroyLogicalPartition(name)) {
                continue;
            }
            builder->ResizePartition(builder->FindPartition(name), 0);
        }
    }
}

// Create or update a scratch partition within super.
static bool CreateDynamicScratch(std::string* scratch_device, bool* partition_exists,
                                 bool* change) {
    const auto partition_name = android::base::Basename(kScratchMountPoint);

    auto& dm = DeviceMapper::Instance();
    *partition_exists = dm.GetState(partition_name) != DmDeviceState::INVALID;

    auto partition_create = !*partition_exists;
    auto slot_number = fs_mgr_overlayfs_slot_number();
    auto super_device = fs_mgr_overlayfs_super_device(slot_number);
    auto builder = MetadataBuilder::New(super_device, slot_number);
    if (!builder) {
        LERROR << "open " << super_device << " metadata";
        return false;
    }
    auto partition = builder->FindPartition(partition_name);
    *partition_exists = partition != nullptr;
    auto changed = false;
    if (!*partition_exists) {
        partition = builder->AddPartition(partition_name, LP_PARTITION_ATTR_NONE);
        if (!partition) {
            LERROR << "create " << partition_name;
            return false;
        }
        changed = true;
    }
    // Take half of free space, minimum 512MB or maximum free - margin.
    static constexpr auto kMinimumSize = uint64_t(512 * 1024 * 1024);
    if (partition->size() < kMinimumSize) {
        auto partition_size =
                builder->AllocatableSpace() - builder->UsedSpace() + partition->size();
        if ((partition_size > kMinimumSize) || !partition->size()) {
            // Leave some space for free space jitter of a few erase
            // blocks, in case they are needed for any individual updates
            // to any other partition that needs to be flashed while
            // overlayfs is in force.  Of course if margin_size is not
            // enough could normally get a flash failure, so
            // ResizePartition() will delete the scratch partition in
            // order to fulfill.  Deleting scratch will destroy all of
            // the adb remount overrides :-( .
            auto margin_size = uint64_t(3 * 256 * 1024);
            BlockDeviceInfo info;
            if (builder->GetBlockDeviceInfo(fs_mgr_get_super_partition_name(slot_number), &info)) {
                margin_size = 3 * info.logical_block_size;
            }
            partition_size = std::max(std::min(kMinimumSize, partition_size - margin_size),
                                      partition_size / 2);
            if (partition_size > partition->size()) {
                if (!builder->ResizePartition(partition, partition_size)) {
                    // Try to free up space by deallocating partitions in the other slot.
                    TruncatePartitionsWithSuffix(builder.get(), fs_mgr_get_other_slot_suffix());

                    partition_size =
                            builder->AllocatableSpace() - builder->UsedSpace() + partition->size();
                    partition_size = std::max(std::min(kMinimumSize, partition_size - margin_size),
                                              partition_size / 2);
                    if (!builder->ResizePartition(partition, partition_size)) {
                        LERROR << "resize " << partition_name;
                        return false;
                    }
                }
                if (!partition_create) DestroyLogicalPartition(partition_name);
                changed = true;
                *partition_exists = false;
            }
        }
    }
    // land the update back on to the partition
    if (changed) {
        auto metadata = builder->Export();
        if (!metadata || !UpdatePartitionTable(super_device, *metadata.get(), slot_number)) {
            LERROR << "add partition " << partition_name;
            return false;
        }

        if (change) *change = true;
    }

    if (changed || partition_create) {
        CreateLogicalPartitionParams params = {
                .block_device = super_device,
                .metadata_slot = slot_number,
                .partition_name = partition_name,
                .force_writable = true,
                .timeout_ms = 10s,
        };
        if (!CreateLogicalPartition(params, scratch_device)) {
            return false;
        }

        if (change) *change = true;
    } else if (scratch_device->empty()) {
        *scratch_device = GetBootScratchDevice();
    }
    return true;
}

static bool CreateScratchOnData(std::string* scratch_device, bool* partition_exists, bool* change) {
    *partition_exists = false;
    *change = false;

    auto images = IImageManager::Open("remount", 10s);
    if (!images) {
        return false;
    }

    auto partition_name = android::base::Basename(kScratchMountPoint);
    if (images->GetMappedImageDevice(partition_name, scratch_device)) {
        *partition_exists = true;
        return true;
    }

    BlockDeviceInfo info;
    PartitionOpener opener;
    if (!opener.GetInfo(fs_mgr_get_super_partition_name(), &info)) {
        LERROR << "could not get block device info for super";
        return false;
    }

    *change = true;

    // Note: calling RemoveDisabledImages here ensures that we do not race with
    // clean_scratch_files and accidentally try to map an image that will be
    // deleted.
    if (!images->RemoveDisabledImages()) {
        return false;
    }
    if (!images->BackingImageExists(partition_name)) {
        static constexpr uint64_t kMinimumSize = 16_MiB;
        static constexpr uint64_t kMaximumSize = 2_GiB;

        uint64_t size = std::clamp(info.size / 2, kMinimumSize, kMaximumSize);
        auto flags = IImageManager::CREATE_IMAGE_DEFAULT;

        if (!images->CreateBackingImage(partition_name, size, flags)) {
            LERROR << "could not create scratch image of " << size << " bytes";
            return false;
        }
    }
    if (!images->MapImageDevice(partition_name, 10s, scratch_device)) {
        LERROR << "could not map scratch image";
        return false;
    }
    return true;
}

static bool CanUseSuperPartition(const Fstab& fstab, bool* is_virtual_ab) {
    auto slot_number = fs_mgr_overlayfs_slot_number();
    auto super_device = fs_mgr_overlayfs_super_device(slot_number);
    if (!fs_mgr_rw_access(super_device) || !fs_mgr_overlayfs_has_logical(fstab)) {
        return false;
    }
    auto metadata = ReadMetadata(super_device, slot_number);
    if (!metadata) {
        return false;
    }
    *is_virtual_ab = !!(metadata->header.flags & LP_HEADER_FLAG_VIRTUAL_AB_DEVICE);
    return true;
}

bool fs_mgr_overlayfs_create_scratch(const Fstab& fstab, std::string* scratch_device,
                                     bool* partition_exists, bool* change) {
    // Use the DSU scratch device managed by gsid if within a DSU system.
    if (fs_mgr_is_dsu_running()) {
        *scratch_device = GetDsuScratchDevice();
        *partition_exists = !scratch_device->empty();
        *change = false;
        return *partition_exists;
    }

    // Try a physical partition first.
    *scratch_device = GetPhysicalScratchDevice();
    if (!scratch_device->empty() && fs_mgr_rw_access(*scratch_device)) {
        *partition_exists = true;
        return true;
    }

    // If that fails, see if we can land on super.
    bool is_virtual_ab;
    if (CanUseSuperPartition(fstab, &is_virtual_ab)) {
        bool can_use_data = false;
        if (is_virtual_ab && FilesystemHasReliablePinning("/data", &can_use_data) && can_use_data) {
            return CreateScratchOnData(scratch_device, partition_exists, change);
        }
        return CreateDynamicScratch(scratch_device, partition_exists, change);
    }

    errno = ENXIO;
    return false;
}

// Create and mount kScratchMountPoint storage if we have logical partitions
bool fs_mgr_overlayfs_setup_scratch(const Fstab& fstab, bool* change) {
    if (fs_mgr_overlayfs_already_mounted(kScratchMountPoint, false)) return true;

    std::string scratch_device;
    bool partition_exists;
    if (!fs_mgr_overlayfs_create_scratch(fstab, &scratch_device, &partition_exists, change)) {
        return false;
    }

    // If the partition exists, assume first that it can be mounted.
    auto mnt_type = fs_mgr_overlayfs_scratch_mount_type();
    if (partition_exists) {
        if (fs_mgr_overlayfs_mount_scratch(scratch_device, mnt_type)) {
            if (!fs_mgr_access(kScratchMountPoint + kOverlayTopDir) &&
                !fs_mgr_filesystem_has_space(kScratchMountPoint)) {
                // declare it useless, no overrides and no free space
                fs_mgr_overlayfs_umount_scratch();
            } else {
                if (change) *change = true;
                return true;
            }
        }
        // partition existed, but was not initialized; fall through to make it.
        errno = 0;
    }

    if (!fs_mgr_overlayfs_make_scratch(scratch_device, mnt_type)) return false;

    if (change) *change = true;

    return fs_mgr_overlayfs_mount_scratch(scratch_device, mnt_type);
}

bool fs_mgr_overlayfs_invalid() {
    if (fs_mgr_overlayfs_valid() == OverlayfsValidResult::kNotSupported) return true;

    // in recovery or fastbootd, not allowed!
    return fs_mgr_in_recovery();
}

}  // namespace

Fstab fs_mgr_overlayfs_candidate_list(const Fstab& fstab) {
    Fstab candidates;
    for (const auto& entry : fstab) {
        FstabEntry new_entry = entry;
        if (!fs_mgr_overlayfs_already_mounted(entry.mount_point) &&
            !fs_mgr_wants_overlayfs(&new_entry)) {
            continue;
        }
        auto new_mount_point = fs_mgr_mount_point(entry.mount_point);
        auto duplicate_or_more_specific = false;
        for (auto it = candidates.begin(); it != candidates.end();) {
            auto it_mount_point = fs_mgr_mount_point(it->mount_point);
            if ((it_mount_point == new_mount_point) ||
                (android::base::StartsWith(new_mount_point, it_mount_point + "/"))) {
                duplicate_or_more_specific = true;
                break;
            }
            if (android::base::StartsWith(it_mount_point, new_mount_point + "/")) {
                it = candidates.erase(it);
            } else {
                ++it;
            }
        }
        if (!duplicate_or_more_specific) candidates.emplace_back(std::move(new_entry));
    }
    return candidates;
}

static void TryMountScratch() {
    // Note we get the boot scratch device here, which means if scratch was
    // just created through ImageManager, this could fail. In practice this
    // should not happen because "remount" detects this scenario (by checking
    // if verity is still disabled, i.e. no reboot occurred), and skips calling
    // fs_mgr_overlayfs_mount_all().
    auto scratch_device = GetBootScratchDevice();
    if (!fs_mgr_rw_access(scratch_device)) {
        return;
    }
    if (!WaitForFile(scratch_device, 10s)) {
        return;
    }
    const auto mount_type = fs_mgr_overlayfs_scratch_mount_type();
    if (!fs_mgr_overlayfs_mount_scratch(scratch_device, mount_type, true /* readonly */)) {
        return;
    }
    auto has_overlayfs_dir = fs_mgr_access(kScratchMountPoint + kOverlayTopDir);
    fs_mgr_overlayfs_umount_scratch();
    if (has_overlayfs_dir) {
        fs_mgr_overlayfs_mount_scratch(scratch_device, mount_type);
    }
}

bool fs_mgr_overlayfs_mount_all(Fstab* fstab) {
    auto ret = false;
    if (fs_mgr_overlayfs_invalid()) return ret;

    auto scratch_can_be_mounted = true;
    for (const auto& entry : fs_mgr_overlayfs_candidate_list(*fstab)) {
        if (fs_mgr_is_verity_enabled(entry)) continue;
        auto mount_point = fs_mgr_mount_point(entry.mount_point);
        if (fs_mgr_overlayfs_already_mounted(mount_point)) {
            ret = true;
            continue;
        }
        if (scratch_can_be_mounted) {
            scratch_can_be_mounted = false;
            TryMountScratch();
        }
        if (fs_mgr_overlayfs_mount(mount_point)) ret = true;
    }
    return ret;
}

// Returns false if setup not permitted, errno set to last error.
// If something is altered, set *change.
bool fs_mgr_overlayfs_setup(const char* backing, const char* mount_point, bool* change,
                            bool force) {
    if (change) *change = false;
    auto ret = false;
    if (fs_mgr_overlayfs_valid() == OverlayfsValidResult::kNotSupported) return ret;
    if (!fs_mgr_boot_completed()) {
        errno = EBUSY;
        PERROR << "setup";
        return ret;
    }

    auto save_errno = errno;
    Fstab fstab;
    if (!ReadDefaultFstab(&fstab)) {
        return false;
    }
    errno = save_errno;
    auto candidates = fs_mgr_overlayfs_candidate_list(fstab);
    for (auto it = candidates.begin(); it != candidates.end();) {
        if (mount_point &&
            (fs_mgr_mount_point(it->mount_point) != fs_mgr_mount_point(mount_point))) {
            it = candidates.erase(it);
            continue;
        }
        save_errno = errno;
        auto verity_enabled = !force && fs_mgr_is_verity_enabled(*it);
        if (errno == ENOENT || errno == ENXIO) errno = save_errno;
        if (verity_enabled) {
            it = candidates.erase(it);
            continue;
        }
        ++it;
    }

    if (candidates.empty()) return ret;

    std::string dir;
    for (const auto& overlay_mount_point : kOverlayMountPoints) {
        if (backing && backing[0] && (overlay_mount_point != backing)) continue;
        if (overlay_mount_point == kScratchMountPoint) {
            if (!fs_mgr_overlayfs_setup_scratch(fstab, change)) continue;
        } else {
            if (GetEntryForMountPoint(&fstab, overlay_mount_point) == nullptr) {
                continue;
            }
        }
        dir = overlay_mount_point;
        break;
    }
    if (dir.empty()) {
        if (change && *change) errno = ESRCH;
        if (errno == EPERM) errno = save_errno;
        return ret;
    }

    std::string overlay;
    ret |= fs_mgr_overlayfs_setup_dir(dir, &overlay, change);
    for (const auto& entry : candidates) {
        ret |= fs_mgr_overlayfs_setup_one(overlay, fs_mgr_mount_point(entry.mount_point), change);
    }
    return ret;
}

// Note: This function never returns the DSU scratch device in recovery or fastbootd,
// because the DSU scratch is created in the first-stage-mount, which is not run in recovery.
static bool EnsureScratchMapped(std::string* device, bool* mapped) {
    *mapped = false;
    *device = GetBootScratchDevice();
    if (!device->empty()) {
        return true;
    }

    if (!fs_mgr_in_recovery()) {
        errno = EINVAL;
        return false;
    }

    auto partition_name = android::base::Basename(kScratchMountPoint);

    // Check for scratch on /data first, before looking for a modified super
    // partition. We should only reach this code in recovery, because scratch
    // would otherwise always be mapped.
    auto images = IImageManager::Open("remount", 10s);
    if (images && images->BackingImageExists(partition_name)) {
        if (!images->MapImageDevice(partition_name, 10s, device)) {
            return false;
        }
        *mapped = true;
        return true;
    }

    // Avoid uart spam by first checking for a scratch partition.
    auto metadata_slot = fs_mgr_overlayfs_slot_number();
    auto super_device = fs_mgr_overlayfs_super_device(metadata_slot);
    auto metadata = ReadCurrentMetadata(super_device);
    if (!metadata) {
        return false;
    }

    auto partition = FindPartition(*metadata.get(), partition_name);
    if (!partition) {
        return false;
    }

    CreateLogicalPartitionParams params = {
            .block_device = super_device,
            .metadata = metadata.get(),
            .partition = partition,
            .force_writable = true,
            .timeout_ms = 10s,
    };
    if (!CreateLogicalPartition(params, device)) {
        return false;
    }
    *mapped = true;
    return true;
}

// This should only be reachable in recovery, where DSU scratch is not
// automatically mapped.
static bool MapDsuScratchDevice(std::string* device) {
    std::string dsu_slot;
    if (!android::gsi::IsGsiInstalled() || !android::gsi::GetActiveDsu(&dsu_slot) ||
        dsu_slot.empty()) {
        // Nothing to do if no DSU installation present.
        return false;
    }

    auto images = IImageManager::Open("dsu/" + dsu_slot, 10s);
    if (!images || !images->BackingImageExists(android::gsi::kDsuScratch)) {
        // Nothing to do if DSU scratch device doesn't exist.
        return false;
    }

    images->UnmapImageDevice(android::gsi::kDsuScratch);
    if (!images->MapImageDevice(android::gsi::kDsuScratch, 10s, device)) {
        return false;
    }
    return true;
}

#if !defined __ANDROID_RECOVERY__
// Provide stubs for non-recovery variant.
static void fs_mgr_overlayfs_teardown_dsu(const char*) {}
#else
// Note: This should only be called from recovery or fastbootd.
static void fs_mgr_overlayfs_teardown_dsu(const char* mount_point) {
    std::string dsu_slot;
    if (!android::gsi::IsGsiInstalled() || !android::gsi::GetActiveDsu(&dsu_slot) ||
        dsu_slot.empty()) {
        // Nothing to do if no DSU installation present.
        return;
    }

    auto images = IImageManager::Open("dsu/" + dsu_slot, 10s);
    if (!images || !images->BackingImageExists(android::gsi::kDsuScratch)) {
        // Nothing to do if DSU scratch device doesn't exist.
        return;
    }

    std::string scratch_device;
    images->UnmapImageDevice(android::gsi::kDsuScratch);
    if (!images->MapImageDevice(android::gsi::kDsuScratch, 10s, &scratch_device)) {
        return;
    }

    fs_mgr_overlayfs_umount_scratch();
    if (fs_mgr_overlayfs_mount_scratch(scratch_device, fs_mgr_overlayfs_scratch_mount_type())) {
        fs_mgr_overlayfs_teardown_one(kScratchMountPoint,
                                      mount_point ? fs_mgr_mount_point(mount_point) : "", nullptr);
        fs_mgr_overlayfs_umount_scratch();
    }

    images->UnmapImageDevice(android::gsi::kDsuScratch);
}
#endif

// Returns false if teardown not permitted, errno set to last error.
// If something is altered, set *change.
bool fs_mgr_overlayfs_teardown(const char* mount_point, bool* change) {
    if (change) *change = false;
    auto ret = true;

    // If scratch exists, but is not mounted, lets gain access to clean
    // specific override entries.
    auto mount_scratch = false;
    if ((mount_point != nullptr) && !fs_mgr_overlayfs_already_mounted(kScratchMountPoint, false)) {
        std::string scratch_device = GetBootScratchDevice();
        if (!scratch_device.empty()) {
            mount_scratch = fs_mgr_overlayfs_mount_scratch(scratch_device,
                                                           fs_mgr_overlayfs_scratch_mount_type());
        }
    }
    bool should_destroy_scratch = false;
    for (const auto& overlay_mount_point : kOverlayMountPoints) {
        ret &= fs_mgr_overlayfs_teardown_one(
                overlay_mount_point, mount_point ? fs_mgr_mount_point(mount_point) : "", change,
                overlay_mount_point == kScratchMountPoint ? &should_destroy_scratch : nullptr);
    }
    // Do not attempt to destroy DSU scratch if within a DSU system,
    // because DSU scratch partition is managed by gsid.
    if (should_destroy_scratch && !fs_mgr_is_dsu_running()) {
<<<<<<< HEAD
        // Note: Reaching here in recovery or fastbootd means that a scratch device
        // is mounted and cleaned up. Such scratch device mustn't be the DSU scratch,
        // because EnsureScratchMapped() is not allowed to map the DSU scratch in
        // recovery. In other words, it is safe to destroy the scratch device here.
=======
>>>>>>> 06dcc5cc
        ret &= fs_mgr_overlayfs_teardown_scratch(kScratchMountPoint, change);
    }
    if (fs_mgr_overlayfs_valid() == OverlayfsValidResult::kNotSupported) {
        // After obligatory teardown to make sure everything is clean, but if
        // we didn't want overlayfs in the first place, we do not want to
        // waste time on a reboot (or reboot request message).
        if (change) *change = false;
    }
    // And now that we did what we could, lets inform
    // caller that there may still be more to do.
    if (!fs_mgr_boot_completed()) {
        errno = EBUSY;
        PERROR << "teardown";
        ret = false;
    }
    if (mount_scratch) {
        fs_mgr_overlayfs_umount_scratch();
    }
<<<<<<< HEAD
    if (unmap) {
        UnmapScratchDevice();
    }

    if (fs_mgr_in_recovery()) {
        // Destroy DSU overlay if present.
        fs_mgr_overlayfs_teardown_dsu(mount_point);
    }

=======
>>>>>>> 06dcc5cc
    return ret;
}

bool fs_mgr_overlayfs_is_setup() {
    if (fs_mgr_overlayfs_already_mounted(kScratchMountPoint, false)) return true;
    Fstab fstab;
    if (!ReadDefaultFstab(&fstab)) {
        return false;
    }
    if (fs_mgr_overlayfs_invalid()) return false;
    for (const auto& entry : fs_mgr_overlayfs_candidate_list(fstab)) {
        if (fs_mgr_is_verity_enabled(entry)) continue;
        if (fs_mgr_overlayfs_already_mounted(fs_mgr_mount_point(entry.mount_point))) return true;
    }
    return false;
}

namespace android {
namespace fs_mgr {

void MapScratchPartitionIfNeeded(Fstab* fstab,
                                 const std::function<bool(const std::set<std::string>&)>& init) {
    if (fs_mgr_overlayfs_invalid()) {
        return;
    }
    if (GetEntryForMountPoint(fstab, kScratchMountPoint) != nullptr) {
        return;
    }

    bool want_scratch = false;
    for (const auto& entry : fs_mgr_overlayfs_candidate_list(*fstab)) {
        if (fs_mgr_is_verity_enabled(entry)) {
            continue;
        }
        if (fs_mgr_overlayfs_already_mounted(fs_mgr_mount_point(entry.mount_point))) {
            continue;
        }
        want_scratch = true;
        break;
    }
    if (!want_scratch) {
        return;
    }

    if (ScratchIsOnData()) {
        if (auto images = IImageManager::Open("remount", 0ms)) {
            images->MapAllImages(init);
        }
    }

    // Physical or logical partitions will have already been mapped here,
    // so just ensure /dev/block symlinks exist.
    auto device = GetBootScratchDevice();
    if (!device.empty()) {
        init({android::base::Basename(device)});
    }
}

void CleanupOldScratchFiles() {
    if (!ScratchIsOnData()) {
        return;
    }
    if (auto images = IImageManager::Open("remount", 0ms)) {
        images->RemoveDisabledImages();
    }
}

void TeardownAllOverlayForMountPoint(const std::string& mount_point) {
    if (!fs_mgr_in_recovery()) {
        LERROR << __FUNCTION__ << "(): must be called within recovery.";
        return;
    }

    // Empty string means teardown everything.
    const std::string teardown_dir = mount_point.empty() ? "" : fs_mgr_mount_point(mount_point);
    constexpr bool* ignore_change = nullptr;

    // Teardown legacy overlay mount points that's not backed by a scratch device.
    for (const auto& overlay_mount_point : kOverlayMountPoints) {
        if (overlay_mount_point == kScratchMountPoint) {
            continue;
        }
        fs_mgr_overlayfs_teardown_one(overlay_mount_point, teardown_dir, ignore_change);
    }

    // Map scratch device, mount kScratchMountPoint and teardown kScratchMountPoint.
    bool mapped = false;
    std::string scratch_device;
    if (EnsureScratchMapped(&scratch_device, &mapped)) {
        fs_mgr_overlayfs_umount_scratch();
        if (fs_mgr_overlayfs_mount_scratch(scratch_device, fs_mgr_overlayfs_scratch_mount_type())) {
            bool should_destroy_scratch = false;
            fs_mgr_overlayfs_teardown_one(kScratchMountPoint, teardown_dir, ignore_change,
                                          &should_destroy_scratch);
            if (should_destroy_scratch) {
                fs_mgr_overlayfs_teardown_scratch(kScratchMountPoint, nullptr);
            }
            fs_mgr_overlayfs_umount_scratch();
        }
        if (mapped) {
            DestroyLogicalPartition(android::base::Basename(kScratchMountPoint));
        }
    }

    // Teardown DSU overlay if present.
    if (MapDsuScratchDevice(&scratch_device)) {
        fs_mgr_overlayfs_umount_scratch();
        if (fs_mgr_overlayfs_mount_scratch(scratch_device, fs_mgr_overlayfs_scratch_mount_type())) {
            fs_mgr_overlayfs_teardown_one(kScratchMountPoint, teardown_dir, ignore_change);
            fs_mgr_overlayfs_umount_scratch();
        }
        DestroyLogicalPartition(android::gsi::kDsuScratch);
    }
}

}  // namespace fs_mgr
}  // namespace android

#endif  // ALLOW_ADBD_DISABLE_VERITY != 0

bool fs_mgr_has_shared_blocks(const std::string& mount_point, const std::string& dev) {
    struct statfs fs;
    if ((statfs((mount_point + "/lost+found").c_str(), &fs) == -1) ||
        (fs.f_type != EXT4_SUPER_MAGIC)) {
        return false;
    }

    android::base::unique_fd fd(open(dev.c_str(), O_RDONLY | O_CLOEXEC));
    if (fd < 0) return false;

    struct ext4_super_block sb;
    if ((TEMP_FAILURE_RETRY(lseek64(fd, 1024, SEEK_SET)) < 0) ||
        (TEMP_FAILURE_RETRY(read(fd, &sb, sizeof(sb))) < 0)) {
        return false;
    }

    struct fs_info info;
    if (ext4_parse_sb(&sb, &info) < 0) return false;

    return (info.feat_ro_compat & EXT4_FEATURE_RO_COMPAT_SHARED_BLOCKS) != 0;
}

std::string fs_mgr_get_context(const std::string& mount_point) {
    char* ctx = nullptr;
    if (getfilecon(mount_point.c_str(), &ctx) == -1) {
        return "";
    }

    std::string context(ctx);
    free(ctx);
    return context;
}

OverlayfsValidResult fs_mgr_overlayfs_valid() {
    // Overlayfs available in the kernel, and patched for override_creds?
    if (fs_mgr_access("/sys/module/overlay/parameters/override_creds")) {
        return OverlayfsValidResult::kOverrideCredsRequired;
    }
    if (!fs_mgr_overlayfs_filesystem_available("overlay")) {
        return OverlayfsValidResult::kNotSupported;
    }
    struct utsname uts;
    if (uname(&uts) == -1) {
        return OverlayfsValidResult::kNotSupported;
    }
    int major, minor;
    if (sscanf(uts.release, "%d.%d", &major, &minor) != 2) {
        return OverlayfsValidResult::kNotSupported;
    }
    if (major < 4) {
        return OverlayfsValidResult::kOk;
    }
    if (major > 4) {
        return OverlayfsValidResult::kNotSupported;
    }
    if (minor > 3) {
        return OverlayfsValidResult::kNotSupported;
    }
    return OverlayfsValidResult::kOk;
}<|MERGE_RESOLUTION|>--- conflicted
+++ resolved
@@ -1448,42 +1448,6 @@
     return true;
 }
 
-#if !defined __ANDROID_RECOVERY__
-// Provide stubs for non-recovery variant.
-static void fs_mgr_overlayfs_teardown_dsu(const char*) {}
-#else
-// Note: This should only be called from recovery or fastbootd.
-static void fs_mgr_overlayfs_teardown_dsu(const char* mount_point) {
-    std::string dsu_slot;
-    if (!android::gsi::IsGsiInstalled() || !android::gsi::GetActiveDsu(&dsu_slot) ||
-        dsu_slot.empty()) {
-        // Nothing to do if no DSU installation present.
-        return;
-    }
-
-    auto images = IImageManager::Open("dsu/" + dsu_slot, 10s);
-    if (!images || !images->BackingImageExists(android::gsi::kDsuScratch)) {
-        // Nothing to do if DSU scratch device doesn't exist.
-        return;
-    }
-
-    std::string scratch_device;
-    images->UnmapImageDevice(android::gsi::kDsuScratch);
-    if (!images->MapImageDevice(android::gsi::kDsuScratch, 10s, &scratch_device)) {
-        return;
-    }
-
-    fs_mgr_overlayfs_umount_scratch();
-    if (fs_mgr_overlayfs_mount_scratch(scratch_device, fs_mgr_overlayfs_scratch_mount_type())) {
-        fs_mgr_overlayfs_teardown_one(kScratchMountPoint,
-                                      mount_point ? fs_mgr_mount_point(mount_point) : "", nullptr);
-        fs_mgr_overlayfs_umount_scratch();
-    }
-
-    images->UnmapImageDevice(android::gsi::kDsuScratch);
-}
-#endif
-
 // Returns false if teardown not permitted, errno set to last error.
 // If something is altered, set *change.
 bool fs_mgr_overlayfs_teardown(const char* mount_point, bool* change) {
@@ -1509,13 +1473,6 @@
     // Do not attempt to destroy DSU scratch if within a DSU system,
     // because DSU scratch partition is managed by gsid.
     if (should_destroy_scratch && !fs_mgr_is_dsu_running()) {
-<<<<<<< HEAD
-        // Note: Reaching here in recovery or fastbootd means that a scratch device
-        // is mounted and cleaned up. Such scratch device mustn't be the DSU scratch,
-        // because EnsureScratchMapped() is not allowed to map the DSU scratch in
-        // recovery. In other words, it is safe to destroy the scratch device here.
-=======
->>>>>>> 06dcc5cc
         ret &= fs_mgr_overlayfs_teardown_scratch(kScratchMountPoint, change);
     }
     if (fs_mgr_overlayfs_valid() == OverlayfsValidResult::kNotSupported) {
@@ -1534,18 +1491,6 @@
     if (mount_scratch) {
         fs_mgr_overlayfs_umount_scratch();
     }
-<<<<<<< HEAD
-    if (unmap) {
-        UnmapScratchDevice();
-    }
-
-    if (fs_mgr_in_recovery()) {
-        // Destroy DSU overlay if present.
-        fs_mgr_overlayfs_teardown_dsu(mount_point);
-    }
-
-=======
->>>>>>> 06dcc5cc
     return ret;
 }
 
