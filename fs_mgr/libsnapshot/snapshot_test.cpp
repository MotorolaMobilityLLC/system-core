// Copyright (C) 2018 The Android Open Source Project
//
// Licensed under the Apache License, Version 2.0 (the "License");
// you may not use this file except in compliance with the License.
// You may obtain a copy of the License at
//
//      http://www.apache.org/licenses/LICENSE-2.0
//
// Unless required by applicable law or agreed to in writing, software
// distributed under the License is distributed on an "AS IS" BASIS,
// WITHOUT WARRANTIES OR CONDITIONS OF ANY KIND, either express or implied.
// See the License for the specific language governing permissions and
// limitations under the License.

#include <libsnapshot/snapshot.h>

#include <fcntl.h>
#include <signal.h>
#include <sys/file.h>
#include <sys/stat.h>
#include <sys/types.h>

#include <chrono>
#include <deque>
#include <future>
#include <iostream>

#include <android-base/file.h>
#include <android-base/logging.h>
#include <android-base/properties.h>
#include <android-base/strings.h>
#include <android-base/unique_fd.h>
#include <fs_mgr/file_wait.h>
#include <fs_mgr/roots.h>
#include <fs_mgr_dm_linear.h>
#include <gtest/gtest.h>
#include <libdm/dm.h>
#include <libfiemap/image_manager.h>
#include <liblp/builder.h>
#include <storage_literals/storage_literals.h>

#include <android/snapshot/snapshot.pb.h>
#include <libsnapshot/test_helpers.h>
#include "utility.h"

// Mock classes are not used. Header included to ensure mocked class definition aligns with the
// class itself.
#include <libsnapshot/mock_device_info.h>
#include <libsnapshot/mock_snapshot.h>

namespace android {
namespace snapshot {

using android::base::unique_fd;
using android::dm::DeviceMapper;
using android::dm::DmDeviceState;
using android::fiemap::FiemapStatus;
using android::fiemap::IImageManager;
using android::fs_mgr::BlockDeviceInfo;
using android::fs_mgr::CreateLogicalPartitionParams;
using android::fs_mgr::DestroyLogicalPartition;
using android::fs_mgr::EnsurePathMounted;
using android::fs_mgr::EnsurePathUnmounted;
using android::fs_mgr::Extent;
using android::fs_mgr::Fstab;
using android::fs_mgr::GetPartitionGroupName;
using android::fs_mgr::GetPartitionName;
using android::fs_mgr::Interval;
using android::fs_mgr::MetadataBuilder;
using android::fs_mgr::SlotSuffixForSlotNumber;
using chromeos_update_engine::DeltaArchiveManifest;
using chromeos_update_engine::DynamicPartitionGroup;
using chromeos_update_engine::PartitionUpdate;
using namespace ::testing;
using namespace android::storage_literals;
using namespace std::chrono_literals;
using namespace std::string_literals;

// Global states. See test_helpers.h.
std::unique_ptr<SnapshotManager> sm;
TestDeviceInfo* test_device = nullptr;
std::string fake_super;

void MountMetadata();
bool IsCompressionEnabled();

class SnapshotTest : public ::testing::Test {
  public:
    SnapshotTest() : dm_(DeviceMapper::Instance()) {}

    // This is exposed for main.
    void Cleanup() {
        InitializeState();
        CleanupTestArtifacts();
    }

  protected:
    void SetUp() override {
        SKIP_IF_NON_VIRTUAL_AB();

        SnapshotTestPropertyFetcher::SetUp();
        InitializeState();
        CleanupTestArtifacts();
        FormatFakeSuper();
        MountMetadata();
        ASSERT_TRUE(sm->BeginUpdate());
    }

    void TearDown() override {
        RETURN_IF_NON_VIRTUAL_AB();

        lock_ = nullptr;

        CleanupTestArtifacts();
        SnapshotTestPropertyFetcher::TearDown();
    }

    void InitializeState() {
        ASSERT_TRUE(sm->EnsureImageManager());
        image_manager_ = sm->image_manager();

        test_device->set_slot_suffix("_a");

        sm->set_use_first_stage_snapuserd(false);
    }

    void CleanupTestArtifacts() {
        // Normally cancelling inside a merge is not allowed. Since these
        // are tests, we don't care, destroy everything that might exist.
        // Note we hardcode this list because of an annoying quirk: when
        // completing a merge, the snapshot stops existing, so we can't
        // get an accurate list to remove.
        lock_ = nullptr;

        std::vector<std::string> snapshots = {"test-snapshot", "test_partition_a",
                                              "test_partition_b"};
        for (const auto& snapshot : snapshots) {
            ASSERT_TRUE(DeleteSnapshotDevice(snapshot));
            DeleteBackingImage(image_manager_, snapshot + "-cow-img");

            auto status_file = sm->GetSnapshotStatusFilePath(snapshot);
            android::base::RemoveFileIfExists(status_file);
        }

        // Remove stale partitions in fake super.
        std::vector<std::string> partitions = {
                "base-device",
                "test_partition_b",
                "test_partition_b-base",
        };
        for (const auto& partition : partitions) {
            DeleteDevice(partition);
        }

        if (sm->GetUpdateState() != UpdateState::None) {
            auto state_file = sm->GetStateFilePath();
            unlink(state_file.c_str());
        }
    }

    bool AcquireLock() {
        lock_ = sm->LockExclusive();
        return !!lock_;
    }

    // This is so main() can instantiate this to invoke Cleanup.
    virtual void TestBody() override {}

    void FormatFakeSuper() {
        BlockDeviceInfo super_device("super", kSuperSize, 0, 0, 4096);
        std::vector<BlockDeviceInfo> devices = {super_device};

        auto builder = MetadataBuilder::New(devices, "super", 65536, 2);
        ASSERT_NE(builder, nullptr);

        auto metadata = builder->Export();
        ASSERT_NE(metadata, nullptr);

        TestPartitionOpener opener(fake_super);
        ASSERT_TRUE(FlashPartitionTable(opener, fake_super, *metadata.get()));
    }

    // If |path| is non-null, the partition will be mapped after creation.
    bool CreatePartition(const std::string& name, uint64_t size, std::string* path = nullptr) {
        TestPartitionOpener opener(fake_super);
        auto builder = MetadataBuilder::New(opener, "super", 0);
        if (!builder) return false;

        auto partition = builder->AddPartition(name, 0);
        if (!partition) return false;
        if (!builder->ResizePartition(partition, size)) {
            return false;
        }

        // Update the source slot.
        auto metadata = builder->Export();
        if (!metadata) return false;
        if (!UpdatePartitionTable(opener, "super", *metadata.get(), 0)) {
            return false;
        }

        if (!path) return true;

        CreateLogicalPartitionParams params = {
                .block_device = fake_super,
                .metadata = metadata.get(),
                .partition_name = name,
                .force_writable = true,
                .timeout_ms = 10s,
        };
        return CreateLogicalPartition(params, path);
    }

    bool MapUpdatePartitions() {
        TestPartitionOpener opener(fake_super);
        auto builder = MetadataBuilder::NewForUpdate(opener, "super", 0, 1);
        if (!builder) return false;

        auto metadata = builder->Export();
        if (!metadata) return false;

        // Update the destination slot, mark it as updated.
        if (!UpdatePartitionTable(opener, "super", *metadata.get(), 1)) {
            return false;
        }

        for (const auto& partition : metadata->partitions) {
            CreateLogicalPartitionParams params = {
                    .block_device = fake_super,
                    .metadata = metadata.get(),
                    .partition = &partition,
                    .force_writable = true,
                    .timeout_ms = 10s,
                    .device_name = GetPartitionName(partition) + "-base",
            };
            std::string ignore_path;
            if (!CreateLogicalPartition(params, &ignore_path)) {
                return false;
            }
        }
        return true;
    }

    AssertionResult DeleteSnapshotDevice(const std::string& snapshot) {
        AssertionResult res = AssertionSuccess();
        if (!(res = DeleteDevice(snapshot))) return res;
        if (!(res = DeleteDevice(snapshot + "-inner"))) return res;
        if (!(res = DeleteDevice(snapshot + "-cow"))) return res;
        if (!image_manager_->UnmapImageIfExists(snapshot + "-cow-img")) {
            return AssertionFailure() << "Cannot unmap image " << snapshot << "-cow-img";
        }
        if (!(res = DeleteDevice(snapshot + "-base"))) return res;
        return AssertionSuccess();
    }

    AssertionResult DeleteDevice(const std::string& device) {
        if (!dm_.DeleteDeviceIfExists(device)) {
            return AssertionFailure() << "Can't delete " << device;
        }
        return AssertionSuccess();
    }

    AssertionResult CreateCowImage(const std::string& name) {
        if (!sm->CreateCowImage(lock_.get(), name)) {
            return AssertionFailure() << "Cannot create COW image " << name;
        }
        std::string cow_device;
        auto map_res = MapCowImage(name, 10s, &cow_device);
        if (!map_res) {
            return map_res;
        }
        if (!InitializeKernelCow(cow_device)) {
            return AssertionFailure() << "Cannot zero fill " << cow_device;
        }
        if (!sm->UnmapCowImage(name)) {
            return AssertionFailure() << "Cannot unmap " << name << " after zero filling it";
        }
        return AssertionSuccess();
    }

    AssertionResult MapCowImage(const std::string& name,
                                const std::chrono::milliseconds& timeout_ms, std::string* path) {
        auto cow_image_path = sm->MapCowImage(name, timeout_ms);
        if (!cow_image_path.has_value()) {
            return AssertionFailure() << "Cannot map cow image " << name;
        }
        *path = *cow_image_path;
        return AssertionSuccess();
    }

    // Prepare A/B slot for a partition named "test_partition".
    AssertionResult PrepareOneSnapshot(uint64_t device_size,
                                       std::string* out_snap_device = nullptr) {
        std::string base_device, cow_device, snap_device;
        if (!CreatePartition("test_partition_a", device_size)) {
            return AssertionFailure();
        }
        if (!MapUpdatePartitions()) {
            return AssertionFailure();
        }
        if (!dm_.GetDmDevicePathByName("test_partition_b-base", &base_device)) {
            return AssertionFailure();
        }
        SnapshotStatus status;
        status.set_name("test_partition_b");
        status.set_device_size(device_size);
        status.set_snapshot_size(device_size);
        status.set_cow_file_size(device_size);
        if (!sm->CreateSnapshot(lock_.get(), &status)) {
            return AssertionFailure();
        }
        if (!CreateCowImage("test_partition_b")) {
            return AssertionFailure();
        }
        if (!MapCowImage("test_partition_b", 10s, &cow_device)) {
            return AssertionFailure();
        }
        if (!sm->MapSnapshot(lock_.get(), "test_partition_b", base_device, cow_device, 10s,
                             &snap_device)) {
            return AssertionFailure();
        }
        if (out_snap_device) {
            *out_snap_device = std::move(snap_device);
        }
        return AssertionSuccess();
    }

    // Simulate a reboot into the new slot.
    AssertionResult SimulateReboot() {
        lock_ = nullptr;
        if (!sm->FinishedSnapshotWrites(false)) {
            return AssertionFailure();
        }
        if (!dm_.DeleteDevice("test_partition_b")) {
            return AssertionFailure();
        }
        if (!DestroyLogicalPartition("test_partition_b-base")) {
            return AssertionFailure();
        }
        if (!sm->UnmapCowImage("test_partition_b")) {
            return AssertionFailure();
        }
        return AssertionSuccess();
    }

    static constexpr std::chrono::milliseconds snapshot_timeout_ = 5s;
    DeviceMapper& dm_;
    std::unique_ptr<SnapshotManager::LockedFile> lock_;
    android::fiemap::IImageManager* image_manager_ = nullptr;
    std::string fake_super_;
};

TEST_F(SnapshotTest, CreateSnapshot) {
    ASSERT_TRUE(AcquireLock());

    static const uint64_t kDeviceSize = 1024 * 1024;
    SnapshotStatus status;
    status.set_name("test-snapshot");
    status.set_device_size(kDeviceSize);
    status.set_snapshot_size(kDeviceSize);
    status.set_cow_file_size(kDeviceSize);
    ASSERT_TRUE(sm->CreateSnapshot(lock_.get(), &status));
    ASSERT_TRUE(CreateCowImage("test-snapshot"));

    std::vector<std::string> snapshots;
    ASSERT_TRUE(sm->ListSnapshots(lock_.get(), &snapshots));
    ASSERT_EQ(snapshots.size(), 1);
    ASSERT_EQ(snapshots[0], "test-snapshot");

    // Scope so delete can re-acquire the snapshot file lock.
    {
        SnapshotStatus status;
        ASSERT_TRUE(sm->ReadSnapshotStatus(lock_.get(), "test-snapshot", &status));
        ASSERT_EQ(status.state(), SnapshotState::CREATED);
        ASSERT_EQ(status.device_size(), kDeviceSize);
        ASSERT_EQ(status.snapshot_size(), kDeviceSize);
    }

    ASSERT_TRUE(sm->UnmapSnapshot(lock_.get(), "test-snapshot"));
    ASSERT_TRUE(sm->UnmapCowImage("test-snapshot"));
    ASSERT_TRUE(sm->DeleteSnapshot(lock_.get(), "test-snapshot"));
}

TEST_F(SnapshotTest, MapSnapshot) {
    ASSERT_TRUE(AcquireLock());

    static const uint64_t kDeviceSize = 1024 * 1024;
    SnapshotStatus status;
    status.set_name("test-snapshot");
    status.set_device_size(kDeviceSize);
    status.set_snapshot_size(kDeviceSize);
    status.set_cow_file_size(kDeviceSize);
    ASSERT_TRUE(sm->CreateSnapshot(lock_.get(), &status));
    ASSERT_TRUE(CreateCowImage("test-snapshot"));

    std::string base_device;
    ASSERT_TRUE(CreatePartition("base-device", kDeviceSize, &base_device));

    std::string cow_device;
    ASSERT_TRUE(MapCowImage("test-snapshot", 10s, &cow_device));

    std::string snap_device;
    ASSERT_TRUE(sm->MapSnapshot(lock_.get(), "test-snapshot", base_device, cow_device, 10s,
                                &snap_device));
    ASSERT_TRUE(android::base::StartsWith(snap_device, "/dev/block/dm-"));
}

TEST_F(SnapshotTest, MapPartialSnapshot) {
    ASSERT_TRUE(AcquireLock());

    static const uint64_t kSnapshotSize = 1024 * 1024;
    static const uint64_t kDeviceSize = 1024 * 1024 * 2;
    SnapshotStatus status;
    status.set_name("test-snapshot");
    status.set_device_size(kDeviceSize);
    status.set_snapshot_size(kSnapshotSize);
    status.set_cow_file_size(kSnapshotSize);
    ASSERT_TRUE(sm->CreateSnapshot(lock_.get(), &status));
    ASSERT_TRUE(CreateCowImage("test-snapshot"));

    std::string base_device;
    ASSERT_TRUE(CreatePartition("base-device", kDeviceSize, &base_device));

    std::string cow_device;
    ASSERT_TRUE(MapCowImage("test-snapshot", 10s, &cow_device));

    std::string snap_device;
    ASSERT_TRUE(sm->MapSnapshot(lock_.get(), "test-snapshot", base_device, cow_device, 10s,
                                &snap_device));
    ASSERT_TRUE(android::base::StartsWith(snap_device, "/dev/block/dm-"));
}

TEST_F(SnapshotTest, NoMergeBeforeReboot) {
    ASSERT_TRUE(sm->FinishedSnapshotWrites(false));

    // Merge should fail, since the slot hasn't changed.
    ASSERT_FALSE(sm->InitiateMerge());
}

TEST_F(SnapshotTest, CleanFirstStageMount) {
    // If there's no update in progress, there should be no first-stage mount
    // needed.
    TestDeviceInfo* info = new TestDeviceInfo(fake_super);
    auto sm = SnapshotManager::NewForFirstStageMount(info);
    ASSERT_NE(sm, nullptr);
    ASSERT_FALSE(sm->NeedSnapshotsInFirstStageMount());
}

TEST_F(SnapshotTest, FirstStageMountAfterRollback) {
    ASSERT_TRUE(sm->FinishedSnapshotWrites(false));

    // We didn't change the slot, so we shouldn't need snapshots.
    TestDeviceInfo* info = new TestDeviceInfo(fake_super);
    auto sm = SnapshotManager::NewForFirstStageMount(info);
    ASSERT_NE(sm, nullptr);
    ASSERT_FALSE(sm->NeedSnapshotsInFirstStageMount());

    auto indicator = sm->GetRollbackIndicatorPath();
    ASSERT_EQ(access(indicator.c_str(), R_OK), 0);
}

TEST_F(SnapshotTest, Merge) {
    ASSERT_TRUE(AcquireLock());

    static const uint64_t kDeviceSize = 1024 * 1024;
    std::string snap_device;
    ASSERT_TRUE(PrepareOneSnapshot(kDeviceSize, &snap_device));

    std::string test_string = "This is a test string.";
    {
        unique_fd fd(open(snap_device.c_str(), O_RDWR | O_CLOEXEC | O_SYNC));
        ASSERT_GE(fd, 0);
        ASSERT_TRUE(android::base::WriteFully(fd, test_string.data(), test_string.size()));
    }

    // Note: we know there is no inner/outer dm device since we didn't request
    // a linear segment.
    DeviceMapper::TargetInfo target;
    ASSERT_TRUE(sm->IsSnapshotDevice("test_partition_b", &target));
    ASSERT_EQ(DeviceMapper::GetTargetType(target.spec), "snapshot");

    // Release the lock.
    lock_ = nullptr;

    // Done updating.
    ASSERT_TRUE(sm->FinishedSnapshotWrites(false));

    test_device->set_slot_suffix("_b");
    ASSERT_TRUE(sm->InitiateMerge());

    // The device should have been switched to a snapshot-merge target.
    ASSERT_TRUE(sm->IsSnapshotDevice("test_partition_b", &target));
    ASSERT_EQ(DeviceMapper::GetTargetType(target.spec), "snapshot-merge");

    // We should not be able to cancel an update now.
    ASSERT_FALSE(sm->CancelUpdate());

    ASSERT_EQ(sm->ProcessUpdateState(), UpdateState::MergeCompleted);
    ASSERT_EQ(sm->GetUpdateState(), UpdateState::None);

    // The device should no longer be a snapshot or snapshot-merge.
    ASSERT_FALSE(sm->IsSnapshotDevice("test_partition_b"));

    // Test that we can read back the string we wrote to the snapshot. Note
    // that the base device is gone now. |snap_device| contains the correct
    // partition.
    unique_fd fd(open(snap_device.c_str(), O_RDONLY | O_CLOEXEC));
    ASSERT_GE(fd, 0);

    std::string buffer(test_string.size(), '\0');
    ASSERT_TRUE(android::base::ReadFully(fd, buffer.data(), buffer.size()));
    ASSERT_EQ(test_string, buffer);
}

TEST_F(SnapshotTest, FirstStageMountAndMerge) {
    ASSERT_TRUE(AcquireLock());

    static const uint64_t kDeviceSize = 1024 * 1024;
    ASSERT_TRUE(PrepareOneSnapshot(kDeviceSize));
    ASSERT_TRUE(SimulateReboot());

    auto init = SnapshotManager::NewForFirstStageMount(new TestDeviceInfo(fake_super, "_b"));
    ASSERT_NE(init, nullptr);
    ASSERT_TRUE(init->NeedSnapshotsInFirstStageMount());
    ASSERT_TRUE(init->CreateLogicalAndSnapshotPartitions("super", snapshot_timeout_));

    ASSERT_TRUE(AcquireLock());

    // Validate that we have a snapshot device.
    SnapshotStatus status;
    ASSERT_TRUE(init->ReadSnapshotStatus(lock_.get(), "test_partition_b", &status));
    ASSERT_EQ(status.state(), SnapshotState::CREATED);

    DeviceMapper::TargetInfo target;
    auto dm_name = init->GetSnapshotDeviceName("test_partition_b", status);
    ASSERT_TRUE(init->IsSnapshotDevice(dm_name, &target));
    ASSERT_EQ(DeviceMapper::GetTargetType(target.spec), "snapshot");
}

TEST_F(SnapshotTest, FlashSuperDuringUpdate) {
    ASSERT_TRUE(AcquireLock());

    static const uint64_t kDeviceSize = 1024 * 1024;
    ASSERT_TRUE(PrepareOneSnapshot(kDeviceSize));
    ASSERT_TRUE(SimulateReboot());

    // Reflash the super partition.
    FormatFakeSuper();
    ASSERT_TRUE(CreatePartition("test_partition_b", kDeviceSize));

    auto init = SnapshotManager::NewForFirstStageMount(new TestDeviceInfo(fake_super, "_b"));
    ASSERT_NE(init, nullptr);
    ASSERT_TRUE(init->NeedSnapshotsInFirstStageMount());
    ASSERT_TRUE(init->CreateLogicalAndSnapshotPartitions("super", snapshot_timeout_));

    ASSERT_TRUE(AcquireLock());

    SnapshotStatus status;
    ASSERT_TRUE(init->ReadSnapshotStatus(lock_.get(), "test_partition_b", &status));

    // We should not get a snapshot device now.
    DeviceMapper::TargetInfo target;
    auto dm_name = init->GetSnapshotDeviceName("test_partition_b", status);
    ASSERT_FALSE(init->IsSnapshotDevice(dm_name, &target));

    // We should see a cancelled update as well.
    lock_ = nullptr;
    ASSERT_EQ(sm->ProcessUpdateState(), UpdateState::Cancelled);
}

TEST_F(SnapshotTest, FlashSuperDuringMerge) {
    ASSERT_TRUE(AcquireLock());

    static const uint64_t kDeviceSize = 1024 * 1024;
    ASSERT_TRUE(PrepareOneSnapshot(kDeviceSize));
    ASSERT_TRUE(SimulateReboot());

    auto init = SnapshotManager::NewForFirstStageMount(new TestDeviceInfo(fake_super, "_b"));
    ASSERT_NE(init, nullptr);
    ASSERT_TRUE(init->NeedSnapshotsInFirstStageMount());
    ASSERT_TRUE(init->CreateLogicalAndSnapshotPartitions("super", snapshot_timeout_));
    ASSERT_TRUE(init->InitiateMerge());

    // Now, reflash super. Note that we haven't called ProcessUpdateState, so the
    // status is still Merging.
    ASSERT_TRUE(DeleteSnapshotDevice("test_partition_b"));
    ASSERT_TRUE(init->image_manager()->UnmapImageIfExists("test_partition_b-cow-img"));
    FormatFakeSuper();
    ASSERT_TRUE(CreatePartition("test_partition_b", kDeviceSize));
    ASSERT_TRUE(init->NeedSnapshotsInFirstStageMount());
    ASSERT_TRUE(init->CreateLogicalAndSnapshotPartitions("super", snapshot_timeout_));

    // Because the status is Merging, we must call ProcessUpdateState, which should
    // detect a cancelled update.
    ASSERT_EQ(sm->ProcessUpdateState(), UpdateState::Cancelled);
    ASSERT_EQ(sm->GetUpdateState(), UpdateState::None);
}

TEST_F(SnapshotTest, UpdateBootControlHal) {
    ASSERT_TRUE(AcquireLock());

    ASSERT_TRUE(sm->WriteUpdateState(lock_.get(), UpdateState::None));
    ASSERT_EQ(test_device->merge_status(), MergeStatus::NONE);

    ASSERT_TRUE(sm->WriteUpdateState(lock_.get(), UpdateState::Initiated));
    ASSERT_EQ(test_device->merge_status(), MergeStatus::NONE);

    ASSERT_TRUE(sm->WriteUpdateState(lock_.get(), UpdateState::Unverified));
    ASSERT_EQ(test_device->merge_status(), MergeStatus::SNAPSHOTTED);

    ASSERT_TRUE(sm->WriteUpdateState(lock_.get(), UpdateState::Merging));
    ASSERT_EQ(test_device->merge_status(), MergeStatus::MERGING);

    ASSERT_TRUE(sm->WriteUpdateState(lock_.get(), UpdateState::MergeNeedsReboot));
    ASSERT_EQ(test_device->merge_status(), MergeStatus::NONE);

    ASSERT_TRUE(sm->WriteUpdateState(lock_.get(), UpdateState::MergeCompleted));
    ASSERT_EQ(test_device->merge_status(), MergeStatus::NONE);

    ASSERT_TRUE(sm->WriteUpdateState(lock_.get(), UpdateState::MergeFailed));
    ASSERT_EQ(test_device->merge_status(), MergeStatus::MERGING);
}

enum class Request { UNKNOWN, LOCK_SHARED, LOCK_EXCLUSIVE, UNLOCK, EXIT };
std::ostream& operator<<(std::ostream& os, Request request) {
    switch (request) {
        case Request::LOCK_SHARED:
            return os << "Shared";
        case Request::LOCK_EXCLUSIVE:
            return os << "Exclusive";
        case Request::UNLOCK:
            return os << "Unlock";
        case Request::EXIT:
            return os << "Exit";
        case Request::UNKNOWN:
            [[fallthrough]];
        default:
            return os << "Unknown";
    }
}

class LockTestConsumer {
  public:
    AssertionResult MakeRequest(Request new_request) {
        {
            std::unique_lock<std::mutex> ulock(mutex_);
            requests_.push_back(new_request);
        }
        cv_.notify_all();
        return AssertionSuccess() << "Request " << new_request << " successful";
    }

    template <typename R, typename P>
    AssertionResult WaitFulfill(std::chrono::duration<R, P> timeout) {
        std::unique_lock<std::mutex> ulock(mutex_);
        if (cv_.wait_for(ulock, timeout, [this] { return requests_.empty(); })) {
            return AssertionSuccess() << "All requests_ fulfilled.";
        }
        return AssertionFailure() << "Timeout waiting for fulfilling " << requests_.size()
                                  << " request(s), first one is "
                                  << (requests_.empty() ? Request::UNKNOWN : requests_.front());
    }

    void StartHandleRequestsInBackground() {
        future_ = std::async(std::launch::async, &LockTestConsumer::HandleRequests, this);
    }

  private:
    void HandleRequests() {
        static constexpr auto consumer_timeout = 3s;

        auto next_request = Request::UNKNOWN;
        do {
            // Peek next request.
            {
                std::unique_lock<std::mutex> ulock(mutex_);
                if (cv_.wait_for(ulock, consumer_timeout, [this] { return !requests_.empty(); })) {
                    next_request = requests_.front();
                } else {
                    next_request = Request::EXIT;
                }
            }

            // Handle next request.
            switch (next_request) {
                case Request::LOCK_SHARED: {
                    lock_ = sm->LockShared();
                } break;
                case Request::LOCK_EXCLUSIVE: {
                    lock_ = sm->LockExclusive();
                } break;
                case Request::EXIT:
                    [[fallthrough]];
                case Request::UNLOCK: {
                    lock_.reset();
                } break;
                case Request::UNKNOWN:
                    [[fallthrough]];
                default:
                    break;
            }

            // Pop next request. This thread is the only thread that
            // pops from the front of the requests_ deque.
            {
                std::unique_lock<std::mutex> ulock(mutex_);
                if (next_request == Request::EXIT) {
                    requests_.clear();
                } else {
                    requests_.pop_front();
                }
            }
            cv_.notify_all();
        } while (next_request != Request::EXIT);
    }

    std::mutex mutex_;
    std::condition_variable cv_;
    std::deque<Request> requests_;
    std::unique_ptr<SnapshotManager::LockedFile> lock_;
    std::future<void> future_;
};

class LockTest : public ::testing::Test {
  public:
    void SetUp() {
        SKIP_IF_NON_VIRTUAL_AB();
        first_consumer.StartHandleRequestsInBackground();
        second_consumer.StartHandleRequestsInBackground();
    }

    void TearDown() {
        RETURN_IF_NON_VIRTUAL_AB();
        EXPECT_TRUE(first_consumer.MakeRequest(Request::EXIT));
        EXPECT_TRUE(second_consumer.MakeRequest(Request::EXIT));
    }

    static constexpr auto request_timeout = 500ms;
    LockTestConsumer first_consumer;
    LockTestConsumer second_consumer;
};

TEST_F(LockTest, SharedShared) {
    ASSERT_TRUE(first_consumer.MakeRequest(Request::LOCK_SHARED));
    ASSERT_TRUE(first_consumer.WaitFulfill(request_timeout));
    ASSERT_TRUE(second_consumer.MakeRequest(Request::LOCK_SHARED));
    ASSERT_TRUE(second_consumer.WaitFulfill(request_timeout));
}

using LockTestParam = std::pair<Request, Request>;
class LockTestP : public LockTest, public ::testing::WithParamInterface<LockTestParam> {};
TEST_P(LockTestP, Test) {
    ASSERT_TRUE(first_consumer.MakeRequest(GetParam().first));
    ASSERT_TRUE(first_consumer.WaitFulfill(request_timeout));
    ASSERT_TRUE(second_consumer.MakeRequest(GetParam().second));
    ASSERT_FALSE(second_consumer.WaitFulfill(request_timeout))
            << "Should not be able to " << GetParam().second << " while separate thread "
            << GetParam().first;
    ASSERT_TRUE(first_consumer.MakeRequest(Request::UNLOCK));
    ASSERT_TRUE(second_consumer.WaitFulfill(request_timeout))
            << "Should be able to hold lock that is released by separate thread";
}
INSTANTIATE_TEST_SUITE_P(
        LockTest, LockTestP,
        testing::Values(LockTestParam{Request::LOCK_EXCLUSIVE, Request::LOCK_EXCLUSIVE},
                        LockTestParam{Request::LOCK_EXCLUSIVE, Request::LOCK_SHARED},
                        LockTestParam{Request::LOCK_SHARED, Request::LOCK_EXCLUSIVE}),
        [](const testing::TestParamInfo<LockTestP::ParamType>& info) {
            std::stringstream ss;
            ss << info.param.first << info.param.second;
            return ss.str();
        });

class SnapshotUpdateTest : public SnapshotTest {
  public:
    void SetUp() override {
        SKIP_IF_NON_VIRTUAL_AB();

        SnapshotTest::SetUp();
        Cleanup();

        // Cleanup() changes slot suffix, so initialize it again.
        test_device->set_slot_suffix("_a");

        opener_ = std::make_unique<TestPartitionOpener>(fake_super);

        // Create a fake update package metadata.
        // Not using full name "system", "vendor", "product" because these names collide with the
        // mapped partitions on the running device.
        // Each test modifies manifest_ slightly to indicate changes to the partition layout.
        group_ = manifest_.mutable_dynamic_partition_metadata()->add_groups();
        group_->set_name("group");
        group_->set_size(kGroupSize);
        group_->add_partition_names("sys");
        group_->add_partition_names("vnd");
        group_->add_partition_names("prd");
        sys_ = manifest_.add_partitions();
        sys_->set_partition_name("sys");
        SetSize(sys_, 3_MiB);
        vnd_ = manifest_.add_partitions();
        vnd_->set_partition_name("vnd");
        SetSize(vnd_, 3_MiB);
        prd_ = manifest_.add_partitions();
        prd_->set_partition_name("prd");
        SetSize(prd_, 3_MiB);

        // Initialize source partition metadata using |manifest_|.
        src_ = MetadataBuilder::New(*opener_, "super", 0);
        ASSERT_NE(src_, nullptr);
        ASSERT_TRUE(FillFakeMetadata(src_.get(), manifest_, "_a"));
        // Add sys_b which is like system_other.
        ASSERT_TRUE(src_->AddGroup("group_b", kGroupSize));
        auto partition = src_->AddPartition("sys_b", "group_b", 0);
        ASSERT_NE(nullptr, partition);
        ASSERT_TRUE(src_->ResizePartition(partition, 1_MiB));
        auto metadata = src_->Export();
        ASSERT_NE(nullptr, metadata);
        ASSERT_TRUE(UpdatePartitionTable(*opener_, "super", *metadata.get(), 0));

        // Map source partitions. Additionally, map sys_b to simulate system_other after flashing.
        std::string path;
        for (const auto& name : {"sys_a", "vnd_a", "prd_a", "sys_b"}) {
            ASSERT_TRUE(CreateLogicalPartition(
                    CreateLogicalPartitionParams{
                            .block_device = fake_super,
                            .metadata_slot = 0,
                            .partition_name = name,
                            .timeout_ms = 1s,
                            .partition_opener = opener_.get(),
                    },
                    &path));
            ASSERT_TRUE(WriteRandomData(path));
            auto hash = GetHash(path);
            ASSERT_TRUE(hash.has_value());
            hashes_[name] = *hash;
        }
    }
    void TearDown() override {
        RETURN_IF_NON_VIRTUAL_AB();

        Cleanup();
        SnapshotTest::TearDown();
    }
    void Cleanup() {
        if (!image_manager_) {
            InitializeState();
        }
        MountMetadata();
        for (const auto& suffix : {"_a", "_b"}) {
            test_device->set_slot_suffix(suffix);
            EXPECT_TRUE(sm->CancelUpdate()) << suffix;
        }
        EXPECT_TRUE(UnmapAll());
    }

    AssertionResult IsPartitionUnchanged(const std::string& name) {
        std::string path;
        if (!dm_.GetDmDevicePathByName(name, &path)) {
            return AssertionFailure() << "Path of " << name << " cannot be determined";
        }
        auto hash = GetHash(path);
        if (!hash.has_value()) {
            return AssertionFailure() << "Cannot read partition " << name << ": " << path;
        }
        auto it = hashes_.find(name);
        if (it == hashes_.end()) {
            return AssertionFailure() << "No existing hash for " << name << ". Bad test code?";
        }
        if (it->second != *hash) {
            return AssertionFailure() << "Content of " << name << " has changed";
        }
        return AssertionSuccess();
    }

    std::optional<uint64_t> GetSnapshotSize(const std::string& name) {
        if (!AcquireLock()) {
            return std::nullopt;
        }
        auto local_lock = std::move(lock_);

        SnapshotStatus status;
        if (!sm->ReadSnapshotStatus(local_lock.get(), name, &status)) {
            return std::nullopt;
        }
        return status.snapshot_size();
    }

    AssertionResult UnmapAll() {
        for (const auto& name : {"sys", "vnd", "prd"}) {
            if (!dm_.DeleteDeviceIfExists(name + "_a"s)) {
                return AssertionFailure() << "Cannot unmap " << name << "_a";
            }
            if (!DeleteSnapshotDevice(name + "_b"s)) {
                return AssertionFailure() << "Cannot delete snapshot " << name << "_b";
            }
        }
        return AssertionSuccess();
    }

    AssertionResult MapUpdateSnapshot(const std::string& name,
                                      std::unique_ptr<ICowWriter>* writer) {
        CreateLogicalPartitionParams params{
                .block_device = fake_super,
                .metadata_slot = 1,
                .partition_name = name,
                .timeout_ms = 10s,
                .partition_opener = opener_.get(),
        };

        auto result = sm->OpenSnapshotWriter(params, {});
        if (!result) {
            return AssertionFailure() << "Cannot open snapshot for writing: " << name;
        }
        if (!result->Initialize()) {
            return AssertionFailure() << "Cannot initialize snapshot for writing: " << name;
        }

        if (writer) {
            *writer = std::move(result);
        }
        return AssertionSuccess();
    }

    AssertionResult MapUpdateSnapshot(const std::string& name, std::string* path) {
        CreateLogicalPartitionParams params{
                .block_device = fake_super,
                .metadata_slot = 1,
                .partition_name = name,
                .timeout_ms = 10s,
                .partition_opener = opener_.get(),
        };

        auto result = sm->MapUpdateSnapshot(params, path);
        if (!result) {
            return AssertionFailure() << "Cannot open snapshot for writing: " << name;
        }
        return AssertionSuccess();
    }

    AssertionResult MapUpdateSnapshot(const std::string& name) {
        if (IsCompressionEnabled()) {
            std::unique_ptr<ICowWriter> writer;
            return MapUpdateSnapshot(name, &writer);
        } else {
            std::string path;
            return MapUpdateSnapshot(name, &path);
        }
    }

    AssertionResult WriteSnapshotAndHash(const std::string& name) {
        if (IsCompressionEnabled()) {
            std::unique_ptr<ICowWriter> writer;
            auto res = MapUpdateSnapshot(name, &writer);
            if (!res) {
                return res;
            }
            if (!WriteRandomData(writer.get(), &hashes_[name])) {
                return AssertionFailure() << "Unable to write random data to snapshot " << name;
            }
            if (!writer->Finalize()) {
                return AssertionFailure() << "Unable to finalize COW for " << name;
            }
        } else {
            std::string path;
            auto res = MapUpdateSnapshot(name, &path);
            if (!res) {
                return res;
            }
            if (!WriteRandomData(path, std::nullopt, &hashes_[name])) {
                return AssertionFailure() << "Unable to write random data to snapshot " << name;
            }
        }

        // Make sure updates to one device are seen by all devices.
        sync();

        return AssertionSuccess() << "Written random data to snapshot " << name
                                  << ", hash: " << hashes_[name];
    }

    AssertionResult MapUpdateSnapshots(const std::vector<std::string>& names = {"sys_b", "vnd_b",
                                                                                "prd_b"}) {
        for (const auto& name : names) {
            auto res = MapUpdateSnapshot(name);
            if (!res) {
                return res;
            }
        }
        return AssertionSuccess();
    }

    // Create fake install operations to grow the COW device size.
    void AddOperation(PartitionUpdate* partition_update, uint64_t size_bytes = 0) {
        auto e = partition_update->add_operations()->add_dst_extents();
        e->set_start_block(0);
        if (size_bytes == 0) {
            size_bytes = GetSize(partition_update);
        }
        e->set_num_blocks(size_bytes / manifest_.block_size());
    }

    void AddOperationForPartitions(std::vector<PartitionUpdate*> partitions = {}) {
        if (partitions.empty()) {
            partitions = {sys_, vnd_, prd_};
        }
        for (auto* partition : partitions) {
            AddOperation(partition);
        }
    }

    std::unique_ptr<TestPartitionOpener> opener_;
    DeltaArchiveManifest manifest_;
    std::unique_ptr<MetadataBuilder> src_;
    std::map<std::string, std::string> hashes_;

    PartitionUpdate* sys_ = nullptr;
    PartitionUpdate* vnd_ = nullptr;
    PartitionUpdate* prd_ = nullptr;
    DynamicPartitionGroup* group_ = nullptr;
};

// Test full update flow executed by update_engine. Some partitions uses super empty space,
// some uses images, and some uses both.
// Also test UnmapUpdateSnapshot unmaps everything.
// Also test first stage mount and merge after this.
TEST_F(SnapshotUpdateTest, FullUpdateFlow) {
    // OTA client blindly unmaps all partitions that are possibly mapped.
    for (const auto& name : {"sys_b", "vnd_b", "prd_b"}) {
        ASSERT_TRUE(sm->UnmapUpdateSnapshot(name));
    }

    // Grow all partitions.
    constexpr uint64_t partition_size = 3788_KiB;
    SetSize(sys_, partition_size);
    SetSize(vnd_, partition_size);
    SetSize(prd_, partition_size);

    AddOperationForPartitions();

    // Execute the update.
    ASSERT_TRUE(sm->BeginUpdate());
    ASSERT_TRUE(sm->CreateUpdateSnapshots(manifest_));

    // Test that partitions prioritize using space in super.
    auto tgt = MetadataBuilder::New(*opener_, "super", 1);
    ASSERT_NE(tgt, nullptr);
    ASSERT_NE(nullptr, tgt->FindPartition("sys_b-cow"));
    ASSERT_NE(nullptr, tgt->FindPartition("vnd_b-cow"));
    ASSERT_EQ(nullptr, tgt->FindPartition("prd_b-cow"));

    // Write some data to target partitions.
    for (const auto& name : {"sys_b", "vnd_b", "prd_b"}) {
        ASSERT_TRUE(WriteSnapshotAndHash(name));
    }

    // Assert that source partitions aren't affected.
    for (const auto& name : {"sys_a", "vnd_a", "prd_a"}) {
        ASSERT_TRUE(IsPartitionUnchanged(name));
    }

    ASSERT_TRUE(sm->FinishedSnapshotWrites(false));

    // Simulate shutting down the device.
    ASSERT_TRUE(UnmapAll());

    // After reboot, init does first stage mount.
    auto init = SnapshotManager::NewForFirstStageMount(new TestDeviceInfo(fake_super, "_b"));
    ASSERT_NE(init, nullptr);
    ASSERT_TRUE(init->NeedSnapshotsInFirstStageMount());
    ASSERT_TRUE(init->CreateLogicalAndSnapshotPartitions("super", snapshot_timeout_));

    auto indicator = sm->GetRollbackIndicatorPath();
    ASSERT_NE(access(indicator.c_str(), R_OK), 0);

    // Check that the target partitions have the same content.
    for (const auto& name : {"sys_b", "vnd_b", "prd_b"}) {
        ASSERT_TRUE(IsPartitionUnchanged(name));
    }

    // Initiate the merge and wait for it to be completed.
    ASSERT_TRUE(init->InitiateMerge());
    ASSERT_EQ(UpdateState::MergeCompleted, init->ProcessUpdateState());

    // Check that the target partitions have the same content after the merge.
    for (const auto& name : {"sys_b", "vnd_b", "prd_b"}) {
        ASSERT_TRUE(IsPartitionUnchanged(name))
                << "Content of " << name << " changes after the merge";
    }
}

// Test that if new system partitions uses empty space in super, that region is not snapshotted.
TEST_F(SnapshotUpdateTest, DirectWriteEmptySpace) {
    GTEST_SKIP() << "b/141889746";
    SetSize(sys_, 4_MiB);
    // vnd_b and prd_b are unchanged.
    ASSERT_TRUE(sm->CreateUpdateSnapshots(manifest_));
    ASSERT_EQ(3_MiB, GetSnapshotSize("sys_b").value_or(0));
}

// Test that if new system partitions uses space of old vendor partition, that region is
// snapshotted.
TEST_F(SnapshotUpdateTest, SnapshotOldPartitions) {
    SetSize(sys_, 4_MiB);  // grows
    SetSize(vnd_, 2_MiB);  // shrinks
    // prd_b is unchanged
    ASSERT_TRUE(sm->CreateUpdateSnapshots(manifest_));
    ASSERT_EQ(4_MiB, GetSnapshotSize("sys_b").value_or(0));
}

// Test that even if there seem to be empty space in target metadata, COW partition won't take
// it because they are used by old partitions.
TEST_F(SnapshotUpdateTest, CowPartitionDoNotTakeOldPartitions) {
    SetSize(sys_, 2_MiB);  // shrinks
    // vnd_b and prd_b are unchanged.
    ASSERT_TRUE(sm->CreateUpdateSnapshots(manifest_));

    auto tgt = MetadataBuilder::New(*opener_, "super", 1);
    ASSERT_NE(nullptr, tgt);
    auto metadata = tgt->Export();
    ASSERT_NE(nullptr, metadata);
    std::vector<std::string> written;
    // Write random data to all COW partitions in super
    for (auto p : metadata->partitions) {
        if (GetPartitionGroupName(metadata->groups[p.group_index]) != kCowGroupName) {
            continue;
        }
        std::string path;
        ASSERT_TRUE(CreateLogicalPartition(
                CreateLogicalPartitionParams{
                        .block_device = fake_super,
                        .metadata = metadata.get(),
                        .partition = &p,
                        .timeout_ms = 1s,
                        .partition_opener = opener_.get(),
                },
                &path));
        ASSERT_TRUE(WriteRandomData(path));
        written.push_back(GetPartitionName(p));
    }
    ASSERT_FALSE(written.empty())
            << "No COW partitions are created even if there are empty space in super partition";

    // Make sure source partitions aren't affected.
    for (const auto& name : {"sys_a", "vnd_a", "prd_a"}) {
        ASSERT_TRUE(IsPartitionUnchanged(name));
    }
}

// Test that it crashes after creating snapshot status file but before creating COW image, then
// calling CreateUpdateSnapshots again works.
TEST_F(SnapshotUpdateTest, SnapshotStatusFileWithoutCow) {
    // Write some trash snapshot files to simulate leftovers from previous runs.
    {
        ASSERT_TRUE(AcquireLock());
        auto local_lock = std::move(lock_);
        SnapshotStatus status;
        status.set_name("sys_b");
        ASSERT_TRUE(sm->WriteSnapshotStatus(local_lock.get(), status));
        ASSERT_TRUE(image_manager_->CreateBackingImage("sys_b-cow-img", 1_MiB,
                                                       IImageManager::CREATE_IMAGE_DEFAULT));
    }

    // Redo the update.
    ASSERT_TRUE(sm->BeginUpdate());
    ASSERT_TRUE(sm->UnmapUpdateSnapshot("sys_b"));

    ASSERT_TRUE(sm->CreateUpdateSnapshots(manifest_));

    // Check that target partitions can be mapped.
    EXPECT_TRUE(MapUpdateSnapshots());
}

// Test that the old partitions are not modified.
TEST_F(SnapshotUpdateTest, TestRollback) {
    // Execute the update.
    ASSERT_TRUE(sm->BeginUpdate());
    ASSERT_TRUE(sm->UnmapUpdateSnapshot("sys_b"));

    AddOperationForPartitions();

    ASSERT_TRUE(sm->CreateUpdateSnapshots(manifest_));

    // Write some data to target partitions.
    for (const auto& name : {"sys_b", "vnd_b", "prd_b"}) {
        ASSERT_TRUE(WriteSnapshotAndHash(name));
    }

    // Assert that source partitions aren't affected.
    for (const auto& name : {"sys_a", "vnd_a", "prd_a"}) {
        ASSERT_TRUE(IsPartitionUnchanged(name));
    }

    ASSERT_TRUE(sm->FinishedSnapshotWrites(false));

    // Simulate shutting down the device.
    ASSERT_TRUE(UnmapAll());

    // After reboot, init does first stage mount.
    auto init = SnapshotManager::NewForFirstStageMount(new TestDeviceInfo(fake_super, "_b"));
    ASSERT_NE(init, nullptr);
    ASSERT_TRUE(init->NeedSnapshotsInFirstStageMount());
    ASSERT_TRUE(init->CreateLogicalAndSnapshotPartitions("super", snapshot_timeout_));

    // Check that the target partitions have the same content.
    for (const auto& name : {"sys_b", "vnd_b", "prd_b"}) {
        ASSERT_TRUE(IsPartitionUnchanged(name));
    }

    // Simulate shutting down the device again.
    ASSERT_TRUE(UnmapAll());
    init = SnapshotManager::NewForFirstStageMount(new TestDeviceInfo(fake_super, "_a"));
    ASSERT_NE(init, nullptr);
    ASSERT_FALSE(init->NeedSnapshotsInFirstStageMount());
    ASSERT_TRUE(init->CreateLogicalAndSnapshotPartitions("super", snapshot_timeout_));

    // Assert that the source partitions aren't affected.
    for (const auto& name : {"sys_a", "vnd_a", "prd_a"}) {
        ASSERT_TRUE(IsPartitionUnchanged(name));
    }
}

// Test that if an update is applied but not booted into, it can be canceled.
TEST_F(SnapshotUpdateTest, CancelAfterApply) {
    ASSERT_TRUE(sm->BeginUpdate());
    ASSERT_TRUE(sm->FinishedSnapshotWrites(false));
    ASSERT_TRUE(sm->CancelUpdate());
}

static std::vector<Interval> ToIntervals(const std::vector<std::unique_ptr<Extent>>& extents) {
    std::vector<Interval> ret;
    std::transform(extents.begin(), extents.end(), std::back_inserter(ret),
                   [](const auto& extent) { return extent->AsLinearExtent()->AsInterval(); });
    return ret;
}

// Test that at the second update, old COW partition spaces are reclaimed.
TEST_F(SnapshotUpdateTest, ReclaimCow) {
    // Execute the first update.
    ASSERT_TRUE(sm->BeginUpdate());
    ASSERT_TRUE(sm->CreateUpdateSnapshots(manifest_));
    ASSERT_TRUE(MapUpdateSnapshots());
    ASSERT_TRUE(sm->FinishedSnapshotWrites(false));

    // Simulate shutting down the device.
    ASSERT_TRUE(UnmapAll());

    // After reboot, init does first stage mount.
    auto init = SnapshotManager::NewForFirstStageMount(new TestDeviceInfo(fake_super, "_b"));
    ASSERT_NE(init, nullptr);
    ASSERT_TRUE(init->NeedSnapshotsInFirstStageMount());
    ASSERT_TRUE(init->CreateLogicalAndSnapshotPartitions("super", snapshot_timeout_));
    init = nullptr;

    // Initiate the merge and wait for it to be completed.
    auto new_sm = SnapshotManager::New(new TestDeviceInfo(fake_super, "_b"));
    ASSERT_TRUE(new_sm->InitiateMerge());
    ASSERT_EQ(UpdateState::MergeCompleted, new_sm->ProcessUpdateState());

    // Execute the second update.
    ASSERT_TRUE(new_sm->BeginUpdate());
    ASSERT_TRUE(new_sm->CreateUpdateSnapshots(manifest_));

    // Check that the old COW space is reclaimed and does not occupy space of mapped partitions.
    auto src = MetadataBuilder::New(*opener_, "super", 1);
    ASSERT_NE(src, nullptr);
    auto tgt = MetadataBuilder::New(*opener_, "super", 0);
    ASSERT_NE(tgt, nullptr);
    for (const auto& cow_part_name : {"sys_a-cow", "vnd_a-cow", "prd_a-cow"}) {
        auto* cow_part = tgt->FindPartition(cow_part_name);
        ASSERT_NE(nullptr, cow_part) << cow_part_name << " does not exist in target metadata";
        auto cow_intervals = ToIntervals(cow_part->extents());
        for (const auto& old_part_name : {"sys_b", "vnd_b", "prd_b"}) {
            auto* old_part = src->FindPartition(old_part_name);
            ASSERT_NE(nullptr, old_part) << old_part_name << " does not exist in source metadata";
            auto old_intervals = ToIntervals(old_part->extents());

            auto intersect = Interval::Intersect(cow_intervals, old_intervals);
            ASSERT_TRUE(intersect.empty()) << "COW uses space of source partitions";
        }
    }
}

TEST_F(SnapshotUpdateTest, RetrofitAfterRegularAb) {
    constexpr auto kRetrofitGroupSize = kGroupSize / 2;

    // Initialize device-mapper / disk
    ASSERT_TRUE(UnmapAll());
    FormatFakeSuper();

    // Setup source partition metadata to have both _a and _b partitions.
    src_ = MetadataBuilder::New(*opener_, "super", 0);
    ASSERT_NE(nullptr, src_);
    for (const auto& suffix : {"_a"s, "_b"s}) {
        ASSERT_TRUE(src_->AddGroup(group_->name() + suffix, kRetrofitGroupSize));
        for (const auto& name : {"sys"s, "vnd"s, "prd"s}) {
            auto partition = src_->AddPartition(name + suffix, group_->name() + suffix, 0);
            ASSERT_NE(nullptr, partition);
            ASSERT_TRUE(src_->ResizePartition(partition, 2_MiB));
        }
    }
    auto metadata = src_->Export();
    ASSERT_NE(nullptr, metadata);
    ASSERT_TRUE(UpdatePartitionTable(*opener_, "super", *metadata.get(), 0));

    // Flash source partitions
    std::string path;
    for (const auto& name : {"sys_a", "vnd_a", "prd_a"}) {
        ASSERT_TRUE(CreateLogicalPartition(
                CreateLogicalPartitionParams{
                        .block_device = fake_super,
                        .metadata_slot = 0,
                        .partition_name = name,
                        .timeout_ms = 1s,
                        .partition_opener = opener_.get(),
                },
                &path));
        ASSERT_TRUE(WriteRandomData(path));
        auto hash = GetHash(path);
        ASSERT_TRUE(hash.has_value());
        hashes_[name] = *hash;
    }

    // Setup manifest.
    group_->set_size(kRetrofitGroupSize);
    for (auto* partition : {sys_, vnd_, prd_}) {
        SetSize(partition, 2_MiB);
    }
    AddOperationForPartitions();

    ASSERT_TRUE(sm->BeginUpdate());
    ASSERT_TRUE(sm->CreateUpdateSnapshots(manifest_));

    // Test that COW image should not be created for retrofit devices; super
    // should be big enough.
    ASSERT_FALSE(image_manager_->BackingImageExists("sys_b-cow-img"));
    ASSERT_FALSE(image_manager_->BackingImageExists("vnd_b-cow-img"));
    ASSERT_FALSE(image_manager_->BackingImageExists("prd_b-cow-img"));

    // Write some data to target partitions.
    for (const auto& name : {"sys_b", "vnd_b", "prd_b"}) {
        ASSERT_TRUE(WriteSnapshotAndHash(name));
    }

    // Assert that source partitions aren't affected.
    for (const auto& name : {"sys_a", "vnd_a", "prd_a"}) {
        ASSERT_TRUE(IsPartitionUnchanged(name));
    }

    ASSERT_TRUE(sm->FinishedSnapshotWrites(false));
}

TEST_F(SnapshotUpdateTest, MergeCannotRemoveCow) {
    // Make source partitions as big as possible to force COW image to be created.
    SetSize(sys_, 5_MiB);
    SetSize(vnd_, 5_MiB);
    SetSize(prd_, 5_MiB);
    src_ = MetadataBuilder::New(*opener_, "super", 0);
    ASSERT_NE(src_, nullptr);
    src_->RemoveGroupAndPartitions(group_->name() + "_a");
    src_->RemoveGroupAndPartitions(group_->name() + "_b");
    ASSERT_TRUE(FillFakeMetadata(src_.get(), manifest_, "_a"));
    auto metadata = src_->Export();
    ASSERT_NE(nullptr, metadata);
    ASSERT_TRUE(UpdatePartitionTable(*opener_, "super", *metadata.get(), 0));

    // OTA client blindly unmaps all partitions that are possibly mapped.
    for (const auto& name : {"sys_b", "vnd_b", "prd_b"}) {
        ASSERT_TRUE(sm->UnmapUpdateSnapshot(name));
    }

    // Add operations for sys. The whole device is written.
    AddOperation(sys_);

    // Execute the update.
    ASSERT_TRUE(sm->BeginUpdate());
    ASSERT_TRUE(sm->CreateUpdateSnapshots(manifest_));
    ASSERT_TRUE(MapUpdateSnapshots());
    ASSERT_TRUE(sm->FinishedSnapshotWrites(false));

    // Simulate shutting down the device.
    ASSERT_TRUE(UnmapAll());

    // After reboot, init does first stage mount.
    // Normally we should use NewForFirstStageMount, but if so, "gsid.mapped_image.sys_b-cow-img"
    // won't be set.
    auto init = SnapshotManager::New(new TestDeviceInfo(fake_super, "_b"));
    ASSERT_NE(init, nullptr);
    ASSERT_TRUE(init->CreateLogicalAndSnapshotPartitions("super", snapshot_timeout_));

    // Keep an open handle to the cow device. This should cause the merge to
    // be incomplete.
    auto cow_path = android::base::GetProperty("gsid.mapped_image.sys_b-cow-img", "");
    unique_fd fd(open(cow_path.c_str(), O_RDONLY | O_CLOEXEC));
    ASSERT_GE(fd, 0);

    // COW cannot be removed due to open fd, so expect a soft failure.
    ASSERT_TRUE(init->InitiateMerge());
    ASSERT_EQ(UpdateState::MergeNeedsReboot, init->ProcessUpdateState());

    // Simulate shutting down the device.
    fd.reset();
    ASSERT_TRUE(UnmapAll());

    // init does first stage mount again.
    ASSERT_TRUE(init->CreateLogicalAndSnapshotPartitions("super", snapshot_timeout_));

    // sys_b should be mapped as a dm-linear device directly.
    ASSERT_FALSE(sm->IsSnapshotDevice("sys_b", nullptr));

    // Merge should be able to complete now.
    ASSERT_EQ(UpdateState::MergeCompleted, init->ProcessUpdateState());
}

class MetadataMountedTest : public ::testing::Test {
  public:
    // This is so main() can instantiate this to invoke Cleanup.
    virtual void TestBody() override {}
    void SetUp() override {
        SKIP_IF_NON_VIRTUAL_AB();
        metadata_dir_ = test_device->GetMetadataDir();
        ASSERT_TRUE(ReadDefaultFstab(&fstab_));
    }
    void TearDown() override {
        RETURN_IF_NON_VIRTUAL_AB();
        SetUp();
        // Remount /metadata
        test_device->set_recovery(false);
        EXPECT_TRUE(android::fs_mgr::EnsurePathMounted(&fstab_, metadata_dir_));
    }
    AssertionResult IsMetadataMounted() {
        Fstab mounted_fstab;
        if (!ReadFstabFromFile("/proc/mounts", &mounted_fstab)) {
            ADD_FAILURE() << "Failed to scan mounted volumes";
            return AssertionFailure() << "Failed to scan mounted volumes";
        }

        auto entry = GetEntryForPath(&fstab_, metadata_dir_);
        if (entry == nullptr) {
            return AssertionFailure() << "No mount point found in fstab for path " << metadata_dir_;
        }

        auto mv = GetEntryForMountPoint(&mounted_fstab, entry->mount_point);
        if (mv == nullptr) {
            return AssertionFailure() << metadata_dir_ << " is not mounted";
        }
        return AssertionSuccess() << metadata_dir_ << " is mounted";
    }
    std::string metadata_dir_;
    Fstab fstab_;
};

void MountMetadata() {
    MetadataMountedTest().TearDown();
}

bool IsCompressionEnabled() {
    return android::base::GetBoolProperty("ro.virtual_ab.compression.enabled", false);
}

TEST_F(MetadataMountedTest, Android) {
    auto device = sm->EnsureMetadataMounted();
    EXPECT_NE(nullptr, device);
    device.reset();

    EXPECT_TRUE(IsMetadataMounted());
    EXPECT_TRUE(sm->CancelUpdate()) << "Metadata dir should never be unmounted in Android mode";
}

TEST_F(MetadataMountedTest, Recovery) {
    test_device->set_recovery(true);
    metadata_dir_ = test_device->GetMetadataDir();

    EXPECT_TRUE(android::fs_mgr::EnsurePathUnmounted(&fstab_, metadata_dir_));
    EXPECT_FALSE(IsMetadataMounted());

    auto device = sm->EnsureMetadataMounted();
    EXPECT_NE(nullptr, device);
    EXPECT_TRUE(IsMetadataMounted());

    device.reset();
    EXPECT_FALSE(IsMetadataMounted());
}

// Test that during a merge, we can wipe data in recovery.
TEST_F(SnapshotUpdateTest, MergeInRecovery) {
    // Execute the first update.
    ASSERT_TRUE(sm->BeginUpdate());
    ASSERT_TRUE(sm->CreateUpdateSnapshots(manifest_));
    ASSERT_TRUE(MapUpdateSnapshots());
    ASSERT_TRUE(sm->FinishedSnapshotWrites(false));

    // Simulate shutting down the device.
    ASSERT_TRUE(UnmapAll());

    // After reboot, init does first stage mount.
    auto init = SnapshotManager::NewForFirstStageMount(new TestDeviceInfo(fake_super, "_b"));
    ASSERT_NE(init, nullptr);
    ASSERT_TRUE(init->NeedSnapshotsInFirstStageMount());
    ASSERT_TRUE(init->CreateLogicalAndSnapshotPartitions("super", snapshot_timeout_));
    init = nullptr;

    // Initiate the merge and then immediately stop it to simulate a reboot.
    auto new_sm = SnapshotManager::New(new TestDeviceInfo(fake_super, "_b"));
    ASSERT_TRUE(new_sm->InitiateMerge());
    ASSERT_TRUE(UnmapAll());

    // Simulate a reboot into recovery.
    auto test_device = std::make_unique<TestDeviceInfo>(fake_super, "_b");
    test_device->set_recovery(true);
    new_sm = SnapshotManager::NewForFirstStageMount(test_device.release());

    ASSERT_TRUE(new_sm->HandleImminentDataWipe());
    ASSERT_EQ(new_sm->GetUpdateState(), UpdateState::None);
}

// Test that a merge does not clear the snapshot state in fastboot.
TEST_F(SnapshotUpdateTest, MergeInFastboot) {
    // Execute the first update.
    ASSERT_TRUE(sm->BeginUpdate());
    ASSERT_TRUE(sm->CreateUpdateSnapshots(manifest_));
    ASSERT_TRUE(MapUpdateSnapshots());
    ASSERT_TRUE(sm->FinishedSnapshotWrites(false));

    // Simulate shutting down the device.
    ASSERT_TRUE(UnmapAll());

    // After reboot, init does first stage mount.
    auto init = SnapshotManager::NewForFirstStageMount(new TestDeviceInfo(fake_super, "_b"));
    ASSERT_NE(init, nullptr);
    ASSERT_TRUE(init->NeedSnapshotsInFirstStageMount());
    ASSERT_TRUE(init->CreateLogicalAndSnapshotPartitions("super", snapshot_timeout_));
    init = nullptr;

    // Initiate the merge and then immediately stop it to simulate a reboot.
    auto new_sm = SnapshotManager::New(new TestDeviceInfo(fake_super, "_b"));
    ASSERT_TRUE(new_sm->InitiateMerge());
    ASSERT_TRUE(UnmapAll());

    // Simulate a reboot into recovery.
    auto test_device = std::make_unique<TestDeviceInfo>(fake_super, "_b");
    test_device->set_recovery(true);
    new_sm = SnapshotManager::NewForFirstStageMount(test_device.release());

    ASSERT_TRUE(new_sm->FinishMergeInRecovery());

    auto mount = new_sm->EnsureMetadataMounted();
    ASSERT_TRUE(mount && mount->HasDevice());
    ASSERT_EQ(new_sm->ProcessUpdateState(), UpdateState::MergeCompleted);

    // Finish the merge in a normal boot.
    test_device = std::make_unique<TestDeviceInfo>(fake_super, "_b");
    init = SnapshotManager::NewForFirstStageMount(test_device.release());
    ASSERT_TRUE(init->CreateLogicalAndSnapshotPartitions("super", snapshot_timeout_));
    init = nullptr;

    test_device = std::make_unique<TestDeviceInfo>(fake_super, "_b");
    new_sm = SnapshotManager::NewForFirstStageMount(test_device.release());
    ASSERT_EQ(new_sm->ProcessUpdateState(), UpdateState::MergeCompleted);
    ASSERT_EQ(new_sm->ProcessUpdateState(), UpdateState::None);
}

// Test that after an OTA, before a merge, we can wipe data in recovery.
TEST_F(SnapshotUpdateTest, DataWipeRollbackInRecovery) {
    // Execute the first update.
    ASSERT_TRUE(sm->BeginUpdate());
    ASSERT_TRUE(sm->CreateUpdateSnapshots(manifest_));
    ASSERT_TRUE(MapUpdateSnapshots());
    ASSERT_TRUE(sm->FinishedSnapshotWrites(false));

    // Simulate shutting down the device.
    ASSERT_TRUE(UnmapAll());

    // Simulate a reboot into recovery.
    auto test_device = new TestDeviceInfo(fake_super, "_b");
    test_device->set_recovery(true);
    auto new_sm = SnapshotManager::NewForFirstStageMount(test_device);

    ASSERT_TRUE(new_sm->HandleImminentDataWipe());
    // Manually mount metadata so that we can call GetUpdateState() below.
    MountMetadata();
    EXPECT_EQ(new_sm->GetUpdateState(), UpdateState::Unverified);
    EXPECT_TRUE(test_device->IsSlotUnbootable(1));
    EXPECT_FALSE(test_device->IsSlotUnbootable(0));
}

// Test that after an OTA and a bootloader rollback with no merge, we can wipe
// data in recovery.
TEST_F(SnapshotUpdateTest, DataWipeAfterRollback) {
    // Execute the first update.
    ASSERT_TRUE(sm->BeginUpdate());
    ASSERT_TRUE(sm->CreateUpdateSnapshots(manifest_));
    ASSERT_TRUE(MapUpdateSnapshots());
    ASSERT_TRUE(sm->FinishedSnapshotWrites(false));

    // Simulate shutting down the device.
    ASSERT_TRUE(UnmapAll());

    // Simulate a rollback, with reboot into recovery.
    auto test_device = new TestDeviceInfo(fake_super, "_a");
    test_device->set_recovery(true);
    auto new_sm = SnapshotManager::NewForFirstStageMount(test_device);

    ASSERT_TRUE(new_sm->HandleImminentDataWipe());
    EXPECT_EQ(new_sm->GetUpdateState(), UpdateState::None);
    EXPECT_FALSE(test_device->IsSlotUnbootable(0));
    EXPECT_FALSE(test_device->IsSlotUnbootable(1));
}

// Test update package that requests data wipe.
TEST_F(SnapshotUpdateTest, DataWipeRequiredInPackage) {
    AddOperationForPartitions();
    // Execute the update.
    ASSERT_TRUE(sm->BeginUpdate());
    ASSERT_TRUE(sm->CreateUpdateSnapshots(manifest_));

    // Write some data to target partitions.
    for (const auto& name : {"sys_b", "vnd_b", "prd_b"}) {
        ASSERT_TRUE(WriteSnapshotAndHash(name)) << name;
    }

    ASSERT_TRUE(sm->FinishedSnapshotWrites(true /* wipe */));

    // Simulate shutting down the device.
    ASSERT_TRUE(UnmapAll());

    // Simulate a reboot into recovery.
    auto test_device = new TestDeviceInfo(fake_super, "_b");
    test_device->set_recovery(true);
    auto new_sm = SnapshotManager::NewForFirstStageMount(test_device);

    ASSERT_TRUE(new_sm->HandleImminentDataWipe());
    // Manually mount metadata so that we can call GetUpdateState() below.
    MountMetadata();
    EXPECT_EQ(new_sm->GetUpdateState(), UpdateState::None);
    ASSERT_FALSE(test_device->IsSlotUnbootable(1));
    ASSERT_FALSE(test_device->IsSlotUnbootable(0));

    // Now reboot into new slot.
    test_device = new TestDeviceInfo(fake_super, "_b");
    auto init = SnapshotManager::NewForFirstStageMount(test_device);
    ASSERT_TRUE(init->CreateLogicalAndSnapshotPartitions("super", snapshot_timeout_));
    // Verify that we are on the downgraded build.
    for (const auto& name : {"sys_b", "vnd_b", "prd_b"}) {
        ASSERT_TRUE(IsPartitionUnchanged(name)) << name;
    }
}

TEST_F(SnapshotUpdateTest, Hashtree) {
    constexpr auto partition_size = 4_MiB;
    constexpr auto data_size = 3_MiB;
    constexpr auto hashtree_size = 512_KiB;
    constexpr auto fec_size = partition_size - data_size - hashtree_size;

    const auto block_size = manifest_.block_size();
    SetSize(sys_, partition_size);
    AddOperation(sys_, data_size);

    // Set hastree extents.
    sys_->mutable_hash_tree_data_extent()->set_start_block(0);
    sys_->mutable_hash_tree_data_extent()->set_num_blocks(data_size / block_size);

    sys_->mutable_hash_tree_extent()->set_start_block(data_size / block_size);
    sys_->mutable_hash_tree_extent()->set_num_blocks(hashtree_size / block_size);

    // Set FEC extents.
    sys_->mutable_fec_data_extent()->set_start_block(0);
    sys_->mutable_fec_data_extent()->set_num_blocks((data_size + hashtree_size) / block_size);

    sys_->mutable_fec_extent()->set_start_block((data_size + hashtree_size) / block_size);
    sys_->mutable_fec_extent()->set_num_blocks(fec_size / block_size);

    ASSERT_TRUE(sm->BeginUpdate());
    ASSERT_TRUE(sm->CreateUpdateSnapshots(manifest_));

    // Map and write some data to target partition.
    ASSERT_TRUE(MapUpdateSnapshots({"vnd_b", "prd_b"}));
    ASSERT_TRUE(WriteSnapshotAndHash("sys_b"));

    // Finish update.
    ASSERT_TRUE(sm->FinishedSnapshotWrites(false));

    // Simulate shutting down the device.
    ASSERT_TRUE(UnmapAll());

    // After reboot, init does first stage mount.
    auto init = SnapshotManager::NewForFirstStageMount(new TestDeviceInfo(fake_super, "_b"));
    ASSERT_NE(init, nullptr);
    ASSERT_TRUE(init->NeedSnapshotsInFirstStageMount());
    ASSERT_TRUE(init->CreateLogicalAndSnapshotPartitions("super", snapshot_timeout_));

    // Check that the target partition have the same content. Hashtree and FEC extents
    // should be accounted for.
    ASSERT_TRUE(IsPartitionUnchanged("sys_b"));
}

// Test for overflow bit after update
TEST_F(SnapshotUpdateTest, Overflow) {
    const auto actual_write_size = GetSize(sys_);
    const auto declared_write_size = actual_write_size - 1_MiB;

    AddOperation(sys_, declared_write_size);

    // Execute the update.
    ASSERT_TRUE(sm->BeginUpdate());
    ASSERT_TRUE(sm->CreateUpdateSnapshots(manifest_));

    // Map and write some data to target partitions.
    ASSERT_TRUE(MapUpdateSnapshots({"vnd_b", "prd_b"}));
    ASSERT_TRUE(WriteSnapshotAndHash("sys_b"));

    std::vector<android::dm::DeviceMapper::TargetInfo> table;
    ASSERT_TRUE(DeviceMapper::Instance().GetTableStatus("sys_b", &table));
    ASSERT_EQ(1u, table.size());
    EXPECT_TRUE(table[0].IsOverflowSnapshot());

    ASSERT_FALSE(sm->FinishedSnapshotWrites(false))
            << "FinishedSnapshotWrites should detect overflow of CoW device.";
}

TEST_F(SnapshotUpdateTest, LowSpace) {
    static constexpr auto kMaxFree = 10_MiB;
    auto userdata = std::make_unique<LowSpaceUserdata>();
    ASSERT_TRUE(userdata->Init(kMaxFree));

    // Grow all partitions to 5_MiB, total 15_MiB. This requires 15 MiB of CoW space. After
    // using the empty space in super (< 1 MiB), it uses at least 14 MiB of /userdata space.
    constexpr uint64_t partition_size = 5_MiB;
    SetSize(sys_, partition_size);
    SetSize(vnd_, partition_size);
    SetSize(prd_, partition_size);

    AddOperationForPartitions();

    // Execute the update.
    ASSERT_TRUE(sm->BeginUpdate());
    auto res = sm->CreateUpdateSnapshots(manifest_);
    ASSERT_FALSE(res);
    ASSERT_EQ(Return::ErrorCode::NO_SPACE, res.error_code());
    ASSERT_GE(res.required_size(), 14_MiB);
    ASSERT_LT(res.required_size(), 15_MiB);
}

class AutoKill final {
  public:
    explicit AutoKill(pid_t pid) : pid_(pid) {}
    ~AutoKill() {
        if (pid_ > 0) kill(pid_, SIGKILL);
    }

    bool valid() const { return pid_ > 0; }

  private:
    pid_t pid_;
};

TEST_F(SnapshotUpdateTest, DaemonTransition) {
    if (!IsCompressionEnabled()) {
        GTEST_SKIP() << "Skipping Virtual A/B Compression test";
    }

    AutoKill auto_kill(StartFirstStageSnapuserd());
    ASSERT_TRUE(auto_kill.valid());

    // Ensure a connection to the second-stage daemon, but use the first-stage
    // code paths thereafter.
    ASSERT_TRUE(sm->EnsureSnapuserdConnected());
    sm->set_use_first_stage_snapuserd(true);

    AddOperationForPartitions();
    // Execute the update.
    ASSERT_TRUE(sm->BeginUpdate());
    ASSERT_TRUE(sm->CreateUpdateSnapshots(manifest_));
    ASSERT_TRUE(MapUpdateSnapshots());
    ASSERT_TRUE(sm->FinishedSnapshotWrites(false));
    ASSERT_TRUE(UnmapAll());

    auto init = SnapshotManager::NewForFirstStageMount(new TestDeviceInfo(fake_super, "_b"));
    ASSERT_NE(init, nullptr);

    ASSERT_TRUE(init->EnsureSnapuserdConnected());
    init->set_use_first_stage_snapuserd(true);

    ASSERT_TRUE(init->NeedSnapshotsInFirstStageMount());
    ASSERT_TRUE(init->CreateLogicalAndSnapshotPartitions("super", snapshot_timeout_));

    ASSERT_EQ(access("/dev/dm-user/sys_b-user-cow-init", F_OK), 0);
    ASSERT_EQ(access("/dev/dm-user/sys_b-user-cow", F_OK), -1);

    ASSERT_TRUE(init->PerformSecondStageTransition());

    // The control device should have been renamed.
    ASSERT_TRUE(android::fs_mgr::WaitForFileDeleted("/dev/dm-user/sys_b-user-cow-init", 10s));
    ASSERT_EQ(access("/dev/dm-user/sys_b-user-cow", F_OK), 0);
}

<<<<<<< HEAD
=======
TEST_F(SnapshotUpdateTest, MapAllSnapshots) {
    AddOperationForPartitions();
    // Execute the update.
    ASSERT_TRUE(sm->BeginUpdate());
    ASSERT_TRUE(sm->CreateUpdateSnapshots(manifest_));
    for (const auto& name : {"sys_b", "vnd_b", "prd_b"}) {
        ASSERT_TRUE(WriteSnapshotAndHash(name));
    }
    ASSERT_TRUE(sm->FinishedSnapshotWrites(false));
    ASSERT_TRUE(sm->MapAllSnapshots(10s));

    // Read bytes back and verify they match the cache.
    ASSERT_TRUE(IsPartitionUnchanged("sys_b"));
}

>>>>>>> 240884c3
class FlashAfterUpdateTest : public SnapshotUpdateTest,
                             public WithParamInterface<std::tuple<uint32_t, bool>> {
  public:
    AssertionResult InitiateMerge(const std::string& slot_suffix) {
        auto sm = SnapshotManager::New(new TestDeviceInfo(fake_super, slot_suffix));
        if (!sm->CreateLogicalAndSnapshotPartitions("super", snapshot_timeout_)) {
            return AssertionFailure() << "Cannot CreateLogicalAndSnapshotPartitions";
        }
        if (!sm->InitiateMerge()) {
            return AssertionFailure() << "Cannot initiate merge";
        }
        return AssertionSuccess();
    }
};

TEST_P(FlashAfterUpdateTest, FlashSlotAfterUpdate) {
    // OTA client blindly unmaps all partitions that are possibly mapped.
    for (const auto& name : {"sys_b", "vnd_b", "prd_b"}) {
        ASSERT_TRUE(sm->UnmapUpdateSnapshot(name));
    }

    // Execute the update.
    ASSERT_TRUE(sm->BeginUpdate());
    ASSERT_TRUE(sm->CreateUpdateSnapshots(manifest_));
    ASSERT_TRUE(MapUpdateSnapshots());
    ASSERT_TRUE(sm->FinishedSnapshotWrites(false));

    // Simulate shutting down the device.
    ASSERT_TRUE(UnmapAll());

    bool after_merge = std::get<1>(GetParam());
    if (after_merge) {
        ASSERT_TRUE(InitiateMerge("_b"));
        // Simulate shutting down the device after merge has initiated.
        ASSERT_TRUE(UnmapAll());
    }

    auto flashed_slot = std::get<0>(GetParam());
    auto flashed_slot_suffix = SlotSuffixForSlotNumber(flashed_slot);

    // Simulate flashing |flashed_slot|. This clears the UPDATED flag.
    auto flashed_builder = MetadataBuilder::New(*opener_, "super", flashed_slot);
    ASSERT_NE(flashed_builder, nullptr);
    flashed_builder->RemoveGroupAndPartitions(group_->name() + flashed_slot_suffix);
    flashed_builder->RemoveGroupAndPartitions(kCowGroupName);
    ASSERT_TRUE(FillFakeMetadata(flashed_builder.get(), manifest_, flashed_slot_suffix));

    // Deliberately remove a partition from this build so that
    // InitiateMerge do not switch state to "merging". This is possible in
    // practice because the list of dynamic partitions may change.
    ASSERT_NE(nullptr, flashed_builder->FindPartition("prd" + flashed_slot_suffix));
    flashed_builder->RemovePartition("prd" + flashed_slot_suffix);

    // Note that fastbootd always updates the partition table of both slots.
    auto flashed_metadata = flashed_builder->Export();
    ASSERT_NE(nullptr, flashed_metadata);
    ASSERT_TRUE(UpdatePartitionTable(*opener_, "super", *flashed_metadata, 0));
    ASSERT_TRUE(UpdatePartitionTable(*opener_, "super", *flashed_metadata, 1));

    std::string path;
    for (const auto& name : {"sys", "vnd"}) {
        ASSERT_TRUE(CreateLogicalPartition(
                CreateLogicalPartitionParams{
                        .block_device = fake_super,
                        .metadata_slot = flashed_slot,
                        .partition_name = name + flashed_slot_suffix,
                        .timeout_ms = 1s,
                        .partition_opener = opener_.get(),
                },
                &path));
        ASSERT_TRUE(WriteRandomData(path));
        auto hash = GetHash(path);
        ASSERT_TRUE(hash.has_value());
        hashes_[name + flashed_slot_suffix] = *hash;
    }

    // Simulate shutting down the device after flash.
    ASSERT_TRUE(UnmapAll());

    // Simulate reboot. After reboot, init does first stage mount.
    auto init = SnapshotManager::NewForFirstStageMount(
            new TestDeviceInfo(fake_super, flashed_slot_suffix));
    ASSERT_NE(init, nullptr);

    if (flashed_slot && after_merge) {
        ASSERT_TRUE(init->NeedSnapshotsInFirstStageMount());
    }
    ASSERT_TRUE(init->CreateLogicalAndSnapshotPartitions("super", snapshot_timeout_));

    // Check that the target partitions have the same content.
    for (const auto& name : {"sys", "vnd"}) {
        ASSERT_TRUE(IsPartitionUnchanged(name + flashed_slot_suffix));
    }

    // There should be no snapshot to merge.
    auto new_sm = SnapshotManager::New(new TestDeviceInfo(fake_super, flashed_slot_suffix));
    // update_enigne calls ProcessUpdateState first -- should see Cancelled.
    ASSERT_EQ(UpdateState::Cancelled, new_sm->ProcessUpdateState());

    // Next OTA calls CancelUpdate no matter what.
    ASSERT_TRUE(new_sm->CancelUpdate());
}

INSTANTIATE_TEST_SUITE_P(Snapshot, FlashAfterUpdateTest, Combine(Values(0, 1), Bool()),
                         [](const TestParamInfo<FlashAfterUpdateTest::ParamType>& info) {
                             return "Flash"s + (std::get<0>(info.param) ? "New"s : "Old"s) +
                                    "Slot"s + (std::get<1>(info.param) ? "After"s : "Before"s) +
                                    "Merge"s;
                         });

// Test behavior of ImageManager::Create on low space scenario. These tests assumes image manager
// uses /data as backup device.
class ImageManagerTest : public SnapshotTest, public WithParamInterface<uint64_t> {
  protected:
    void SetUp() override {
        SKIP_IF_NON_VIRTUAL_AB();
        SnapshotTest::SetUp();
        userdata_ = std::make_unique<LowSpaceUserdata>();
        ASSERT_TRUE(userdata_->Init(GetParam()));
    }
    void TearDown() override {
        RETURN_IF_NON_VIRTUAL_AB();
        return;  // BUG(149738928)

        EXPECT_TRUE(!image_manager_->BackingImageExists(kImageName) ||
                    image_manager_->DeleteBackingImage(kImageName));
    }
    static constexpr const char* kImageName = "my_image";
    std::unique_ptr<LowSpaceUserdata> userdata_;
};

TEST_P(ImageManagerTest, CreateImageEnoughAvailSpace) {
    if (userdata_->available_space() == 0) {
        GTEST_SKIP() << "/data is full (" << userdata_->available_space()
                     << " bytes available), skipping";
    }
    ASSERT_TRUE(image_manager_->CreateBackingImage(kImageName, userdata_->available_space(),
                                                   IImageManager::CREATE_IMAGE_DEFAULT))
            << "Should be able to create image with size = " << userdata_->available_space()
            << " bytes";
    ASSERT_TRUE(image_manager_->DeleteBackingImage(kImageName))
            << "Should be able to delete created image";
}

TEST_P(ImageManagerTest, CreateImageNoSpace) {
    uint64_t to_allocate = userdata_->free_space() + userdata_->bsize();
    auto res = image_manager_->CreateBackingImage(kImageName, to_allocate,
                                                  IImageManager::CREATE_IMAGE_DEFAULT);
    ASSERT_FALSE(res) << "Should not be able to create image with size = " << to_allocate
                      << " bytes because only " << userdata_->free_space() << " bytes are free";
    ASSERT_EQ(FiemapStatus::ErrorCode::NO_SPACE, res.error_code()) << res.string();
}

std::vector<uint64_t> ImageManagerTestParams() {
    std::vector<uint64_t> ret;
    for (uint64_t size = 1_MiB; size <= 512_MiB; size *= 2) {
        ret.push_back(size);
    }
    return ret;
}

INSTANTIATE_TEST_SUITE_P(ImageManagerTest, ImageManagerTest, ValuesIn(ImageManagerTestParams()));

bool Mkdir(const std::string& path) {
    if (mkdir(path.c_str(), 0700) && errno != EEXIST) {
        std::cerr << "Could not mkdir " << path << ": " << strerror(errno) << std::endl;
        return false;
    }
    return true;
}

class SnapshotTestEnvironment : public ::testing::Environment {
  public:
    ~SnapshotTestEnvironment() override {}
    void SetUp() override;
    void TearDown() override;

  private:
    std::unique_ptr<IImageManager> super_images_;
};

void SnapshotTestEnvironment::SetUp() {
    // b/163082876: GTEST_SKIP in Environment will make atest report incorrect results. Until
    // that is fixed, don't call GTEST_SKIP here, but instead call GTEST_SKIP in individual test
    // suites.
    RETURN_IF_NON_VIRTUAL_AB_MSG("Virtual A/B is not enabled, skipping global setup.\n");

    std::vector<std::string> paths = {
            // clang-format off
            "/data/gsi/ota/test",
            "/data/gsi/ota/test/super",
            "/metadata/gsi/ota/test",
            "/metadata/gsi/ota/test/super",
            "/metadata/ota/test",
            "/metadata/ota/test/snapshots",
            // clang-format on
    };
    for (const auto& path : paths) {
        ASSERT_TRUE(Mkdir(path));
    }

    // Create this once, otherwise, gsid will start/stop between each test.
    test_device = new TestDeviceInfo();
    sm = SnapshotManager::New(test_device);
    ASSERT_NE(nullptr, sm) << "Could not create snapshot manager";

    // Clean up previous run.
    MetadataMountedTest().TearDown();
    SnapshotUpdateTest().Cleanup();
    SnapshotTest().Cleanup();

    // Use a separate image manager for our fake super partition.
    super_images_ = IImageManager::Open("ota/test/super", 10s);
    ASSERT_NE(nullptr, super_images_) << "Could not create image manager";

    // Clean up any old copy.
    DeleteBackingImage(super_images_.get(), "fake-super");

    // Create and map the fake super partition.
    static constexpr int kImageFlags =
            IImageManager::CREATE_IMAGE_DEFAULT | IImageManager::CREATE_IMAGE_ZERO_FILL;
    ASSERT_TRUE(super_images_->CreateBackingImage("fake-super", kSuperSize, kImageFlags))
            << "Could not create fake super partition";

    ASSERT_TRUE(super_images_->MapImageDevice("fake-super", 10s, &fake_super))
            << "Could not map fake super partition";
    test_device->set_fake_super(fake_super);
}

void SnapshotTestEnvironment::TearDown() {
    RETURN_IF_NON_VIRTUAL_AB();
    if (super_images_ != nullptr) {
        DeleteBackingImage(super_images_.get(), "fake-super");
    }
}

}  // namespace snapshot
}  // namespace android

int main(int argc, char** argv) {
    ::testing::InitGoogleTest(&argc, argv);
    ::testing::AddGlobalTestEnvironment(new ::android::snapshot::SnapshotTestEnvironment());
    return RUN_ALL_TESTS();
}<|MERGE_RESOLUTION|>--- conflicted
+++ resolved
@@ -1793,8 +1793,6 @@
     ASSERT_EQ(access("/dev/dm-user/sys_b-user-cow", F_OK), 0);
 }
 
-<<<<<<< HEAD
-=======
 TEST_F(SnapshotUpdateTest, MapAllSnapshots) {
     AddOperationForPartitions();
     // Execute the update.
@@ -1810,7 +1808,6 @@
     ASSERT_TRUE(IsPartitionUnchanged("sys_b"));
 }
 
->>>>>>> 240884c3
 class FlashAfterUpdateTest : public SnapshotUpdateTest,
                              public WithParamInterface<std::tuple<uint32_t, bool>> {
   public:
