--- conflicted
+++ resolved
@@ -156,7 +156,19 @@
       ]
     },
     {
-<<<<<<< HEAD
+      "Name": "CameraServicePerformance",
+      "Actions": [
+        {
+          "Name": "JoinCgroup",
+          "Params":
+          {
+            "Controller": "schedtune",
+            "Path": "camera-daemon"
+          }
+        }
+      ]
+    },
+    {
       "Name": "AudioAppPerformance",
       "Actions" : [
         {
@@ -165,16 +177,6 @@
           {
             "Controller": "schedtune",
             "Path": "audio-app"
-=======
-      "Name": "CameraServicePerformance",
-      "Actions": [
-        {
-          "Name": "JoinCgroup",
-          "Params":
-          {
-            "Controller": "schedtune",
-            "Path": "camera-daemon"
->>>>>>> 519df802
           }
         }
       ]
