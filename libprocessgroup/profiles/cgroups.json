{
  "Cgroups": [
    {
      "Controller": "blkio",
      "Path": "/dev/blkio",
      "Mode": "0755",
      "UID": "system",
      "GID": "system"
    },
    {
      "Controller": "cpu",
      "Path": "/dev/cpuctl",
      "Mode": "0755",
      "UID": "system",
      "GID": "system"
    },
    {
      "Controller": "cpuset",
      "Path": "/dev/cpuset",
      "Mode": "0755",
      "UID": "system",
      "GID": "system"
    },
    {
      "Controller": "memory",
      "Path": "/dev/memcg",
<<<<<<< HEAD
      "Mode": "0755",
      "UID": "system",
      "GID": "system"
=======
      "Mode": "0700",
      "UID": "root",
      "GID": "system",
      "Optional": true
>>>>>>> 57d3f0f9
    }
  ],
  "Cgroups2": {
    "Path": "/sys/fs/cgroup",
    "Mode": "0755",
    "UID": "system",
    "GID": "system",
    "Controllers": [
      {
        "Controller": "freezer",
        "Path": ".",
        "Mode": "0755",
        "UID": "system",
        "GID": "system"
      }
    ]
  }
}<|MERGE_RESOLUTION|>--- conflicted
+++ resolved
@@ -24,16 +24,10 @@
     {
       "Controller": "memory",
       "Path": "/dev/memcg",
-<<<<<<< HEAD
       "Mode": "0755",
       "UID": "system",
-      "GID": "system"
-=======
-      "Mode": "0700",
-      "UID": "root",
       "GID": "system",
       "Optional": true
->>>>>>> 57d3f0f9
     }
   ],
   "Cgroups2": {
