--- conflicted
+++ resolved
@@ -147,11 +147,8 @@
 	libselinux \
 	libext4_utils_static
 
-<<<<<<< HEAD
-LOCAL_STATIC_LIBRARIES := liblog libcutils libc libmincrypt libselinux
 LOCAL_ADDITIONAL_DEPENDENCIES := $(LOCAL_PATH)/Android.mk
-=======
->>>>>>> ae413a71
+
 include $(BUILD_EXECUTABLE)
 
 
