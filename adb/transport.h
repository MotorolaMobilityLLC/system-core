/*
 * Copyright (C) 2011 The Android Open Source Project
 *
 * Licensed under the Apache License, Version 2.0 (the "License");
 * you may not use this file except in compliance with the License.
 * You may obtain a copy of the License at
 *
 *      http://www.apache.org/licenses/LICENSE-2.0
 *
 * Unless required by applicable law or agreed to in writing, software
 * distributed under the License is distributed on an "AS IS" BASIS,
 * WITHOUT WARRANTIES OR CONDITIONS OF ANY KIND, either express or implied.
 * See the License for the specific language governing permissions and
 * limitations under the License.
 */

#ifndef __TRANSPORT_H
#define __TRANSPORT_H

#include <sys/types.h>

#include <atomic>
#include <chrono>
#include <condition_variable>
#include <deque>
#include <functional>
#include <list>
#include <memory>
#include <mutex>
#include <string>
#include <thread>
#include <unordered_set>

#include <android-base/macros.h>
#include <android-base/thread_annotations.h>
#include <openssl/rsa.h>

#include "adb.h"
#include "adb_unique_fd.h"
#include "usb.h"

typedef std::unordered_set<std::string> FeatureSet;

const FeatureSet& supported_features();

// Encodes and decodes FeatureSet objects into human-readable strings.
std::string FeatureSetToString(const FeatureSet& features);
FeatureSet StringToFeatureSet(const std::string& features_string);

// Returns true if both local features and |feature_set| support |feature|.
bool CanUseFeature(const FeatureSet& feature_set, const std::string& feature);

// Do not use any of [:;=,] in feature strings, they have special meaning
// in the connection banner.
extern const char* const kFeatureShell2;
// The 'cmd' command is available
extern const char* const kFeatureCmd;
extern const char* const kFeatureStat2;
// The server is running with libusb enabled.
extern const char* const kFeatureLibusb;
// adbd supports `push --sync`.
extern const char* const kFeaturePushSync;
// adbd supports installing .apex packages.
extern const char* const kFeatureApex;
// adbd has b/110953234 fixed.
extern const char* const kFeatureFixedPushMkdir;

TransportId NextTransportId();

// Abstraction for a non-blocking packet transport.
struct Connection {
    Connection() = default;
    virtual ~Connection() = default;

    void SetTransportName(std::string transport_name) {
        transport_name_ = std::move(transport_name);
    }

    using ReadCallback = std::function<bool(Connection*, std::unique_ptr<apacket>)>;
    void SetReadCallback(ReadCallback callback) {
        CHECK(!read_callback_);
        read_callback_ = callback;
    }

    // Called after the Connection has terminated, either by an error or because Stop was called.
    using ErrorCallback = std::function<void(Connection*, const std::string&)>;
    void SetErrorCallback(ErrorCallback callback) {
        CHECK(!error_callback_);
        error_callback_ = callback;
    }

    virtual bool Write(std::unique_ptr<apacket> packet) = 0;

    virtual void Start() = 0;
    virtual void Stop() = 0;

    std::string transport_name_;
    ReadCallback read_callback_;
    ErrorCallback error_callback_;

    static std::unique_ptr<Connection> FromFd(unique_fd fd);
};

// Abstraction for a blocking packet transport.
struct BlockingConnection {
    BlockingConnection() = default;
    BlockingConnection(const BlockingConnection& copy) = delete;
    BlockingConnection(BlockingConnection&& move) = delete;

    // Destroy a BlockingConnection. Formerly known as 'Close' in atransport.
    virtual ~BlockingConnection() = default;

    // Read/Write a packet. These functions are concurrently called from a transport's reader/writer
    // threads.
    virtual bool Read(apacket* packet) = 0;
    virtual bool Write(apacket* packet) = 0;

    // Terminate a connection.
    // This method must be thread-safe, and must cause concurrent Reads/Writes to terminate.
    // Formerly known as 'Kick' in atransport.
    virtual void Close() = 0;
};

struct BlockingConnectionAdapter : public Connection {
    explicit BlockingConnectionAdapter(std::unique_ptr<BlockingConnection> connection);

    virtual ~BlockingConnectionAdapter();

    virtual bool Write(std::unique_ptr<apacket> packet) override final;

    virtual void Start() override final;
    virtual void Stop() override final;

    bool started_ GUARDED_BY(mutex_) = false;
    bool stopped_ GUARDED_BY(mutex_) = false;

    std::unique_ptr<BlockingConnection> underlying_;
    std::thread read_thread_ GUARDED_BY(mutex_);
    std::thread write_thread_ GUARDED_BY(mutex_);

    std::deque<std::unique_ptr<apacket>> write_queue_ GUARDED_BY(mutex_);
    std::mutex mutex_;
    std::condition_variable cv_;

    std::once_flag error_flag_;
};

struct FdConnection : public BlockingConnection {
    explicit FdConnection(unique_fd fd) : fd_(std::move(fd)) {}

    bool Read(apacket* packet) override final;
    bool Write(apacket* packet) override final;

    void Close() override;

  private:
    unique_fd fd_;
};

struct UsbConnection : public BlockingConnection {
    explicit UsbConnection(usb_handle* handle) : handle_(handle) {}
    ~UsbConnection();

    bool Read(apacket* packet) override final;
    bool Write(apacket* packet) override final;

    void Close() override final;

    usb_handle* handle_;
};

// Waits for a transport's connection to be not pending. This is a separate
// object so that the transport can be destroyed and another thread can be
// notified of it in a race-free way.
class ConnectionWaitable {
  public:
    ConnectionWaitable() = default;
    ~ConnectionWaitable() = default;

    // Waits until the first CNXN packet has been received by the owning
    // atransport, or the specified timeout has elapsed. Can be called from any
    // thread.
    //
    // Returns true if the CNXN packet was received in a timely fashion, false
    // otherwise.
    bool WaitForConnection(std::chrono::milliseconds timeout);

    // Can be called from any thread when the connection stops being pending.
    // Only the first invocation will be acknowledged, the rest will be no-ops.
    void SetConnectionEstablished(bool success);

  private:
    bool connection_established_ GUARDED_BY(mutex_) = false;
    bool connection_established_ready_ GUARDED_BY(mutex_) = false;
    std::mutex mutex_;
    std::condition_variable cv_;

    DISALLOW_COPY_AND_ASSIGN(ConnectionWaitable);
};

enum class ReconnectResult {
    Retry,
    Success,
    Abort,
};

class atransport {
  public:
    // TODO(danalbert): We expose waaaaaaay too much stuff because this was
    // historically just a struct, but making the whole thing a more idiomatic
    // class in one go is a very large change. Given how bad our testing is,
    // it's better to do this piece by piece.

    using ReconnectCallback = std::function<ReconnectResult(atransport*)>;

    atransport(ReconnectCallback reconnect, ConnectionState state)
        : id(NextTransportId()),
          kicked_(false),
          connection_state_(state),
          connection_waitable_(std::make_shared<ConnectionWaitable>()),
          connection_(nullptr),
          reconnect_(std::move(reconnect)) {
        // Initialize protocol to min version for compatibility with older versions.
        // Version will be updated post-connect.
        protocol_version = A_VERSION_MIN;
        max_payload = MAX_PAYLOAD;
    }
    atransport(ConnectionState state = kCsOffline)
        : atransport([](atransport*) { return ReconnectResult::Abort; }, state) {}
    virtual ~atransport();

    int Write(apacket* p);
    void Kick();
    bool kicked() const { return kicked_; }

    // ConnectionState can be read by all threads, but can only be written in the main thread.
    ConnectionState GetConnectionState() const;
    void SetConnectionState(ConnectionState state);

    void SetConnection(std::unique_ptr<Connection> connection);
    std::shared_ptr<Connection> connection() {
        std::lock_guard<std::mutex> lock(mutex_);
        return connection_;
    }

<<<<<<< HEAD
=======
    void SetUsbHandle(usb_handle* h) { usb_handle_ = h; }
    usb_handle* GetUsbHandle() { return usb_handle_; }

>>>>>>> 688882e1
    const TransportId id;
    size_t ref_count = 0;
    bool online = false;
    TransportType type = kTransportAny;

    // Used to identify transports for clients.
    std::string serial;
    std::string product;
    std::string model;
    std::string device;
    std::string devpath;

    bool IsTcpDevice() const { return type == kTransportLocal; }

#if ADB_HOST
    std::shared_ptr<RSA> NextKey();
    void ResetKeys();
#endif

    char token[TOKEN_SIZE] = {};
    size_t failed_auth_attempts = 0;

    std::string serial_name() const { return !serial.empty() ? serial : "<unknown>"; }
    std::string connection_state_name() const;

    void update_version(int version, size_t payload);
    int get_protocol_version() const;
    size_t get_max_payload() const;

    const FeatureSet& features() const {
        return features_;
    }

    bool has_feature(const std::string& feature) const;

    // Loads the transport's feature set from the given string.
    void SetFeatures(const std::string& features_string);

    void AddDisconnect(adisconnect* disconnect);
    void RemoveDisconnect(adisconnect* disconnect);
    void RunDisconnects();

    // Returns true if |target| matches this transport. A matching |target| can be any of:
    //   * <serial>
    //   * <devpath>
    //   * product:<product>
    //   * model:<model>
    //   * device:<device>
    //
    // If this is a local transport, serial will also match [tcp:|udp:]<hostname>[:port] targets.
    // For example, serial "100.100.100.100:5555" would match any of:
    //   * 100.100.100.100
    //   * tcp:100.100.100.100
    //   * udp:100.100.100.100:5555
    // This is to make it easier to use the same network target for both fastboot and adb.
    bool MatchesTarget(const std::string& target) const;

    // Notifies that the atransport is no longer waiting for the connection
    // being established.
    void SetConnectionEstablished(bool success);

    // Gets a shared reference to the ConnectionWaitable.
    std::shared_ptr<ConnectionWaitable> connection_waitable() { return connection_waitable_; }

    // Attempts to reconnect with the underlying Connection.
    ReconnectResult Reconnect();

  private:
    std::atomic<bool> kicked_;

    // A set of features transmitted in the banner with the initial connection.
    // This is stored in the banner as 'features=feature0,feature1,etc'.
    FeatureSet features_;
    int protocol_version;
    size_t max_payload;

    // A list of adisconnect callbacks called when the transport is kicked.
    std::list<adisconnect*> disconnects_;

    std::atomic<ConnectionState> connection_state_;
#if ADB_HOST
    std::deque<std::shared_ptr<RSA>> keys_;
#endif

    // A sharable object that can be used to wait for the atransport's
    // connection to be established.
    std::shared_ptr<ConnectionWaitable> connection_waitable_;

    // The underlying connection object.
    std::shared_ptr<Connection> connection_ GUARDED_BY(mutex_);

<<<<<<< HEAD
=======
    // USB handle for the connection, if available.
    usb_handle* usb_handle_ = nullptr;

>>>>>>> 688882e1
    // A callback that will be invoked when the atransport needs to reconnect.
    ReconnectCallback reconnect_;

    std::mutex mutex_;

    DISALLOW_COPY_AND_ASSIGN(atransport);
};

/*
 * Obtain a transport from the available transports.
 * If serial is non-null then only the device with that serial will be chosen.
 * If transport_id is non-zero then only the device with that transport ID will be chosen.
 * If multiple devices/emulators would match, *is_ambiguous (if non-null)
 * is set to true and nullptr returned.
 * If no suitable transport is found, error is set and nullptr returned.
 */
atransport* acquire_one_transport(TransportType type, const char* serial, TransportId transport_id,
                                  bool* is_ambiguous, std::string* error_out,
                                  bool accept_any_state = false);
void kick_transport(atransport* t);
void update_transports(void);

// Iterates across all of the current and pending transports.
// Stops iteration and returns false if fn returns false, otherwise returns true.
bool iterate_transports(std::function<bool(const atransport*)> fn);

void init_reconnect_handler(void);
void init_transport_registration(void);
void init_mdns_transport_discovery(void);
std::string list_transports(bool long_listing);
atransport* find_transport(const char* serial);
void kick_all_tcp_devices();
void kick_all_transports();

void register_transport(atransport* transport);
void register_usb_transport(usb_handle* h, const char* serial,
                            const char* devpath, unsigned writeable);

/* Connect to a network address and register it as a device */
void connect_device(const std::string& address, std::string* response);

/* cause new transports to be init'd and added to the list */
bool register_socket_transport(unique_fd s, std::string serial, int port, int local,
                               atransport::ReconnectCallback reconnect, int* error = nullptr);

// This should only be used for transports with connection_state == kCsNoPerm.
void unregister_usb_transport(usb_handle* usb);

bool check_header(apacket* p, atransport* t);

void close_usb_devices();
void close_usb_devices(std::function<bool(const atransport*)> predicate);

void send_packet(apacket* p, atransport* t);

asocket* create_device_tracker(bool long_output);

#endif   /* __TRANSPORT_H */<|MERGE_RESOLUTION|>--- conflicted
+++ resolved
@@ -243,12 +243,9 @@
         return connection_;
     }
 
-<<<<<<< HEAD
-=======
     void SetUsbHandle(usb_handle* h) { usb_handle_ = h; }
     usb_handle* GetUsbHandle() { return usb_handle_; }
 
->>>>>>> 688882e1
     const TransportId id;
     size_t ref_count = 0;
     bool online = false;
@@ -340,12 +337,9 @@
     // The underlying connection object.
     std::shared_ptr<Connection> connection_ GUARDED_BY(mutex_);
 
-<<<<<<< HEAD
-=======
     // USB handle for the connection, if available.
     usb_handle* usb_handle_ = nullptr;
 
->>>>>>> 688882e1
     // A callback that will be invoked when the atransport needs to reconnect.
     ReconnectCallback reconnect_;
 
