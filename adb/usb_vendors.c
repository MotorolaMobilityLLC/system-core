--- conflicted
+++ resolved
@@ -55,16 +55,11 @@
 #define VENDOR_ID_FOXCONN       0x0489
 // Dell's USB Vendor ID
 #define VENDOR_ID_DELL          0x413c
-<<<<<<< HEAD
-// Garmin-Asus's USB Vendor ID
-#define VENDOR_ID_GARMIN_ASUS   0x091E
-
-=======
 // Nvidia's USB Vendor ID
 #define VENDOR_ID_NVIDIA        0x0955
 // Garmin-Asus's USB Vendor ID
 #define VENDOR_ID_GARMIN_ASUS   0x091E
->>>>>>> 5a912bf0
+
 
 /** built-in vendor list */
 int builtInVendorIds[] = {
@@ -78,10 +73,7 @@
     VENDOR_ID_SONY_ERICSSON,
     VENDOR_ID_FOXCONN,
     VENDOR_ID_DELL,
-<<<<<<< HEAD
-=======
     VENDOR_ID_NVIDIA,
->>>>>>> 5a912bf0
     VENDOR_ID_GARMIN_ASUS,
 };
 
