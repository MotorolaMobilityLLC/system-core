// Copyright (C) 2017 The Android Open Source Project
//
// Licensed under the Apache License, Version 2.0 (the "License");
// you may not use this file except in compliance with the License.
// You may obtain a copy of the License at
//
//      http://www.apache.org/licenses/LICENSE-2.0
//
// Unless required by applicable law or agreed to in writing, software
// distributed under the License is distributed on an "AS IS" BASIS,
// WITHOUT WARRANTIES OR CONDITIONS OF ANY KIND, either express or implied.
// See the License for the specific language governing permissions and
// limitations under the License.

cc_defaults {
    name: "adb_defaults",

    cflags: [
        "-Wall",
        "-Wextra",
        "-Werror",
        "-Wexit-time-destructors",
        "-Wno-unused-parameter",
        "-Wno-missing-field-initializers",
        "-Wthread-safety",
        "-Wvla",
        "-DADB_HOST=1",         // overridden by adbd_defaults
        "-DALLOW_ADBD_ROOT=0",  // overridden by adbd_defaults
        "-DANDROID_BASE_UNIQUE_FD_DISABLE_IMPLICIT_CONVERSION=1",
    ],
    cpp_std: "experimental",

    use_version_lib: true,
    compile_multilib: "first",

    target: {
        darwin: {
            host_ldlibs: [
                "-lpthread",
                "-framework CoreFoundation",
                "-framework IOKit",
                "-lobjc",
            ],
        },

        windows: {
            cflags: [
                // Define windows.h and tchar.h Unicode preprocessor symbols so that
                // CreateFile(), _tfopen(), etc. map to versions that take wchar_t*, breaking the
                // build if you accidentally pass char*. Fix by calling like:
                //   std::wstring path_wide;
                //   if (!android::base::UTF8ToWide(path_utf8, &path_wide)) { /* error handling */ }
                //   CreateFileW(path_wide.c_str());
                "-DUNICODE=1",
                "-D_UNICODE=1",

                // Unlike on Linux, -std=gnu++ doesn't set _GNU_SOURCE on Windows.
                "-D_GNU_SOURCE",

                // MinGW hides some things behind _POSIX_SOURCE.
                "-D_POSIX_SOURCE",

                // libusb uses __stdcall on a variadic function, which gets ignored.
                "-Wno-ignored-attributes",

                // Not supported yet.
                "-Wno-thread-safety",
            ],

            host_ldlibs: [
                "-lws2_32",
                "-lgdi32",
                "-luserenv",
            ],
        },
    },
}

cc_defaults {
    name: "adbd_defaults",
    defaults: ["adb_defaults"],

    cflags: ["-UADB_HOST", "-DADB_HOST=0"],
    product_variables: {
        debuggable: {
            cflags: [
                "-UALLOW_ADBD_ROOT",
                "-DALLOW_ADBD_ROOT=1",
                "-DALLOW_ADBD_DISABLE_VERITY",
                "-DALLOW_ADBD_NO_AUTH",
            ],
        },
    },
}

cc_defaults {
    name: "host_adbd_supported",

    host_supported: true,
    target: {
        linux: {
            enabled: true,
            host_ldlibs: [
                "-lresolv", // b64_pton
                "-lutil", // forkpty
            ],
        },
        darwin: {
            enabled: false,
        },
        windows: {
            enabled: false,
        },
    },
}

// libadb
// =========================================================
// These files are compiled for both the host and the device.
libadb_srcs = [
    "adb.cpp",
    "adb_io.cpp",
    "adb_listeners.cpp",
    "adb_trace.cpp",
    "adb_unique_fd.cpp",
    "adb_utils.cpp",
    "fdevent/fdevent.cpp",
    "fdevent/fdevent_poll.cpp",
    "services.cpp",
    "sockets.cpp",
    "socket_spec.cpp",
    "sysdeps/errno.cpp",
    "transport.cpp",
    "transport_fd.cpp",
    "transport_local.cpp",
    "transport_usb.cpp",
]

libadb_posix_srcs = [
    "sysdeps_unix.cpp",
    "sysdeps/posix/network.cpp",
]

libadb_linux_srcs = [
    "fdevent/fdevent_epoll.cpp",
]

libadb_test_srcs = [
    "adb_io_test.cpp",
    "adb_listeners_test.cpp",
    "adb_utils_test.cpp",
    "fdevent/fdevent_test.cpp",
    "socket_spec_test.cpp",
    "socket_test.cpp",
    "sysdeps_test.cpp",
    "sysdeps/stat_test.cpp",
    "transport_test.cpp",
    "types_test.cpp",
]

cc_library_host_static {
    name: "libadb_host",
    defaults: ["adb_defaults"],

    srcs: libadb_srcs + [
        "client/auth.cpp",
        "client/usb_libusb.cpp",
        "client/usb_dispatch.cpp",
        "client/transport_mdns.cpp",
    ],

    generated_headers: ["platform_tools_version"],

    target: {
        linux: {
            srcs: ["client/usb_linux.cpp"] + libadb_linux_srcs,
        },
        darwin: {
            srcs: ["client/usb_osx.cpp"],
        },
        not_windows: {
            srcs: libadb_posix_srcs,
        },
        windows: {
            enabled: true,
            srcs: [
                "client/usb_windows.cpp",
                "sysdeps_win32.cpp",
                "sysdeps/win32/errno.cpp",
                "sysdeps/win32/stat.cpp",
            ],
            shared_libs: ["AdbWinApi"],
        },
    },

    static_libs: [
        "libbase",
        "libcrypto_utils",
        "libcrypto",
        "libdiagnose_usb",
        "libmdnssd",
        "libusb",
        "libutils",
        "liblog",
        "libcutils",
    ],
}

cc_test_host {
    name: "adb_test",
    defaults: ["adb_defaults"],
    srcs: libadb_test_srcs,
    static_libs: [
        "libadb_host",
        "libbase",
        "libcutils",
        "libcrypto_utils",
        "libcrypto",
        "libmdnssd",
        "libdiagnose_usb",
        "libusb",
    ],

    target: {
        windows: {
            enabled: true,
            ldflags: ["-municode"],
            shared_libs: ["AdbWinApi"],
        },
    },
}

cc_benchmark {
    name: "adb_benchmark",
    defaults: ["adb_defaults"],

    srcs: ["transport_benchmark.cpp"],
    target: {
        android: {
            static_libs: [
                "libadbd",
            ],
        },
        host: {
            static_libs: [
                "libadb_host",
            ],
        },
    },

    static_libs: [
        "libbase",
        "libcutils",
        "libcrypto_utils",
        "libcrypto_static",
        "libdiagnose_usb",
        "liblog",
        "libusb",
    ],
}

cc_binary_host {
    name: "adb",

    defaults: ["adb_defaults"],

    srcs: [
        "client/adb_client.cpp",
        "client/bugreport.cpp",
        "client/commandline.cpp",
        "client/file_sync_client.cpp",
        "client/main.cpp",
        "client/console.cpp",
        "client/adb_install.cpp",
        "client/line_printer.cpp",
        "client/fastdeploy.cpp",
        "client/fastdeploycallbacks.cpp",
        "shell_service_protocol.cpp",
    ],

    generated_headers: [
        "bin2c_fastdeployagent",
        "bin2c_fastdeployagentscript"
    ],

    static_libs: [
        "libadb_host",
        "libandroidfw",
        "libbase",
        "libcutils",
        "libcrypto_utils",
        "libcrypto",
        "libfastdeploy_host",
        "libdiagnose_usb",
        "liblog",
        "libmdnssd",
        "libprotobuf-cpp-lite",
        "libusb",
        "libutils",
        "liblog",
        "libziparchive",
        "libz",
    ],

    stl: "libc++_static",

    // Don't add anything here, we don't want additional shared dependencies
    // on the host adb tool, and shared libraries that link against libc++
    // will violate ODR
    shared_libs: [],

    // Archive adb, adb.exe.
    dist: {
        targets: [
            "dist_files",
            "sdk",
            "win_sdk",
        ],
    },

    target: {
        darwin: {
            cflags: [
                "-Wno-sizeof-pointer-memaccess",
            ],
        },
        windows: {
            enabled: true,
            ldflags: ["-municode"],
            shared_libs: ["AdbWinApi"],
            required: [
                "AdbWinUsbApi",
            ],
        },
    },
}

// libadbd_core contains the common sources to build libadbd and libadbd_services.
cc_library_static {
    name: "libadbd_core",
    defaults: ["adbd_defaults", "host_adbd_supported"],
    recovery_available: true,

    // libminadbd wants both, as it's used to build native tests.
    compile_multilib: "both",

    srcs: libadb_srcs + libadb_linux_srcs + libadb_posix_srcs + [
        "daemon/auth.cpp",
        "daemon/jdwp_service.cpp",
    ],

    local_include_dirs: [
        "daemon/include",
    ],

    generated_headers: ["platform_tools_version"],

    static_libs: [
        "libadbconnection_server",
        "libdiagnose_usb",
    ],

    shared_libs: [
        "libasyncio",
        "libbase",
        "libcrypto",
        "libcrypto_utils",
        "libcutils",
        "liblog",
    ],

    target: {
        android: {
            whole_static_libs: [
                "libqemu_pipe",
            ],
            srcs: [
                "daemon/transport_qemu.cpp",
                "daemon/usb.cpp",
                "daemon/usb_ffs.cpp",
                "daemon/usb_legacy.cpp",
            ]
        },
        linux_glibc: {
            srcs: [
                "daemon/usb_dummy.cpp",
            ]
        }
    },
}

cc_library {
    name: "libadbd_services",
    defaults: ["adbd_defaults", "host_adbd_supported"],
    recovery_available: true,
    compile_multilib: "both",

    srcs: [
        "daemon/file_sync_service.cpp",
        "daemon/services.cpp",
        "daemon/shell_service.cpp",
        "shell_service_protocol.cpp",
    ],

    cflags: [
        "-D_GNU_SOURCE",
        "-Wno-deprecated-declarations",
    ],

    static_libs: [
        "libadbconnection_server",
        "libadbd_core",
        "libdiagnose_usb",
    ],

    shared_libs: [
        "libasyncio",
        "libbase",
        "libcrypto",
        "libcrypto_utils",
        "libcutils",
        "liblog",
    ],

    target: {
        android: {
            srcs: [
                "daemon/abb_service.cpp",
                "daemon/framebuffer_service.cpp",
                "daemon/mdns.cpp",
                "daemon/restart_service.cpp",
            ],
            shared_libs: [
                "libmdnssd",
                "libselinux",
            ],
        },
        recovery: {
            exclude_srcs: [
                "daemon/abb_service.cpp",
            ],
        },
    },
}

cc_library {
    name: "libadbd",
    defaults: ["adbd_defaults", "host_adbd_supported"],
    recovery_available: true,

    // Avoid getting duplicate symbol of android::build::GetBuildNumber().
    use_version_lib: false,

    // libminadbd wants both, as it's used to build native tests.
    compile_multilib: "both",

    // libadbd doesn't build any additional source, but to expose libadbd_core as a shared library.
    whole_static_libs: [
        "libadbd_core",
    ],

    shared_libs: [
        "libadbd_services",
        "libasyncio",
        "libbase",
        "libcrypto",
        "libcrypto_utils",
        "libcutils",
        "liblog",
    ],

    export_include_dirs: [
        "daemon/include",
    ],
}

cc_binary {
    name: "adbd",
    defaults: ["adbd_defaults", "host_adbd_supported"],
    recovery_available: true,

    srcs: [
        "daemon/main.cpp",
    ],

    cflags: [
        "-D_GNU_SOURCE",
        "-Wno-deprecated-declarations",
    ],

    strip: {
        keep_symbols: true,
    },

    shared_libs: [
        "libadbd",
        "libadbd_services",
        "libbase",
        "libcap",
        "libcrypto",
        "libcutils",
        "liblog",
        "libminijail",
        "libselinux",
    ],
}

phony {
    name: "adbd_system_binaries",
    required: [
        "abb",
<<<<<<< HEAD
=======
        "reboot",
>>>>>>> a5801e1f
        "set-verity-state",
    ]
}

phony {
    name: "adbd_system_binaries_recovery",
    required: [
<<<<<<< HEAD
=======
        "reboot.recovery",
>>>>>>> a5801e1f
    ],
}

cc_binary {
    name: "static_adbd",
    defaults: ["adbd_defaults", "host_adbd_supported"],

    recovery_available: false,
    static_executable: true,
    host_supported: false,

    srcs: [
        "daemon/main.cpp",
    ],

    cflags: [
        "-D_GNU_SOURCE",
        "-Wno-deprecated-declarations",
    ],

    strip: {
        keep_symbols: true,
    },

    static_libs: [
        "libadbconnection_server",
        "libadbd",
        "libadbd_services",
        "libasyncio",
        "libavb_user",
        "libbase",
        "libbootloader_message",
        "libcap",
        "libcrypto_static",
        "libcrypto_utils",
        "libcutils",
        "libdiagnose_usb",
        "libext4_utils",
        "libfec",
        "libfec_rs",
        "libfs_mgr",
        "liblog",
        "liblp",
        "libmdnssd",
        "libminijail",
        "libselinux",
        "libsquashfs_utils",
    ],
}

cc_binary {
    name: "abb",

    defaults: ["adbd_defaults"],
    recovery_available: false,

    srcs: [
        "daemon/abb.cpp",
    ],

    cflags: [
        "-D_GNU_SOURCE",
        "-Wno-deprecated-declarations",
    ],

    strip: {
        keep_symbols: true,
    },

    static_libs: [
        "libadbd_core",
        "libadbd_services",
        "libcmd",
    ],

    shared_libs: [
        "libbase",
        "libbinder",
        "liblog",
        "libutils",
        "libselinux",
    ],
}

cc_test {
    name: "adbd_test",
    defaults: ["adbd_defaults"],
    srcs: libadb_test_srcs + [
        "daemon/services.cpp",
        "daemon/shell_service.cpp",
        "daemon/shell_service_test.cpp",
        "shell_service_protocol.cpp",
        "shell_service_protocol_test.cpp",
    ],

    static_libs: [
        "libadbd",
        "libbase",
        "libcutils",
        "libcrypto_utils",
        "libcrypto_static",
        "libdiagnose_usb",
        "liblog",
        "libusb",
        "libmdnssd",
        "libselinux",
    ],
    test_suites: ["device-tests"],
    require_root: true,
}

python_test_host {
    name: "adb_integration_test_adb",
    main: "test_adb.py",
    srcs: [
        "test_adb.py",
    ],
    test_config: "adb_integration_test_adb.xml",
    test_suites: ["general-tests"],
    version: {
        py2: {
            enabled: false,
        },
        py3: {
            enabled: true,
        },
    },
}

python_test_host {
    name: "adb_integration_test_device",
    main: "test_device.py",
    srcs: [
        "test_device.py",
    ],
    libs: [
        "adb_py",
    ],
    test_config: "adb_integration_test_device.xml",
    test_suites: ["general-tests"],
    version: {
        py2: {
            enabled: true,
        },
        py3: {
            enabled: false,
        },
    },
}

// Note: using pipe for xxd to control the variable name generated
// the default name used by xxd is the path to the input file.
java_genrule {
    name: "bin2c_fastdeployagent",
    out: ["deployagent.inc"],
    srcs: [":deployagent"],
    cmd: "(echo 'unsigned char kDeployAgent[] = {' && xxd -i <$(in) && echo '};') > $(out)",
}

genrule {
    name: "bin2c_fastdeployagentscript",
    out: ["deployagentscript.inc"],
    srcs: ["fastdeploy/deployagent/deployagent.sh"],
    cmd: "(echo 'unsigned char kDeployAgentScript[] = {' && xxd -i <$(in) && echo '};') > $(out)",
}

cc_library_host_static {
    name: "libfastdeploy_host",
    defaults: ["adb_defaults"],
    srcs: [
        "fastdeploy/deploypatchgenerator/apk_archive.cpp",
        "fastdeploy/deploypatchgenerator/deploy_patch_generator.cpp",
        "fastdeploy/deploypatchgenerator/patch_utils.cpp",
        "fastdeploy/proto/ApkEntry.proto",
    ],
    static_libs: [
        "libadb_host",
        "libandroidfw",
        "libbase",
        "libcutils",
        "libcrypto_utils",
        "libcrypto",
        "libdiagnose_usb",
        "liblog",
        "libmdnssd",
        "libusb",
        "libutils",
        "libziparchive",
        "libz",
    ],
    stl: "libc++_static",
    proto: {
        type: "lite",
        export_proto_headers: true,
    },
    target: {
        windows: {
            enabled: true,
            shared_libs: ["AdbWinApi"],
        },
    },
}

cc_test_host {
    name: "fastdeploy_test",
    defaults: ["adb_defaults"],
    srcs: [
        "fastdeploy/deploypatchgenerator/apk_archive_test.cpp",
        "fastdeploy/deploypatchgenerator/deploy_patch_generator_test.cpp",
        "fastdeploy/deploypatchgenerator/patch_utils_test.cpp",
    ],
    static_libs: [
        "libadb_host",
        "libandroidfw",
        "libbase",
        "libcutils",
        "libcrypto_utils",
        "libcrypto",
        "libdiagnose_usb",
        "libfastdeploy_host",
        "liblog",
        "libmdnssd",
        "libprotobuf-cpp-lite",
        "libusb",
        "libutils",
        "libziparchive",
        "libz",
    ],
    target: {
        windows: {
            enabled: true,
            shared_libs: ["AdbWinApi"],
        },
    },
    data: [
        "fastdeploy/testdata/rotating_cube-metadata-release.data",
        "fastdeploy/testdata/rotating_cube-release.apk",
        "fastdeploy/testdata/sample.apk",
        "fastdeploy/testdata/sample.cd",
    ],
}<|MERGE_RESOLUTION|>--- conflicted
+++ resolved
@@ -509,10 +509,7 @@
     name: "adbd_system_binaries",
     required: [
         "abb",
-<<<<<<< HEAD
-=======
         "reboot",
->>>>>>> a5801e1f
         "set-verity-state",
     ]
 }
@@ -520,10 +517,7 @@
 phony {
     name: "adbd_system_binaries_recovery",
     required: [
-<<<<<<< HEAD
-=======
         "reboot.recovery",
->>>>>>> a5801e1f
     ],
 }
 
