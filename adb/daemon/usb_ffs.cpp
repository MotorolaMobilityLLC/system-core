--- conflicted
+++ resolved
@@ -299,10 +299,6 @@
         }
         // Signal only when writing the descriptors to ffs
         android::base::SetProperty("sys.usb.ffs.ready", "1");
-<<<<<<< HEAD
-
-=======
->>>>>>> 9d00efc3
         *out_control = std::move(control);
     }
 
