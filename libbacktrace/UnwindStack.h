/*
 * Copyright (C) 2017 The Android Open Source Project
 *
 * Licensed under the Apache License, Version 2.0 (the "License");
 * you may not use this file except in compliance with the License.
 * You may obtain a copy of the License at
 *
 *      http://www.apache.org/licenses/LICENSE-2.0
 *
 * Unless required by applicable law or agreed to in writing, software
 * distributed under the License is distributed on an "AS IS" BASIS,
 * WITHOUT WARRANTIES OR CONDITIONS OF ANY KIND, either express or implied.
 * See the License for the specific language governing permissions and
 * limitations under the License.
 */

#ifndef _LIBBACKTRACE_UNWIND_STACK_H
#define _LIBBACKTRACE_UNWIND_STACK_H

#include <stdint.h>

#include <memory>
#include <string>

#include <backtrace/BacktraceMap.h>
#include <unwindstack/Memory.h>

#include "BacktraceCurrent.h"
#include "BacktracePtrace.h"

class UnwindStackCurrent : public BacktraceCurrent {
 public:
  UnwindStackCurrent(pid_t pid, pid_t tid, BacktraceMap* map);
  virtual ~UnwindStackCurrent() = default;

  std::string GetFunctionNameRaw(uint64_t pc, uint64_t* offset) override;

  bool UnwindFromContext(size_t num_ignore_frames, void* ucontext) override;
};

class UnwindStackPtrace : public BacktracePtrace {
 public:
  UnwindStackPtrace(pid_t pid, pid_t tid, BacktraceMap* map);
  virtual ~UnwindStackPtrace() = default;

  bool Unwind(size_t num_ignore_frames, void* context) override;

  std::string GetFunctionNameRaw(uint64_t pc, uint64_t* offset) override;

  size_t Read(uint64_t addr, uint8_t* buffer, size_t bytes) override;

 private:
<<<<<<< HEAD
  unwindstack::MemoryRemote memory_;
};

class UnwindStackOffline : public Backtrace {
 public:
  UnwindStackOffline(ArchEnum arch, pid_t pid, pid_t tid, BacktraceMap* map, bool map_shared);

  bool Unwind(size_t num_ignore_frames, void* context) override;

  std::string GetFunctionNameRaw(uint64_t pc, uint64_t* offset) override;

  size_t Read(uint64_t addr, uint8_t* buffer, size_t bytes) override;

  bool ReadWord(uint64_t ptr, word_t* out_value) override;

 private:
  ArchEnum arch_;
=======
  std::shared_ptr<unwindstack::Memory> memory_;
>>>>>>> 66b8e303
};

#endif  // _LIBBACKTRACE_UNWIND_STACK_H<|MERGE_RESOLUTION|>--- conflicted
+++ resolved
@@ -50,27 +50,7 @@
   size_t Read(uint64_t addr, uint8_t* buffer, size_t bytes) override;
 
  private:
-<<<<<<< HEAD
-  unwindstack::MemoryRemote memory_;
-};
-
-class UnwindStackOffline : public Backtrace {
- public:
-  UnwindStackOffline(ArchEnum arch, pid_t pid, pid_t tid, BacktraceMap* map, bool map_shared);
-
-  bool Unwind(size_t num_ignore_frames, void* context) override;
-
-  std::string GetFunctionNameRaw(uint64_t pc, uint64_t* offset) override;
-
-  size_t Read(uint64_t addr, uint8_t* buffer, size_t bytes) override;
-
-  bool ReadWord(uint64_t ptr, word_t* out_value) override;
-
- private:
-  ArchEnum arch_;
-=======
   std::shared_ptr<unwindstack::Memory> memory_;
->>>>>>> 66b8e303
 };
 
 #endif  // _LIBBACKTRACE_UNWIND_STACK_H