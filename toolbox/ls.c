#include <stdio.h>
#include <stdlib.h>
#include <string.h>
#include <sys/types.h>
#include <dirent.h>
#include <errno.h>

#include <sys/stat.h>
#include <unistd.h>
#include <time.h>

#include <pwd.h>
#include <grp.h>

#include <linux/kdev_t.h>
#include <limits.h>

// dynamic arrays
typedef struct {
    int count;
    int capacity;
    void** items;
} dynarray_t;

#define DYNARRAY_INITIALIZER  { 0, 0, NULL }

static void dynarray_init( dynarray_t *a )
{
    a->count = a->capacity = 0;
    a->items = NULL;
}

static void dynarray_reserve_more( dynarray_t *a, int count )
{
    int old_cap = a->capacity;
    int new_cap = old_cap;
    const int max_cap = INT_MAX/sizeof(void*);
    void** new_items;
    int new_count = a->count + count;

    if (count <= 0)
        return;

    if (count > max_cap - a->count)
        abort();

    new_count = a->count + count;

    while (new_cap < new_count) {
        old_cap = new_cap;
        new_cap += (new_cap >> 2) + 4;
        if (new_cap < old_cap || new_cap > max_cap) {
            new_cap = max_cap;
        }
    }
    new_items = realloc(a->items, new_cap*sizeof(void*));
    if (new_items == NULL)
        abort();

    a->items = new_items;
    a->capacity = new_cap;
}

static void dynarray_append( dynarray_t *a, void* item )
{
    if (a->count >= a->capacity)
        dynarray_reserve_more(a, 1);

    a->items[a->count++] = item;
}

static void dynarray_done( dynarray_t *a )
{
    free(a->items);
    a->items = NULL;
    a->count = a->capacity = 0;
}

#define DYNARRAY_FOREACH_TYPE(_array,_item_type,_item,_stmnt) \
    do { \
        int _nn_##__LINE__ = 0; \
        for (;_nn_##__LINE__ < (_array)->count; ++ _nn_##__LINE__) { \
            _item_type _item = (_item_type)(_array)->items[_nn_##__LINE__]; \
            _stmnt; \
        } \
    } while (0)

#define DYNARRAY_FOREACH(_array,_item,_stmnt) \
    DYNARRAY_FOREACH_TYPE(_array,void *,_item,_stmnt)

// string arrays

typedef dynarray_t  strlist_t;

#define  STRLIST_INITIALIZER  DYNARRAY_INITIALIZER

#define  STRLIST_FOREACH(_list,_string,_stmnt) \
    DYNARRAY_FOREACH_TYPE(_list,char *,_string,_stmnt)

static void strlist_init( strlist_t *list )
{
    dynarray_init(list);
}

static void strlist_append_b( strlist_t *list, const void* str, size_t  slen )
{
    char *copy = malloc(slen+1);
    memcpy(copy, str, slen);
    copy[slen] = '\0';
    dynarray_append(list, copy);
}

static void strlist_append_dup( strlist_t *list, const char *str)
{
    strlist_append_b(list, str, strlen(str));
}

static void strlist_done( strlist_t *list )
{
    STRLIST_FOREACH(list, string, free(string));
    dynarray_done(list);
}

static int strlist_compare_strings(const void* a, const void* b)
{
    const char *sa = *(const char **)a;
    const char *sb = *(const char **)b;
    return strcmp(sa, sb);
}

static void strlist_sort( strlist_t *list )
{
    if (list->count > 0) {
        qsort(list->items, 
              (size_t)list->count,
              sizeof(void*),
              strlist_compare_strings);
    }
}

// bits for flags argument
#define LIST_LONG           (1 << 0)
#define LIST_ALL            (1 << 1)
#define LIST_RECURSIVE      (1 << 2)
#define LIST_DIRECTORIES    (1 << 3)
#define LIST_SIZE           (1 << 4)

// fwd
static int listpath(const char *name, int flags);

static char mode2kind(unsigned mode)
{
    switch(mode & S_IFMT){
    case S_IFSOCK: return 's';
    case S_IFLNK: return 'l';
    case S_IFREG: return '-';
    case S_IFDIR: return 'd';
    case S_IFBLK: return 'b';
    case S_IFCHR: return 'c';
    case S_IFIFO: return 'p';
    default: return '?';
    }
}

static void mode2str(unsigned mode, char *out)
{
    *out++ = mode2kind(mode);
    
    *out++ = (mode & 0400) ? 'r' : '-';
    *out++ = (mode & 0200) ? 'w' : '-';
    if(mode & 04000) {
        *out++ = (mode & 0100) ? 's' : 'S';
    } else {
        *out++ = (mode & 0100) ? 'x' : '-';
    }
    *out++ = (mode & 040) ? 'r' : '-';
    *out++ = (mode & 020) ? 'w' : '-';
    if(mode & 02000) {
        *out++ = (mode & 010) ? 's' : 'S';
    } else {
        *out++ = (mode & 010) ? 'x' : '-';
    }
    *out++ = (mode & 04) ? 'r' : '-';
    *out++ = (mode & 02) ? 'w' : '-';
    if(mode & 01000) {
        *out++ = (mode & 01) ? 't' : 'T';
    } else {
        *out++ = (mode & 01) ? 'x' : '-';
    }
    *out = 0;
}

static void user2str(unsigned uid, char *out)
{
    struct passwd *pw = getpwuid(uid);
    if(pw) {
        strcpy(out, pw->pw_name);
    } else {
        sprintf(out, "%d", uid);
    }
}

static void group2str(unsigned gid, char *out)
{
    struct group *gr = getgrgid(gid);
    if(gr) {
        strcpy(out, gr->gr_name);
    } else {
        sprintf(out, "%d", gid);
    }
}

static int show_total_size(const char *dirname, DIR *d, int flags)
{
    struct dirent *de;
    char tmp[1024];
    struct stat s;
    int sum = 0;

    /* run through the directory and sum up the file block sizes */
    while ((de = readdir(d)) != 0) {
        if (strcmp(de->d_name, ".") == 0 || strcmp(de->d_name, "..") == 0)
            continue;
        if (de->d_name[0] == '.' && (flags & LIST_ALL) == 0)
            continue;

        if (strcmp(dirname, "/") == 0)
            snprintf(tmp, sizeof(tmp), "/%s", de->d_name);
        else
            snprintf(tmp, sizeof(tmp), "%s/%s", dirname, de->d_name);

        if (lstat(tmp, &s) < 0) {
            fprintf(stderr, "stat failed on %s: %s\n", tmp, strerror(errno));
            rewinddir(d);
            return -1;
        }

        sum += s.st_blocks / 2;
    }

    printf("total %d\n", sum);
    rewinddir(d);
    return 0;
}

static int listfile_size(const char *path, const char *filename, int flags)
{
    struct stat s;

    if (lstat(path, &s) < 0) {
        fprintf(stderr, "lstat '%s' failed: %s\n", path, strerror(errno));
        return -1;
    }

    /* blocks are 512 bytes, we want output to be KB */
    printf("%lld %s\n", s.st_blocks / 2, filename);
    return 0;
}

static int listfile_long(const char *path, int flags)
{
    struct stat s;
    char date[32];
    char mode[16];
    char user[16];
    char group[16];
    const char *name;

    /* name is anything after the final '/', or the whole path if none*/
    name = strrchr(path, '/');
    if(name == 0) {
        name = path;
    } else {
        name++;
    }

    if(lstat(path, &s) < 0) {
        return -1;
    }

    mode2str(s.st_mode, mode);
    user2str(s.st_uid, user);
    group2str(s.st_gid, group);

    strftime(date, 32, "%Y-%m-%d %H:%M", localtime((const time_t*)&s.st_mtime));
    date[31] = 0;
    
// 12345678901234567890123456789012345678901234567890123456789012345678901234567890
// MMMMMMMM UUUUUUUU GGGGGGGGG XXXXXXXX YYYY-MM-DD HH:MM NAME (->LINK)

    switch(s.st_mode & S_IFMT) {
    case S_IFBLK:
    case S_IFCHR:
        printf("%s %-8s %-8s %3d, %3d %s %s\n",
               mode, user, group, 
               (int) MAJOR(s.st_rdev), (int) MINOR(s.st_rdev),
               date, name);
        break;
    case S_IFREG:
        printf("%s %-8s %-8s %8d %s %s\n",
               mode, user, group, (int) s.st_size, date, name);
        break;
    case S_IFLNK: {
        char linkto[256];
        int len;

        len = readlink(path, linkto, 256);
        if(len < 0) return -1;
        
        if(len > 255) {
            linkto[252] = '.';
            linkto[253] = '.';
            linkto[254] = '.';
            linkto[255] = 0;
        } else {
            linkto[len] = 0;
        }
        
        printf("%s %-8s %-8s          %s %s -> %s\n",
               mode, user, group, date, name, linkto);
        break;
    }
    default:
        printf("%s %-8s %-8s          %s %s\n",
               mode, user, group, date, name);

    }
    return 0;
}

static int listfile(const char *dirname, const char *filename, int flags)
{
    if ((flags & (LIST_LONG | LIST_SIZE)) == 0) {
        printf("%s\n", filename);
        return 0;
    }

    char tmp[4096];
    const char* pathname = filename;

    if (dirname != NULL) {
        snprintf(tmp, sizeof(tmp), "%s/%s", dirname, filename);
        pathname = tmp;
    } else {
        pathname = filename;
    }

    if ((flags & LIST_LONG) != 0) {
        return listfile_long(pathname, flags);
    } else /*((flags & LIST_SIZE) != 0)*/ {
        return listfile_size(pathname, filename, flags);
    }
}

static int listdir(const char *name, int flags)
{
    char tmp[4096];
    DIR *d;
    struct dirent *de;
<<<<<<< HEAD

=======
    strlist_t  files = STRLIST_INITIALIZER;
    
>>>>>>> f2df6bb9
    d = opendir(name);
    if(d == 0) {
        fprintf(stderr, "opendir failed, %s\n", strerror(errno));
        return -1;
    }

    if ((flags & LIST_SIZE) != 0) {
        show_total_size(name, d, flags);
    }

    while((de = readdir(d)) != 0){
        if (!strcmp(de->d_name, ".") || !strcmp(de->d_name, "..")) continue;
        if(de->d_name[0] == '.' && (flags & LIST_ALL) == 0) continue;

        strlist_append_dup(&files, de->d_name);
    }

    strlist_sort(&files);
    STRLIST_FOREACH(&files, filename, listfile(name, filename, flags));
    strlist_done(&files);

    if (flags & LIST_RECURSIVE) {
        strlist_t subdirs = STRLIST_INITIALIZER;

        rewinddir(d);

        while ((de = readdir(d)) != 0) {
            struct stat s;
            int err;

            if (!strcmp(de->d_name, ".") || !strcmp(de->d_name, ".."))
                continue;
            if (de->d_name[0] == '.' && (flags & LIST_ALL) == 0)
                continue;

            if (!strcmp(name, "/"))
                snprintf(tmp, sizeof(tmp), "/%s", de->d_name);
            else
                snprintf(tmp, sizeof(tmp), "%s/%s", name, de->d_name);

            /*
             * If the name ends in a '/', use stat() so we treat it like a
             * directory even if it's a symlink.
             */
            if (tmp[strlen(tmp)-1] == '/')
                err = stat(tmp, &s);
            else
                err = lstat(tmp, &s);

            if (err < 0) {
                perror(tmp);
                closedir(d);
                return -1;
            }

            if (S_ISDIR(s.st_mode)) {
                strlist_append_dup(&subdirs, tmp);
            }
        }
        strlist_sort(&subdirs);
        STRLIST_FOREACH(&subdirs, path, {
            printf("\n%s:\n", path);
            listdir(path, flags);
        });
        strlist_done(&subdirs);
    }

    closedir(d);
    return 0;
}

static int listpath(const char *name, int flags)
{
    struct stat s;
    int err;

    /*
     * If the name ends in a '/', use stat() so we treat it like a
     * directory even if it's a symlink.
     */
    if (name[strlen(name)-1] == '/')
        err = stat(name, &s);
    else
        err = lstat(name, &s);

    if (err < 0) {
        perror(name);
        return -1;
    }

    if ((flags & LIST_DIRECTORIES) == 0 && S_ISDIR(s.st_mode)) {
        if (flags & LIST_RECURSIVE)
            printf("\n%s:\n", name);
        return listdir(name, flags);
    } else {
        /* yeah this calls stat() again*/
        return listfile(NULL, name, flags);
    }
}

int ls_main(int argc, char **argv)
{
    int flags = 0;
    int listed = 0;
    
    if(argc > 1) {
        int i;
        int err = 0;
        strlist_t  files = STRLIST_INITIALIZER;

        for (i = 1; i < argc; i++) {
            if (argv[i][0] == '-') {
                /* an option ? */
                const char *arg = argv[i]+1;
                while (arg[0]) {
                    switch (arg[0]) {
                    case 'l': flags |= LIST_LONG; break;
                    case 's': flags |= LIST_SIZE; break;
                    case 'R': flags |= LIST_RECURSIVE; break;
                    case 'd': flags |= LIST_DIRECTORIES; break;
                    case 'a': flags |= LIST_ALL; break;
                    default:
                        fprintf(stderr, "%s: Unknown option '-%c'. Aborting.\n", "ls", arg[0]);
                        exit(1);
                    }
                    arg++;
                }
            } else {
                /* not an option ? */
                strlist_append_dup(&files, argv[i]);
            }
        }

        if (files.count > 0) {
            STRLIST_FOREACH(&files, path, {
                if (listpath(path, flags) != 0) {
                    err = EXIT_FAILURE;
                }
            });
            strlist_done(&files);
            return err;
        }
    }
    
    // list working directory if no files or directories were specified    
    return listpath(".", flags);
}<|MERGE_RESOLUTION|>--- conflicted
+++ resolved
@@ -357,12 +357,8 @@
     char tmp[4096];
     DIR *d;
     struct dirent *de;
-<<<<<<< HEAD
-
-=======
     strlist_t  files = STRLIST_INITIALIZER;
     
->>>>>>> f2df6bb9
     d = opendir(name);
     if(d == 0) {
         fprintf(stderr, "opendir failed, %s\n", strerror(errno));
