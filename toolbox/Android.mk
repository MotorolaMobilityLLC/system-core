LOCAL_PATH:= $(call my-dir)
include $(CLEAR_VARS)

TOOLS := \
	ls \
	mount \
	cat \
	ps \
	kill \
	ln \
	insmod \
	rmmod \
	lsmod \
	ifconfig \
	setconsole \
	rm \
	mkdir \
	rmdir \
	reboot \
	getevent \
	sendevent \
	date \
	wipe \
	sync \
	umount \
	start \
	stop \
	notify \
	cmp \
	dmesg \
	route \
	hd \
	dd \
	df \
	getprop \
	setprop \
	watchprops \
	log \
	sleep \
	renice \
	printenv \
	smd \
	chmod \
	chown \
	newfs_msdos \
	netstat \
	ioctl \
	mv \
	schedtop \
	top \
	iftop \
	id \
	uptime \
	vmstat \
	nandread \
	ionice \
	touch \
	lsof \
<<<<<<< HEAD
	du \
	md5

ifeq ($(HAVE_SELINUX),true)

TOOLS += \
=======
	md5 \
>>>>>>> 5c226b31
	getenforce \
	setenforce \
	chcon \
	restorecon \
	runcon \
	getsebool \
	setsebool \
	load_policy

ifneq (,$(filter userdebug eng,$(TARGET_BUILD_VARIANT)))
TOOLS += r
endif

ALL_TOOLS = $(TOOLS)
ALL_TOOLS += \
	cp \
	grep

LOCAL_SRC_FILES := \
	dynarray.c \
	toolbox.c \
	$(patsubst %,%.c,$(TOOLS)) \
	cp/cp.c cp/utils.c \
	grep/grep.c grep/fastgrep.c grep/file.c grep/queue.c grep/util.c

LOCAL_C_INCLUDES := bionic/libc/bionic

LOCAL_SHARED_LIBRARIES := \
	libcutils \
	libc \
	libusbhost \
	libselinux

LOCAL_MODULE := toolbox

# Including this will define $(intermediates).
#
include $(BUILD_EXECUTABLE)

$(LOCAL_PATH)/toolbox.c: $(intermediates)/tools.h

TOOLS_H := $(intermediates)/tools.h
$(TOOLS_H): PRIVATE_TOOLS := $(ALL_TOOLS)
$(TOOLS_H): PRIVATE_CUSTOM_TOOL = echo "/* file generated automatically */" > $@ ; for t in $(PRIVATE_TOOLS) ; do echo "TOOL($$t)" >> $@ ; done
$(TOOLS_H): $(LOCAL_PATH)/Android.mk
$(TOOLS_H):
	$(transform-generated-source)

# Make #!/system/bin/toolbox launchers for each tool.
#
SYMLINKS := $(addprefix $(TARGET_OUT)/bin/,$(ALL_TOOLS))
$(SYMLINKS): TOOLBOX_BINARY := $(LOCAL_MODULE)
$(SYMLINKS): $(LOCAL_INSTALLED_MODULE) $(LOCAL_PATH)/Android.mk
	@echo "Symlink: $@ -> $(TOOLBOX_BINARY)"
	@mkdir -p $(dir $@)
	@rm -rf $@
	$(hide) ln -sf $(TOOLBOX_BINARY) $@

ALL_DEFAULT_INSTALLED_MODULES += $(SYMLINKS)

# We need this so that the installed files could be picked up based on the
# local module name
ALL_MODULES.$(LOCAL_MODULE).INSTALLED := \
    $(ALL_MODULES.$(LOCAL_MODULE).INSTALLED) $(SYMLINKS)<|MERGE_RESOLUTION|>--- conflicted
+++ resolved
@@ -56,16 +56,8 @@
 	ionice \
 	touch \
 	lsof \
-<<<<<<< HEAD
 	du \
-	md5
-
-ifeq ($(HAVE_SELINUX),true)
-
-TOOLS += \
-=======
 	md5 \
->>>>>>> 5c226b31
 	getenforce \
 	setenforce \
 	chcon \
