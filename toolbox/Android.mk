--- conflicted
+++ resolved
@@ -53,12 +53,8 @@
 	uptime \
 	vmstat \
 	nandread \
-<<<<<<< HEAD
 	ionice \
 	lsof
-=======
-	ionice
->>>>>>> a87d505a
 
 LOCAL_SRC_FILES:= \
 	toolbox.c \
