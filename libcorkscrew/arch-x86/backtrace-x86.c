/*
 * Copyright (C) 2011 The Android Open Source Project
 *
 * Licensed under the Apache License, Version 2.0 (the "License");
 * you may not use this file except in compliance with the License.
 * You may obtain a copy of the License at
 *
 *      http://www.apache.org/licenses/LICENSE-2.0
 *
 * Unless required by applicable law or agreed to in writing, software
 * distributed under the License is distributed on an "AS IS" BASIS,
 * WITHOUT WARRANTIES OR CONDITIONS OF ANY KIND, either express or implied.
 * See the License for the specific language governing permissions and
 * limitations under the License.
 */

/*
 * Backtracing functions for x86.
 */

#define LOG_TAG "Corkscrew"
//#define LOG_NDEBUG 0

#include "../backtrace-arch.h"
#include "../backtrace-helper.h"
#include <corkscrew/ptrace.h>

#include <stdlib.h>
#include <signal.h>
#include <stdbool.h>
#include <limits.h>
#include <errno.h>
#include <sys/ptrace.h>
#include <cutils/log.h>

<<<<<<< HEAD
#if defined(__BIONIC__)

// Bionic offers the Linux kernel headers.
#include <asm/sigcontext.h>
#include <asm/ucontext.h>
typedef struct ucontext ucontext_t;

#else

// glibc has its own renaming of the Linux kernel's structures.
#define __USE_GNU // For REG_EBP, REG_ESP, and REG_EIP.
#include <ucontext.h>

#endif
=======
#if !defined(__BIONIC_HAVE_UCONTEXT_T)
/* Old versions of the Android <signal.h> didn't define ucontext_t. */

typedef struct {
  uint32_t  gregs[32];
  void*     fpregs;
  uint32_t  oldmask;
  uint32_t  cr2;
} mcontext_t;

enum {
  REG_GS = 0, REG_FS, REG_ES, REG_DS,
  REG_EDI, REG_ESI, REG_EBP, REG_ESP,
  REG_EBX, REG_EDX, REG_ECX, REG_EAX,
  REG_TRAPNO, REG_ERR, REG_EIP, REG_CS,
  REG_EFL, REG_UESP, REG_SS
};

/* Machine context at the time a signal was raised. */
typedef struct ucontext {
    uint32_t uc_flags;
    struct ucontext* uc_link;
    stack_t uc_stack;
    mcontext_t uc_mcontext;
    uint32_t uc_sigmask;
} ucontext_t;
#endif /* !__BIONIC_HAVE_UCONTEXT_T */
>>>>>>> d0210b0f

/* Unwind state. */
typedef struct {
    uint32_t ebp;
    uint32_t eip;
    uint32_t esp;
} unwind_state_t;

uintptr_t rewind_pc_arch(const memory_t* memory __attribute__((unused)), uintptr_t pc) {
    // TODO: Implement for x86.
    return pc;
}

static ssize_t unwind_backtrace_common(const memory_t* memory,
        const map_info_t* map_info_list __attribute__((unused)),
        unwind_state_t* state, backtrace_frame_t* backtrace,
        size_t ignore_depth, size_t max_depth) {
    size_t ignored_frames = 0;
    size_t returned_frames = 0;

    for (size_t index = 0; state->ebp && returned_frames < max_depth; index++) {
        backtrace_frame_t* frame = add_backtrace_entry(
                index ? rewind_pc_arch(memory, state->eip) : state->eip,
                backtrace, ignore_depth, max_depth,
                &ignored_frames, &returned_frames);
        uint32_t next_esp = state->ebp + 8;
        if (frame) {
            frame->stack_top = state->esp;
            if (state->esp < next_esp) {
                frame->stack_size = next_esp - state->esp;
            }
        }
        state->esp = next_esp;
        if (!try_get_word(memory, state->ebp + 4, &state->eip)
                || !try_get_word(memory, state->ebp, &state->ebp)
                || !state->eip) {
            break;
        }
    }

    return returned_frames;
}

ssize_t unwind_backtrace_signal_arch(siginfo_t* siginfo __attribute__((unused)), void* sigcontext,
        const map_info_t* map_info_list,
        backtrace_frame_t* backtrace, size_t ignore_depth, size_t max_depth) {
    const ucontext_t* uc = (const ucontext_t*)sigcontext;

    unwind_state_t state;
<<<<<<< HEAD
#if defined(__BIONIC__)
    state.ebp = uc->uc_mcontext.ebp;
    state.esp = uc->uc_mcontext.esp;
    state.eip = uc->uc_mcontext.eip;
#else
    state.ebp = uc->uc_mcontext.gregs[REG_EBP];
    state.esp = uc->uc_mcontext.gregs[REG_ESP];
    state.eip = uc->uc_mcontext.gregs[REG_EIP];
#endif
=======
    state.ebp = uc->uc_mcontext.gregs[REG_EBP];
    state.eip = uc->uc_mcontext.gregs[REG_EIP];
    state.esp = uc->uc_mcontext.gregs[REG_ESP];
>>>>>>> d0210b0f

    memory_t memory;
    init_memory(&memory, map_info_list);
    return unwind_backtrace_common(&memory, map_info_list,
            &state, backtrace, ignore_depth, max_depth);
}

ssize_t unwind_backtrace_ptrace_arch(pid_t tid, const ptrace_context_t* context,
        backtrace_frame_t* backtrace, size_t ignore_depth, size_t max_depth) {
    pt_regs_x86_t regs;
    if (ptrace(PTRACE_GETREGS, tid, 0, &regs)) {
        return -1;
    }

    unwind_state_t state;
    state.ebp = regs.ebp;
    state.eip = regs.eip;
    state.esp = regs.esp;

    memory_t memory;
    init_memory_ptrace(&memory, tid);
    return unwind_backtrace_common(&memory, context->map_info_list,
            &state, backtrace, ignore_depth, max_depth);
}<|MERGE_RESOLUTION|>--- conflicted
+++ resolved
@@ -33,23 +33,17 @@
 #include <sys/ptrace.h>
 #include <cutils/log.h>
 
-<<<<<<< HEAD
 #if defined(__BIONIC__)
+
+#if defined(__BIONIC_HAVE_UCONTEXT_T)
 
 // Bionic offers the Linux kernel headers.
 #include <asm/sigcontext.h>
 #include <asm/ucontext.h>
 typedef struct ucontext ucontext_t;
 
-#else
+#else /* __BIONIC_HAVE_UCONTEXT_T */
 
-// glibc has its own renaming of the Linux kernel's structures.
-#define __USE_GNU // For REG_EBP, REG_ESP, and REG_EIP.
-#include <ucontext.h>
-
-#endif
-=======
-#if !defined(__BIONIC_HAVE_UCONTEXT_T)
 /* Old versions of the Android <signal.h> didn't define ucontext_t. */
 
 typedef struct {
@@ -75,8 +69,16 @@
     mcontext_t uc_mcontext;
     uint32_t uc_sigmask;
 } ucontext_t;
-#endif /* !__BIONIC_HAVE_UCONTEXT_T */
->>>>>>> d0210b0f
+
+#endif /* __BIONIC_HAVE_UCONTEXT_T */
+
+#else /* __BIONIC__ */
+
+// glibc has its own renaming of the Linux kernel's structures.
+#define __USE_GNU // For REG_EBP, REG_ESP, and REG_EIP.
+#include <ucontext.h>
+
+#endif /* __ BIONIC__ */
 
 /* Unwind state. */
 typedef struct {
@@ -126,21 +128,9 @@
     const ucontext_t* uc = (const ucontext_t*)sigcontext;
 
     unwind_state_t state;
-<<<<<<< HEAD
-#if defined(__BIONIC__)
-    state.ebp = uc->uc_mcontext.ebp;
-    state.esp = uc->uc_mcontext.esp;
-    state.eip = uc->uc_mcontext.eip;
-#else
     state.ebp = uc->uc_mcontext.gregs[REG_EBP];
     state.esp = uc->uc_mcontext.gregs[REG_ESP];
     state.eip = uc->uc_mcontext.gregs[REG_EIP];
-#endif
-=======
-    state.ebp = uc->uc_mcontext.gregs[REG_EBP];
-    state.eip = uc->uc_mcontext.gregs[REG_EIP];
-    state.esp = uc->uc_mcontext.gregs[REG_ESP];
->>>>>>> d0210b0f
 
     memory_t memory;
     init_memory(&memory, map_info_list);
