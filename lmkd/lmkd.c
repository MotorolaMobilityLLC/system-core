/*
 * Copyright (C) 2013 The Android Open Source Project
 *
 * Licensed under the Apache License, Version 2.0 (the "License");
 * you may not use this file except in compliance with the License.
 * You may obtain a copy of the License at
 *
 *      http://www.apache.org/licenses/LICENSE-2.0
 *
 * Unless required by applicable law or agreed to in writing, software
 * distributed under the License is distributed on an "AS IS" BASIS,
 * WITHOUT WARRANTIES OR CONDITIONS OF ANY KIND, either express or implied.
 * See the License for the specific language governing permissions and
 * limitations under the License.
 */

#define LOG_TAG "lowmemorykiller"

#include <errno.h>
#include <inttypes.h>
#include <pwd.h>
#include <sched.h>
#include <signal.h>
#include <stdbool.h>
#include <stdlib.h>
#include <string.h>
#include <sys/cdefs.h>
#include <sys/epoll.h>
#include <sys/eventfd.h>
#include <sys/mman.h>
#include <sys/socket.h>
#include <sys/sysinfo.h>
#include <sys/types.h>
#include <unistd.h>

#include <cutils/properties.h>
#include <cutils/sockets.h>
#include <lmkd.h>
#include <log/log.h>

#ifdef LMKD_LOG_STATS
#include <statslog.h>
#endif

/*
 * Define LMKD_TRACE_KILLS to record lmkd kills in kernel traces
 * to profile and correlate with OOM kills
 */
#ifdef LMKD_TRACE_KILLS

#define ATRACE_TAG ATRACE_TAG_ALWAYS
#include <cutils/trace.h>

#define TRACE_KILL_START(pid) ATRACE_INT(__FUNCTION__, pid);
#define TRACE_KILL_END()      ATRACE_INT(__FUNCTION__, 0);

#else /* LMKD_TRACE_KILLS */

#define TRACE_KILL_START(pid) ((void)(pid))
#define TRACE_KILL_END() ((void)0)

#endif /* LMKD_TRACE_KILLS */

#ifndef __unused
#define __unused __attribute__((__unused__))
#endif

#define MEMCG_SYSFS_PATH "/dev/memcg/"
#define MEMCG_MEMORY_USAGE "/dev/memcg/memory.usage_in_bytes"
#define MEMCG_MEMORYSW_USAGE "/dev/memcg/memory.memsw.usage_in_bytes"

#define LINE_MAX 128

#define INKERNEL_MINFREE_PATH "/sys/module/lowmemorykiller/parameters/minfree"
#define INKERNEL_ADJ_PATH "/sys/module/lowmemorykiller/parameters/adj"

#define ARRAY_SIZE(x)   (sizeof(x) / sizeof(*(x)))
#define EIGHT_MEGA (1 << 23)

/* Defined as ProcessList.SYSTEM_ADJ in ProcessList.java */
#define SYSTEM_ADJ (-900)

/* default to old in-kernel interface if no memory pressure events */
static bool use_inkernel_interface = true;
static bool has_inkernel_module;

/* memory pressure levels */
enum vmpressure_level {
    VMPRESS_LEVEL_LOW = 0,
    VMPRESS_LEVEL_MEDIUM,
    VMPRESS_LEVEL_CRITICAL,
    VMPRESS_LEVEL_COUNT
};

static const char *level_name[] = {
    "low",
    "medium",
    "critical"
};

struct mem_size {
    int free_mem;
    int free_swap;
};

struct {
    int min_free; /* recorded but not used yet */
    int max_free;
} low_pressure_mem = { -1, -1 };

static int level_oomadj[VMPRESS_LEVEL_COUNT];
static int mpevfd[VMPRESS_LEVEL_COUNT] = { -1, -1, -1 };
static bool debug_process_killing;
static bool enable_pressure_upgrade;
static int64_t upgrade_pressure;
static int64_t downgrade_pressure;
static bool is_go_device;
static bool kill_heaviest_task;
static unsigned long kill_timeout_ms;

/* data required to handle events */
struct event_handler_info {
    int data;
    void (*handler)(int data, uint32_t events);
};

/* data required to handle socket events */
struct sock_event_handler_info {
    int sock;
    struct event_handler_info handler_info;
};

/* max supported number of data connections */
#define MAX_DATA_CONN 2

/* socket event handler data */
static struct sock_event_handler_info ctrl_sock;
static struct sock_event_handler_info data_sock[MAX_DATA_CONN];

/* vmpressure event handler data */
static struct event_handler_info vmpressure_hinfo[VMPRESS_LEVEL_COUNT];

/* 3 memory pressure levels, 1 ctrl listen socket, 2 ctrl data socket */
#define MAX_EPOLL_EVENTS (1 + MAX_DATA_CONN + VMPRESS_LEVEL_COUNT)
static int epollfd;
static int maxevents;

/* OOM score values used by both kernel and framework */
#define OOM_SCORE_ADJ_MIN       (-1000)
#define OOM_SCORE_ADJ_MAX       1000

static int lowmem_adj[MAX_TARGETS];
static int lowmem_minfree[MAX_TARGETS];
static int lowmem_targets_size;

struct sysmeminfo {
    int nr_free_pages;
    int nr_file_pages;
    int nr_shmem;
    int totalreserve_pages;
};

struct adjslot_list {
    struct adjslot_list *next;
    struct adjslot_list *prev;
};

struct proc {
    struct adjslot_list asl;
    int pid;
    uid_t uid;
    int oomadj;
    struct proc *pidhash_next;
};

#ifdef LMKD_LOG_STATS
static bool enable_stats_log;
static android_log_context log_ctx;
#endif

#define PIDHASH_SZ 1024
static struct proc *pidhash[PIDHASH_SZ];
#define pid_hashfn(x) ((((x) >> 8) ^ (x)) & (PIDHASH_SZ - 1))

#define ADJTOSLOT(adj) ((adj) + -OOM_SCORE_ADJ_MIN)
static struct adjslot_list procadjslot_list[ADJTOSLOT(OOM_SCORE_ADJ_MAX) + 1];

/* PAGE_SIZE / 1024 */
static long page_k;

static ssize_t read_all(int fd, char *buf, size_t max_len)
{
    ssize_t ret = 0;

    while (max_len > 0) {
        ssize_t r = read(fd, buf, max_len);
        if (r == 0) {
            break;
        }
        if (r == -1) {
            return -1;
        }
        ret += r;
        buf += r;
        max_len -= r;
    }

    return ret;
}

static struct proc *pid_lookup(int pid) {
    struct proc *procp;

    for (procp = pidhash[pid_hashfn(pid)]; procp && procp->pid != pid;
         procp = procp->pidhash_next)
            ;

    return procp;
}

static void adjslot_insert(struct adjslot_list *head, struct adjslot_list *new)
{
    struct adjslot_list *next = head->next;
    new->prev = head;
    new->next = next;
    next->prev = new;
    head->next = new;
}

static void adjslot_remove(struct adjslot_list *old)
{
    struct adjslot_list *prev = old->prev;
    struct adjslot_list *next = old->next;
    next->prev = prev;
    prev->next = next;
}

static struct adjslot_list *adjslot_tail(struct adjslot_list *head) {
    struct adjslot_list *asl = head->prev;

    return asl == head ? NULL : asl;
}

static void proc_slot(struct proc *procp) {
    int adjslot = ADJTOSLOT(procp->oomadj);

    adjslot_insert(&procadjslot_list[adjslot], &procp->asl);
}

static void proc_unslot(struct proc *procp) {
    adjslot_remove(&procp->asl);
}

static void proc_insert(struct proc *procp) {
    int hval = pid_hashfn(procp->pid);

    procp->pidhash_next = pidhash[hval];
    pidhash[hval] = procp;
    proc_slot(procp);
}

static int pid_remove(int pid) {
    int hval = pid_hashfn(pid);
    struct proc *procp;
    struct proc *prevp;

    for (procp = pidhash[hval], prevp = NULL; procp && procp->pid != pid;
         procp = procp->pidhash_next)
            prevp = procp;

    if (!procp)
        return -1;

    if (!prevp)
        pidhash[hval] = procp->pidhash_next;
    else
        prevp->pidhash_next = procp->pidhash_next;

    proc_unslot(procp);
    free(procp);
    return 0;
}

/*
 * Write a string to a file.
 * Returns false if the file does not exist.
 */
static bool writefilestring(const char *path, const char *s,
                            bool err_if_missing) {
    int fd = open(path, O_WRONLY | O_CLOEXEC);
    ssize_t len = strlen(s);
    ssize_t ret;

    if (fd < 0) {
        if (err_if_missing) {
            ALOGE("Error opening %s; errno=%d", path, errno);
        }
        return false;
    }

    ret = TEMP_FAILURE_RETRY(write(fd, s, len));
    if (ret < 0) {
        ALOGE("Error writing %s; errno=%d", path, errno);
    } else if (ret < len) {
        ALOGE("Short write on %s; length=%zd", path, ret);
    }

    close(fd);
    return true;
}

static void cmd_procprio(LMKD_CTRL_PACKET packet) {
    struct proc *procp;
    char path[80];
    char val[20];
    int soft_limit_mult;
    struct lmk_procprio params;
    bool is_system_server;
    struct passwd *pwdrec;

    lmkd_pack_get_procprio(packet, &params);

    if (params.oomadj < OOM_SCORE_ADJ_MIN ||
        params.oomadj > OOM_SCORE_ADJ_MAX) {
        ALOGE("Invalid PROCPRIO oomadj argument %d", params.oomadj);
        return;
    }

    snprintf(path, sizeof(path), "/proc/%d/oom_score_adj", params.pid);
    snprintf(val, sizeof(val), "%d", params.oomadj);
    if (!writefilestring(path, val, false)) {
        ALOGW("Failed to open %s; errno=%d: process %d might have been killed",
              path, errno, params.pid);
        /* If this file does not exist the process is dead. */
        return;
    }

    if (use_inkernel_interface) {
        return;
    }

    if (params.oomadj >= 900) {
        soft_limit_mult = 0;
    } else if (params.oomadj >= 800) {
        soft_limit_mult = 0;
    } else if (params.oomadj >= 700) {
        soft_limit_mult = 0;
    } else if (params.oomadj >= 600) {
        // Launcher should be perceptible, don't kill it.
        params.oomadj = 200;
        soft_limit_mult = 1;
    } else if (params.oomadj >= 500) {
        soft_limit_mult = 0;
    } else if (params.oomadj >= 400) {
        soft_limit_mult = 0;
    } else if (params.oomadj >= 300) {
        soft_limit_mult = 1;
    } else if (params.oomadj >= 200) {
        soft_limit_mult = 2;
    } else if (params.oomadj >= 100) {
        soft_limit_mult = 10;
    } else if (params.oomadj >=   0) {
        soft_limit_mult = 20;
    } else {
        // Persistent processes will have a large
        // soft limit 512MB.
        soft_limit_mult = 64;
    }

    snprintf(path, sizeof(path),
             "/dev/memcg/apps/uid_%d/pid_%d/memory.soft_limit_in_bytes",
             params.uid, params.pid);
    snprintf(val, sizeof(val), "%d", soft_limit_mult * EIGHT_MEGA);

    /*
     * system_server process has no memcg under /dev/memcg/apps but should be
     * registered with lmkd. This is the best way so far to identify it.
     */
    is_system_server = (params.oomadj == SYSTEM_ADJ &&
                        (pwdrec = getpwnam("system")) != NULL &&
                        params.uid == pwdrec->pw_uid);
    writefilestring(path, val, !is_system_server);

    procp = pid_lookup(params.pid);
    if (!procp) {
            procp = malloc(sizeof(struct proc));
            if (!procp) {
                // Oh, the irony.  May need to rebuild our state.
                return;
            }

            procp->pid = params.pid;
            procp->uid = params.uid;
            procp->oomadj = params.oomadj;
            proc_insert(procp);
    } else {
        proc_unslot(procp);
        procp->oomadj = params.oomadj;
        proc_slot(procp);
    }
}

static void cmd_procremove(LMKD_CTRL_PACKET packet) {
    struct lmk_procremove params;

    if (use_inkernel_interface) {
        return;
    }

    lmkd_pack_get_procremove(packet, &params);
    pid_remove(params.pid);
}

static void cmd_target(int ntargets, LMKD_CTRL_PACKET packet) {
    int i;
    struct lmk_target target;

    if (ntargets > (int)ARRAY_SIZE(lowmem_adj))
        return;

    for (i = 0; i < ntargets; i++) {
        lmkd_pack_get_target(packet, i, &target);
        lowmem_minfree[i] = target.minfree;
        lowmem_adj[i] = target.oom_adj_score;
    }

    lowmem_targets_size = ntargets;

    if (has_inkernel_module) {
        char minfreestr[128];
        char killpriostr[128];

        minfreestr[0] = '\0';
        killpriostr[0] = '\0';

        for (i = 0; i < lowmem_targets_size; i++) {
            char val[40];

            if (i) {
                strlcat(minfreestr, ",", sizeof(minfreestr));
                strlcat(killpriostr, ",", sizeof(killpriostr));
            }

            snprintf(val, sizeof(val), "%d", use_inkernel_interface ? lowmem_minfree[i] : 0);
            strlcat(minfreestr, val, sizeof(minfreestr));
            snprintf(val, sizeof(val), "%d", use_inkernel_interface ? lowmem_adj[i] : 0);
            strlcat(killpriostr, val, sizeof(killpriostr));
        }

        writefilestring(INKERNEL_MINFREE_PATH, minfreestr, true);
        writefilestring(INKERNEL_ADJ_PATH, killpriostr, true);
    }
}

static void ctrl_data_close(int dsock_idx) {
    struct epoll_event epev;

    ALOGI("closing lmkd data connection");
    if (epoll_ctl(epollfd, EPOLL_CTL_DEL, data_sock[dsock_idx].sock, &epev) == -1) {
        // Log a warning and keep going
        ALOGW("epoll_ctl for data connection socket failed; errno=%d", errno);
    }
    maxevents--;

    close(data_sock[dsock_idx].sock);
    data_sock[dsock_idx].sock = -1;
}

static int ctrl_data_read(int dsock_idx, char *buf, size_t bufsz) {
    int ret = 0;

    ret = read(data_sock[dsock_idx].sock, buf, bufsz);

    if (ret == -1) {
        ALOGE("control data socket read failed; errno=%d", errno);
    } else if (ret == 0) {
        ALOGE("Got EOF on control data socket");
        ret = -1;
    }

    return ret;
}

static void ctrl_command_handler(int dsock_idx) {
    LMKD_CTRL_PACKET packet;
    int len;
    enum lmk_cmd cmd;
    int nargs;
    int targets;

    len = ctrl_data_read(dsock_idx, (char *)packet, CTRL_PACKET_MAX_SIZE);
    if (len <= 0)
        return;

    if (len < (int)sizeof(int)) {
        ALOGE("Wrong control socket read length len=%d", len);
        return;
    }

    cmd = lmkd_pack_get_cmd(packet);
    nargs = len / sizeof(int) - 1;
    if (nargs < 0)
        goto wronglen;

    switch(cmd) {
    case LMK_TARGET:
        targets = nargs / 2;
        if (nargs & 0x1 || targets > (int)ARRAY_SIZE(lowmem_adj))
            goto wronglen;
        cmd_target(targets, packet);
        break;
    case LMK_PROCPRIO:
        if (nargs != 3)
            goto wronglen;
        cmd_procprio(packet);
        break;
    case LMK_PROCREMOVE:
        if (nargs != 1)
            goto wronglen;
        cmd_procremove(packet);
        break;
    default:
        ALOGE("Received unknown command code %d", cmd);
        return;
    }

    return;

wronglen:
    ALOGE("Wrong control socket read length cmd=%d len=%d", cmd, len);
}

static void ctrl_data_handler(int data, uint32_t events) {
    if (events & EPOLLIN) {
        ctrl_command_handler(data);
    }
}

static int get_free_dsock() {
    for (int i = 0; i < MAX_DATA_CONN; i++) {
        if (data_sock[i].sock < 0) {
            return i;
        }
    }
    return -1;
}

static void ctrl_connect_handler(int data __unused, uint32_t events __unused) {
    struct epoll_event epev;
    int free_dscock_idx = get_free_dsock();

    if (free_dscock_idx < 0) {
        /*
         * Number of data connections exceeded max supported. This should not
         * happen but if it does we drop all existing connections and accept
         * the new one. This prevents inactive connections from monopolizing
         * data socket and if we drop ActivityManager connection it will
         * immediately reconnect.
         */
        for (int i = 0; i < MAX_DATA_CONN; i++) {
            ctrl_data_close(i);
        }
        free_dscock_idx = 0;
    }

    data_sock[free_dscock_idx].sock = accept(ctrl_sock.sock, NULL, NULL);
    if (data_sock[free_dscock_idx].sock < 0) {
        ALOGE("lmkd control socket accept failed; errno=%d", errno);
        return;
    }

    ALOGI("lmkd data connection established");
    /* use data to store data connection idx */
    data_sock[free_dscock_idx].handler_info.data = free_dscock_idx;
    data_sock[free_dscock_idx].handler_info.handler = ctrl_data_handler;
    epev.events = EPOLLIN;
    epev.data.ptr = (void *)&(data_sock[free_dscock_idx].handler_info);
    if (epoll_ctl(epollfd, EPOLL_CTL_ADD, data_sock[free_dscock_idx].sock, &epev) == -1) {
        ALOGE("epoll_ctl for data connection socket failed; errno=%d", errno);
        ctrl_data_close(free_dscock_idx);
        return;
    }
    maxevents++;
}

#ifdef LMKD_LOG_STATS
static void memory_stat_parse_line(char *line, struct memory_stat *mem_st) {
    char key[LINE_MAX];
    int64_t value;

    sscanf(line,"%s  %" SCNd64 "", key, &value);

    if (strcmp(key, "total_") < 0) {
        return;
    }

    if (!strcmp(key, "total_pgfault"))
        mem_st->pgfault = value;
    else if (!strcmp(key, "total_pgmajfault"))
        mem_st->pgmajfault = value;
    else if (!strcmp(key, "total_rss"))
        mem_st->rss_in_bytes = value;
    else if (!strcmp(key, "total_cache"))
        mem_st->cache_in_bytes = value;
    else if (!strcmp(key, "total_swap"))
        mem_st->swap_in_bytes = value;
}

static int memory_stat_parse(struct memory_stat *mem_st,  int pid, uid_t uid) {
   FILE *fp;
   char buf[PATH_MAX];

   snprintf(buf, sizeof(buf), MEMCG_PROCESS_MEMORY_STAT_PATH, uid, pid);

   fp = fopen(buf, "r");

   if (fp == NULL) {
       ALOGE("%s open failed: %s", buf, strerror(errno));
       return -1;
   }

   while (fgets(buf, PAGE_SIZE, fp) != NULL ) {
       memory_stat_parse_line(buf, mem_st);
   }
   fclose(fp);

   return 0;
}
#endif

static int get_free_memory(struct mem_size *ms) {
    struct sysinfo si;

    if (sysinfo(&si) < 0)
        return -1;

    ms->free_mem = (int)(si.freeram * si.mem_unit / PAGE_SIZE);
    ms->free_swap = (int)(si.freeswap * si.mem_unit / PAGE_SIZE);

    return 0;
}

static int proc_get_size(int pid) {
    char path[PATH_MAX];
    char line[LINE_MAX];
    int fd;
    int rss = 0;
    int total;
    ssize_t ret;

    snprintf(path, PATH_MAX, "/proc/%d/statm", pid);
    fd = open(path, O_RDONLY | O_CLOEXEC);
    if (fd == -1)
        return -1;

    ret = read_all(fd, line, sizeof(line) - 1);
    if (ret < 0) {
        close(fd);
        return -1;
    }

    sscanf(line, "%d %d ", &total, &rss);
    close(fd);
    return rss;
}

static char *proc_get_name(int pid) {
    char path[PATH_MAX];
    static char line[LINE_MAX];
    int fd;
    char *cp;
    ssize_t ret;

    snprintf(path, PATH_MAX, "/proc/%d/cmdline", pid);
    fd = open(path, O_RDONLY | O_CLOEXEC);
    if (fd == -1)
        return NULL;
    ret = read_all(fd, line, sizeof(line) - 1);
    close(fd);
    if (ret < 0) {
        return NULL;
    }

    cp = strchr(line, ' ');
    if (cp)
        *cp = '\0';

    return line;
}

static struct proc *proc_adj_lru(int oomadj) {
    return (struct proc *)adjslot_tail(&procadjslot_list[ADJTOSLOT(oomadj)]);
}

static struct proc *proc_get_heaviest(int oomadj) {
    struct adjslot_list *head = &procadjslot_list[ADJTOSLOT(oomadj)];
    struct adjslot_list *curr = head->next;
    struct proc *maxprocp = NULL;
    int maxsize = 0;
    while (curr != head) {
        int pid = ((struct proc *)curr)->pid;
        int tasksize = proc_get_size(pid);
        if (tasksize <= 0) {
            struct adjslot_list *next = curr->next;
            pid_remove(pid);
            curr = next;
        } else {
            if (tasksize > maxsize) {
                maxsize = tasksize;
                maxprocp = (struct proc *)curr;
            }
            curr = curr->next;
        }
    }
    return maxprocp;
}

/* Kill one process specified by procp.  Returns the size of the process killed */
static int kill_one_process(struct proc* procp, int min_score_adj,
                            enum vmpressure_level level) {
    int pid = procp->pid;
    uid_t uid = procp->uid;
    char *taskname;
    int tasksize;
    int r;

#ifdef LMKD_LOG_STATS
    struct memory_stat mem_st = {};
    int memory_stat_parse_result = -1;
#endif

    taskname = proc_get_name(pid);
    if (!taskname) {
        pid_remove(pid);
        return -1;
    }

    tasksize = proc_get_size(pid);
    if (tasksize <= 0) {
        pid_remove(pid);
        return -1;
    }

#ifdef LMKD_LOG_STATS
    if (enable_stats_log) {
        memory_stat_parse_result = memory_stat_parse(&mem_st, pid, uid);
    }
#endif

    TRACE_KILL_START(pid);

    r = kill(pid, SIGKILL);
    ALOGI(
        "Killing '%s' (%d), uid %d, adj %d\n"
        "   to free %ldkB because system is under %s memory pressure (min_oom_adj=%d)\n",
        taskname, pid, uid, procp->oomadj, tasksize * page_k,
        level_name[level], min_score_adj);
    pid_remove(pid);

    TRACE_KILL_END();

    if (r) {
        ALOGE("kill(%d): errno=%d", pid, errno);
        return -1;
    } else {
#ifdef LMKD_LOG_STATS
        if (memory_stat_parse_result == 0) {
            stats_write_lmk_kill_occurred(log_ctx, LMK_KILL_OCCURRED, uid, taskname,
                    procp->oomadj, mem_st.pgfault, mem_st.pgmajfault, mem_st.rss_in_bytes,
                    mem_st.cache_in_bytes, mem_st.swap_in_bytes);
        }
#endif
        return tasksize;
    }

    return tasksize;
}

/*
 * Find processes to kill to free required number of pages.
 * If pages_to_free is set to 0 only one process will be killed.
 * Returns the size of the killed processes.
 */
static int find_and_kill_processes(enum vmpressure_level level,
                                   int pages_to_free) {
    int i;
    int killed_size;
    int pages_freed = 0;
    int min_score_adj = level_oomadj[level];

#ifdef LMKD_LOG_STATS
    if (enable_stats_log) {
        stats_write_lmk_state_changed(log_ctx, LMK_STATE_CHANGED, LMK_STATE_CHANGE_START);
    }
#endif

    for (i = OOM_SCORE_ADJ_MAX; i >= min_score_adj; i--) {
        struct proc *procp;

        while (true) {
            if (is_go_device)
                procp = proc_adj_lru(i);
            else
                procp = proc_get_heaviest(i);

            if (!procp)
                break;

            killed_size = kill_one_process(procp, min_score_adj, level);
            if (killed_size >= 0) {
                pages_freed += killed_size;
                if (pages_freed >= pages_to_free) {

#ifdef LMKD_LOG_STATS
                    if (enable_stats_log) {
                        stats_write_lmk_state_changed(log_ctx, LMK_STATE_CHANGED,
                                LMK_STATE_CHANGE_STOP);
                    }
#endif
                    return pages_freed;
                }
            }
        }
    }

#ifdef LMKD_LOG_STATS
    if (enable_stats_log) {
        stats_write_lmk_state_changed(log_ctx, LMK_STATE_CHANGED, LMK_STATE_CHANGE_STOP);
    }
#endif

    return pages_freed;
}

static int64_t get_memory_usage(const char* path) {
    int ret;
    int64_t mem_usage;
    char buf[32];
    int fd = open(path, O_RDONLY | O_CLOEXEC);
    if (fd == -1) {
        ALOGE("%s open: errno=%d", path, errno);
        return -1;
    }

    ret = read_all(fd, buf, sizeof(buf) - 1);
    close(fd);
    if (ret < 0) {
        ALOGE("%s error: errno=%d", path, errno);
        return -1;
    }
    sscanf(buf, "%" SCNd64, &mem_usage);
    if (mem_usage == 0) {
        ALOGE("No memory!");
        return -1;
    }
    return mem_usage;
}

void record_low_pressure_levels(struct mem_size *free_mem) {
    if (low_pressure_mem.min_free == -1 ||
        low_pressure_mem.min_free > free_mem->free_mem) {
        if (debug_process_killing) {
            ALOGI("Low pressure min memory update from %d to %d",
                low_pressure_mem.min_free, free_mem->free_mem);
        }
        low_pressure_mem.min_free = free_mem->free_mem;
    }
    /*
     * Free memory at low vmpressure events occasionally gets spikes,
     * possibly a stale low vmpressure event with memory already
     * freed up (no memory pressure should have been reported).
     * Ignore large jumps in max_free that would mess up our stats.
     */
    if (low_pressure_mem.max_free == -1 ||
        (low_pressure_mem.max_free < free_mem->free_mem &&
         free_mem->free_mem - low_pressure_mem.max_free < low_pressure_mem.max_free * 0.1)) {
        if (debug_process_killing) {
            ALOGI("Low pressure max memory update from %d to %d",
                low_pressure_mem.max_free, free_mem->free_mem);
        }
        low_pressure_mem.max_free = free_mem->free_mem;
    }
}

enum vmpressure_level upgrade_level(enum vmpressure_level level) {
    return (enum vmpressure_level)((level < VMPRESS_LEVEL_CRITICAL) ?
        level + 1 : level);
}

enum vmpressure_level downgrade_level(enum vmpressure_level level) {
    return (enum vmpressure_level)((level > VMPRESS_LEVEL_LOW) ?
        level - 1 : level);
}

static inline unsigned long get_time_diff_ms(struct timeval *from,
                                             struct timeval *to) {
    return (to->tv_sec - from->tv_sec) * 1000 +
           (to->tv_usec - from->tv_usec) / 1000;
}

static void mp_event_common(int data, uint32_t events __unused) {
    int ret;
    unsigned long long evcount;
    int64_t mem_usage, memsw_usage;
    int64_t mem_pressure;
    enum vmpressure_level lvl;
    struct mem_size free_mem;
    static struct timeval last_report_tm;
    static unsigned long skip_count = 0;
    enum vmpressure_level level = (enum vmpressure_level)data;

    /*
     * Check all event counters from low to critical
     * and upgrade to the highest priority one. By reading
     * eventfd we also reset the event counters.
     */
    for (lvl = VMPRESS_LEVEL_LOW; lvl < VMPRESS_LEVEL_COUNT; lvl++) {
        if (mpevfd[lvl] != -1 &&
            read(mpevfd[lvl], &evcount, sizeof(evcount)) > 0 &&
            evcount > 0 && lvl > level) {
            level = lvl;
        }
    }

    if (kill_timeout_ms) {
        struct timeval curr_tm;
        gettimeofday(&curr_tm, NULL);
        if (get_time_diff_ms(&last_report_tm, &curr_tm) < kill_timeout_ms) {
            skip_count++;
            return;
        }
    }

    if (skip_count > 0) {
        if (debug_process_killing) {
            ALOGI("%lu memory pressure events were skipped after a kill!",
                skip_count);
        }
        skip_count = 0;
    }

    if (get_free_memory(&free_mem) == 0) {
        if (level == VMPRESS_LEVEL_LOW) {
            record_low_pressure_levels(&free_mem);
        }
    } else {
        ALOGE("Failed to get free memory!");
        return;
    }

    if (level_oomadj[level] > OOM_SCORE_ADJ_MAX) {
        /* Do not monitor this pressure level */
        return;
    }

    mem_usage = get_memory_usage(MEMCG_MEMORY_USAGE);
    memsw_usage = get_memory_usage(MEMCG_MEMORYSW_USAGE);
    if (memsw_usage < 0 || mem_usage < 0) {
        goto do_kill;
    }

    // Calculate percent for swappinness.
    mem_pressure = (mem_usage * 100) / memsw_usage;

    if (enable_pressure_upgrade && level != VMPRESS_LEVEL_CRITICAL) {
        // We are swapping too much.
        if (mem_pressure < upgrade_pressure) {
            level = upgrade_level(level);
            if (debug_process_killing) {
                ALOGI("Event upgraded to %s", level_name[level]);
            }
        }
    }

    // If the pressure is larger than downgrade_pressure lmk will not
    // kill any process, since enough memory is available.
    if (mem_pressure > downgrade_pressure) {
        if (debug_process_killing) {
            ALOGI("Ignore %s memory pressure", level_name[level]);
        }
        return;
    } else if (level == VMPRESS_LEVEL_CRITICAL &&
               mem_pressure > upgrade_pressure) {
        if (debug_process_killing) {
            ALOGI("Downgrade critical memory pressure");
        }
        // Downgrade event, since enough memory available.
        level = downgrade_level(level);
    }

do_kill:
    if (is_go_device) {
        /* For Go devices kill only one task */
        if (find_and_kill_processes(level, 0) == 0) {
            if (debug_process_killing) {
                ALOGI("Nothing to kill");
            }
        }
    } else {
        /* If pressure level is less than critical and enough free swap then ignore */
        if (level < VMPRESS_LEVEL_CRITICAL && free_mem.free_swap > low_pressure_mem.max_free) {
            if (debug_process_killing) {
                ALOGI("Ignoring pressure since %d swap pages are available ", free_mem.free_swap);
            }
            return;
        }

        /* Free up enough memory to downgrate the memory pressure to low level */
        if (free_mem.free_mem < low_pressure_mem.max_free) {
            int pages_to_free = low_pressure_mem.max_free - free_mem.free_mem;
            if (debug_process_killing) {
                ALOGI("Trying to free %d pages", pages_to_free);
            }
            int pages_freed = find_and_kill_processes(level, pages_to_free);
            if (pages_freed < pages_to_free) {
                if (debug_process_killing) {
                    ALOGI("Unable to free enough memory (pages freed=%d)",
                        pages_freed);
                }
            } else {
                gettimeofday(&last_report_tm, NULL);
            }
        }
    }
}

static bool init_mp_common(enum vmpressure_level level) {
    int mpfd;
    int evfd;
    int evctlfd;
    char buf[256];
    struct epoll_event epev;
    int ret;
    int level_idx = (int)level;
    const char *levelstr = level_name[level_idx];

    mpfd = open(MEMCG_SYSFS_PATH "memory.pressure_level", O_RDONLY | O_CLOEXEC);
    if (mpfd < 0) {
        ALOGI("No kernel memory.pressure_level support (errno=%d)", errno);
        goto err_open_mpfd;
    }

    evctlfd = open(MEMCG_SYSFS_PATH "cgroup.event_control", O_WRONLY | O_CLOEXEC);
    if (evctlfd < 0) {
        ALOGI("No kernel memory cgroup event control (errno=%d)", errno);
        goto err_open_evctlfd;
    }

    evfd = eventfd(0, EFD_NONBLOCK | EFD_CLOEXEC);
    if (evfd < 0) {
        ALOGE("eventfd failed for level %s; errno=%d", levelstr, errno);
        goto err_eventfd;
    }

    ret = snprintf(buf, sizeof(buf), "%d %d %s", evfd, mpfd, levelstr);
    if (ret >= (ssize_t)sizeof(buf)) {
        ALOGE("cgroup.event_control line overflow for level %s", levelstr);
        goto err;
    }

    ret = TEMP_FAILURE_RETRY(write(evctlfd, buf, strlen(buf) + 1));
    if (ret == -1) {
        ALOGE("cgroup.event_control write failed for level %s; errno=%d",
              levelstr, errno);
        goto err;
    }

    epev.events = EPOLLIN;
    /* use data to store event level */
    vmpressure_hinfo[level_idx].data = level_idx;
    vmpressure_hinfo[level_idx].handler = mp_event_common;
    epev.data.ptr = (void *)&vmpressure_hinfo[level_idx];
    ret = epoll_ctl(epollfd, EPOLL_CTL_ADD, evfd, &epev);
    if (ret == -1) {
        ALOGE("epoll_ctl for level %s failed; errno=%d", levelstr, errno);
        goto err;
    }
    maxevents++;
    mpevfd[level] = evfd;
    close(evctlfd);
    return true;

err:
    close(evfd);
err_eventfd:
    close(evctlfd);
err_open_evctlfd:
    close(mpfd);
err_open_mpfd:
    return false;
}

static int init(void) {
    struct epoll_event epev;
    int i;
    int ret;

    page_k = sysconf(_SC_PAGESIZE);
    if (page_k == -1)
        page_k = PAGE_SIZE;
    page_k /= 1024;

    epollfd = epoll_create(MAX_EPOLL_EVENTS);
    if (epollfd == -1) {
        ALOGE("epoll_create failed (errno=%d)", errno);
        return -1;
    }

    // mark data connections as not connected
    for (int i = 0; i < MAX_DATA_CONN; i++) {
        data_sock[i].sock = -1;
    }

    ctrl_sock.sock = android_get_control_socket("lmkd");
    if (ctrl_sock.sock < 0) {
        ALOGE("get lmkd control socket failed");
        return -1;
    }

    ret = listen(ctrl_sock.sock, MAX_DATA_CONN);
    if (ret < 0) {
        ALOGE("lmkd control socket listen failed (errno=%d)", errno);
        return -1;
    }

    epev.events = EPOLLIN;
    ctrl_sock.handler_info.handler = ctrl_connect_handler;
    epev.data.ptr = (void *)&(ctrl_sock.handler_info);
    if (epoll_ctl(epollfd, EPOLL_CTL_ADD, ctrl_sock.sock, &epev) == -1) {
        ALOGE("epoll_ctl for lmkd control socket failed (errno=%d)", errno);
        return -1;
    }
    maxevents++;

    has_inkernel_module = !access(INKERNEL_MINFREE_PATH, W_OK);
    use_inkernel_interface = has_inkernel_module;

    if (use_inkernel_interface) {
        ALOGI("Using in-kernel low memory killer interface");
    } else {
        if (!init_mp_common(VMPRESS_LEVEL_LOW) ||
            !init_mp_common(VMPRESS_LEVEL_MEDIUM) ||
            !init_mp_common(VMPRESS_LEVEL_CRITICAL)) {
            ALOGE("Kernel does not support memory pressure events or in-kernel low memory killer");
            return -1;
        }
    }

    for (i = 0; i <= ADJTOSLOT(OOM_SCORE_ADJ_MAX); i++) {
        procadjslot_list[i].next = &procadjslot_list[i];
        procadjslot_list[i].prev = &procadjslot_list[i];
    }

    return 0;
}

static void mainloop(void) {
    struct event_handler_info* handler_info;
    struct epoll_event *evt;

    while (1) {
        struct epoll_event events[maxevents];
        int nevents;
        int i;

        nevents = epoll_wait(epollfd, events, maxevents, -1);

        if (nevents == -1) {
            if (errno == EINTR)
                continue;
            ALOGE("epoll_wait failed (errno=%d)", errno);
            continue;
        }

        /*
         * First pass to see if any data socket connections were dropped.
         * Dropped connection should be handled before any other events
         * to deallocate data connection and correctly handle cases when
         * connection gets dropped and reestablished in the same epoll cycle.
         * In such cases it's essential to handle connection closures first.
         */
        for (i = 0, evt = &events[0]; i < nevents; ++i, evt++) {
            if ((evt->events & EPOLLHUP) && evt->data.ptr) {
                ALOGI("lmkd data connection dropped");
                handler_info = (struct event_handler_info*)evt->data.ptr;
                ctrl_data_close(handler_info->data);
            }
        }

        /* Second pass to handle all other events */
        for (i = 0, evt = &events[0]; i < nevents; ++i, evt++) {
            if (evt->events & EPOLLERR)
                ALOGD("EPOLLERR on event #%d", i);
            if (evt->events & EPOLLHUP) {
                /* This case was handled in the first pass */
                continue;
            }
            if (evt->data.ptr) {
                handler_info = (struct event_handler_info*)evt->data.ptr;
                handler_info->handler(handler_info->data, evt->events);
            }
        }
    }
}

int main(int argc __unused, char **argv __unused) {
    struct sched_param param = {
            .sched_priority = 1,
    };

    /* By default disable low level vmpressure events */
    level_oomadj[VMPRESS_LEVEL_LOW] =
        property_get_int32("ro.lmk.low", OOM_SCORE_ADJ_MAX + 1);
    level_oomadj[VMPRESS_LEVEL_MEDIUM] =
        property_get_int32("ro.lmk.medium", 800);
    level_oomadj[VMPRESS_LEVEL_CRITICAL] =
        property_get_int32("ro.lmk.critical", 0);
    debug_process_killing = property_get_bool("ro.lmk.debug", false);

    /* By default disable upgrade/downgrade logic */
    enable_pressure_upgrade =
        property_get_bool("ro.lmk.critical_upgrade", false);
    upgrade_pressure =
        (int64_t)property_get_int32("ro.lmk.upgrade_pressure", 100);
    downgrade_pressure =
        (int64_t)property_get_int32("ro.lmk.downgrade_pressure", 100);
    kill_heaviest_task =
        property_get_bool("ro.lmk.kill_heaviest_task", true);
    is_go_device = property_get_bool("ro.config.low_ram", false);
    kill_timeout_ms =
        (unsigned long)property_get_int32("ro.lmk.kill_timeout_ms", 0);

<<<<<<< HEAD
#ifdef LMKD_LOG_STATS
    statslog_init(&log_ctx, &enable_stats_log);
#endif

    // MCL_ONFAULT pins pages as they fault instead of loading
    // everything immediately all at once. (Which would be bad,
    // because as of this writing, we have a lot of mapped pages we
    // never use.) Old kernels will see MCL_ONFAULT and fail with
    // EINVAL; we ignore this failure.
    //
    // N.B. read the man page for mlockall. MCL_CURRENT | MCL_ONFAULT
    // pins ⊆ MCL_CURRENT, converging to just MCL_CURRENT as we fault
    // in pages.
    if (mlockall(MCL_CURRENT | MCL_FUTURE | MCL_ONFAULT) && errno != EINVAL)
        ALOGW("mlockall failed: errno=%d", errno);

    sched_setscheduler(0, SCHED_FIFO, &param);
    if (!init())
=======
    if (!init()) {
        if (!use_inkernel_interface) {
            /*
             * MCL_ONFAULT pins pages as they fault instead of loading
             * everything immediately all at once. (Which would be bad,
             * because as of this writing, we have a lot of mapped pages we
             * never use.) Old kernels will see MCL_ONFAULT and fail with
             * EINVAL; we ignore this failure.
             *
             * N.B. read the man page for mlockall. MCL_CURRENT | MCL_ONFAULT
             * pins ⊆ MCL_CURRENT, converging to just MCL_CURRENT as we fault
             * in pages.
             */
            if (mlockall(MCL_CURRENT | MCL_FUTURE | MCL_ONFAULT) && (errno != EINVAL)) {
                ALOGW("mlockall failed %s", strerror(errno));
            }

            sched_setscheduler(0, SCHED_FIFO, &param);
        }

>>>>>>> fdb0ae39
        mainloop();
    }

#ifdef LMKD_LOG_STATS
    statslog_destroy(&log_ctx);
#endif

    ALOGI("exiting");
    return 0;
}<|MERGE_RESOLUTION|>--- conflicted
+++ resolved
@@ -1230,26 +1230,10 @@
     kill_timeout_ms =
         (unsigned long)property_get_int32("ro.lmk.kill_timeout_ms", 0);
 
-<<<<<<< HEAD
 #ifdef LMKD_LOG_STATS
     statslog_init(&log_ctx, &enable_stats_log);
 #endif
 
-    // MCL_ONFAULT pins pages as they fault instead of loading
-    // everything immediately all at once. (Which would be bad,
-    // because as of this writing, we have a lot of mapped pages we
-    // never use.) Old kernels will see MCL_ONFAULT and fail with
-    // EINVAL; we ignore this failure.
-    //
-    // N.B. read the man page for mlockall. MCL_CURRENT | MCL_ONFAULT
-    // pins ⊆ MCL_CURRENT, converging to just MCL_CURRENT as we fault
-    // in pages.
-    if (mlockall(MCL_CURRENT | MCL_FUTURE | MCL_ONFAULT) && errno != EINVAL)
-        ALOGW("mlockall failed: errno=%d", errno);
-
-    sched_setscheduler(0, SCHED_FIFO, &param);
-    if (!init())
-=======
     if (!init()) {
         if (!use_inkernel_interface) {
             /*
@@ -1270,7 +1254,6 @@
             sched_setscheduler(0, SCHED_FIFO, &param);
         }
 
->>>>>>> fdb0ae39
         mainloop();
     }
 
