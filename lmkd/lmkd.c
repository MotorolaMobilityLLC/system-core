--- conflicted
+++ resolved
@@ -1559,18 +1559,6 @@
             return;
         }
 
-<<<<<<< HEAD
-        if (enhance_batch_kill) {
-            // Kill one process at a time.
-            pages_to_free = 0;
-        } else {
-            /* Original minfree logic */
-            /* Free up enough pages to push over the highest minfree level */
-            pages_to_free = lowmem_minfree[lowmem_targets_size - 1] -
-                ((other_free < other_file) ? other_free : other_file);
-        }
-=======
->>>>>>> 9d53834b
         goto do_kill;
     }
 
