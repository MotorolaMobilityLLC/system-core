/*
 * Copyright (C) 2013 The Android Open Source Project
 *
 * Licensed under the Apache License, Version 2.0 (the "License");
 * you may not use this file except in compliance with the License.
 * You may obtain a copy of the License at
 *
 *      http://www.apache.org/licenses/LICENSE-2.0
 *
 * Unless required by applicable law or agreed to in writing, software
 * distributed under the License is distributed on an "AS IS" BASIS,
 * WITHOUT WARRANTIES OR CONDITIONS OF ANY KIND, either express or implied.
 * See the License for the specific language governing permissions and
 * limitations under the License.
 */

#define LOG_TAG "lowmemorykiller"

#include <dirent.h>
#include <errno.h>
#include <inttypes.h>
#include <pwd.h>
#include <sched.h>
#include <signal.h>
#include <stdbool.h>
#include <stdlib.h>
#include <string.h>
#include <sys/cdefs.h>
#include <sys/epoll.h>
#include <sys/eventfd.h>
#include <sys/mman.h>
#include <sys/resource.h>
#include <sys/socket.h>
#include <sys/sysinfo.h>
#include <sys/time.h>
#include <sys/types.h>
#include <time.h>
#include <unistd.h>

#include <cutils/properties.h>
#include <cutils/sched_policy.h>
#include <cutils/sockets.h>
#include <lmkd.h>
#include <log/log.h>
#include <log/log_event_list.h>
#include <log/log_time.h>
#include <psi/psi.h>
#include <system/thread_defs.h>

#ifdef LMKD_LOG_STATS
#include "statslog.h"
#endif

/*
 * Define LMKD_TRACE_KILLS to record lmkd kills in kernel traces
 * to profile and correlate with OOM kills
 */
#ifdef LMKD_TRACE_KILLS

#define ATRACE_TAG ATRACE_TAG_ALWAYS
#include <cutils/trace.h>

#define TRACE_KILL_START(pid) ATRACE_INT(__FUNCTION__, pid);
#define TRACE_KILL_END()      ATRACE_INT(__FUNCTION__, 0);

#else /* LMKD_TRACE_KILLS */

#define TRACE_KILL_START(pid) ((void)(pid))
#define TRACE_KILL_END() ((void)0)

#endif /* LMKD_TRACE_KILLS */

#ifndef __unused
#define __unused __attribute__((__unused__))
#endif

#define MEMCG_SYSFS_PATH "/dev/memcg/"
#define MEMCG_MEMORY_USAGE "/dev/memcg/memory.usage_in_bytes"
#define MEMCG_MEMORYSW_USAGE "/dev/memcg/memory.memsw.usage_in_bytes"
#define ZONEINFO_PATH "/proc/zoneinfo"
#define MEMINFO_PATH "/proc/meminfo"
#define VMSTAT_PATH "/proc/vmstat"
#define PROC_STATUS_TGID_FIELD "Tgid:"
#define LINE_MAX 128

#define PERCEPTIBLE_APP_ADJ 200

/* Android Logger event logtags (see event.logtags) */
#define MEMINFO_LOG_TAG 10195355

/* gid containing AID_SYSTEM required */
#define INKERNEL_MINFREE_PATH "/sys/module/lowmemorykiller/parameters/minfree"
#define INKERNEL_ADJ_PATH "/sys/module/lowmemorykiller/parameters/adj"

#define ARRAY_SIZE(x)   (sizeof(x) / sizeof(*(x)))
#define EIGHT_MEGA (1 << 23)

#define TARGET_UPDATE_MIN_INTERVAL_MS 1000

#define NS_PER_MS (NS_PER_SEC / MS_PER_SEC)
#define US_PER_MS (US_PER_SEC / MS_PER_SEC)

/* Defined as ProcessList.SYSTEM_ADJ in ProcessList.java */
#define SYSTEM_ADJ (-900)

#define STRINGIFY(x) STRINGIFY_INTERNAL(x)
#define STRINGIFY_INTERNAL(x) #x

/*
 * PSI monitor tracking window size.
 * PSI monitor generates events at most once per window,
 * therefore we poll memory state for the duration of
 * PSI_WINDOW_SIZE_MS after the event happens.
 */
#define PSI_WINDOW_SIZE_MS 1000
/* Polling period after PSI signal when pressure is high */
#define PSI_POLL_PERIOD_SHORT_MS 10
/* Polling period after PSI signal when pressure is low */
#define PSI_POLL_PERIOD_LONG_MS 100

#define min(a, b) (((a) < (b)) ? (a) : (b))
#define max(a, b) (((a) > (b)) ? (a) : (b))

#define FAIL_REPORT_RLIMIT_MS 1000

/*
 * System property defaults
 */
/* ro.lmk.swap_free_low_percentage property defaults */
#define DEF_LOW_SWAP_LOWRAM 10
#define DEF_LOW_SWAP 20
/* ro.lmk.thrashing_limit property defaults */
#define DEF_THRASHING_LOWRAM 30
#define DEF_THRASHING 100
/* ro.lmk.thrashing_limit_decay property defaults */
#define DEF_THRASHING_DECAY_LOWRAM 50
#define DEF_THRASHING_DECAY 10
/* ro.lmk.psi_partial_stall_ms property defaults */
#define DEF_PARTIAL_STALL_LOWRAM 200
#define DEF_PARTIAL_STALL 70
/* ro.lmk.psi_complete_stall_ms property defaults */
#define DEF_COMPLETE_STALL 700

/* default to old in-kernel interface if no memory pressure events */
static bool use_inkernel_interface = true;
static bool has_inkernel_module;

/* memory pressure levels */
enum vmpressure_level {
    VMPRESS_LEVEL_LOW = 0,
    VMPRESS_LEVEL_MEDIUM,
    VMPRESS_LEVEL_CRITICAL,
    VMPRESS_LEVEL_COUNT
};

static const char *level_name[] = {
    "low",
    "medium",
    "critical"
};

struct {
    int64_t min_nr_free_pages; /* recorded but not used yet */
    int64_t max_nr_free_pages;
} low_pressure_mem = { -1, -1 };

struct psi_threshold {
    enum psi_stall_type stall_type;
    int threshold_ms;
};

static int level_oomadj[VMPRESS_LEVEL_COUNT];
static int mpevfd[VMPRESS_LEVEL_COUNT] = { -1, -1, -1 };
static bool debug_process_killing;
static bool enable_pressure_upgrade;
static int64_t upgrade_pressure;
static int64_t downgrade_pressure;
static bool low_ram_device;
static bool kill_heaviest_task;
static unsigned long kill_timeout_ms;
static bool use_minfree_levels;
static bool per_app_memcg;
static int swap_free_low_percentage;
static int psi_partial_stall_ms;
static int psi_complete_stall_ms;
static int thrashing_limit_pct;
static int thrashing_limit_decay_pct;
static bool use_psi_monitors = false;
static struct psi_threshold psi_thresholds[VMPRESS_LEVEL_COUNT] = {
    { PSI_SOME, 70 },    /* 70ms out of 1sec for partial stall */
    { PSI_SOME, 100 },   /* 100ms out of 1sec for partial stall */
    { PSI_FULL, 70 },    /* 70ms out of 1sec for complete stall */
};

static android_log_context ctx;

enum polling_update {
    POLLING_DO_NOT_CHANGE,
    POLLING_START,
    POLLING_STOP,
};

/*
 * Data used for periodic polling for the memory state of the device.
 * Note that when system is not polling poll_handler is set to NULL,
 * when polling starts poll_handler gets set and is reset back to
 * NULL when polling stops.
 */
struct polling_params {
    struct event_handler_info* poll_handler;
    struct timespec poll_start_tm;
    struct timespec last_poll_tm;
    int polling_interval_ms;
    enum polling_update update;
};

/* data required to handle events */
struct event_handler_info {
    int data;
    void (*handler)(int data, uint32_t events, struct polling_params *poll_params);
};

/* data required to handle socket events */
struct sock_event_handler_info {
    int sock;
    struct event_handler_info handler_info;
};

/* max supported number of data connections */
#define MAX_DATA_CONN 2

/* socket event handler data */
static struct sock_event_handler_info ctrl_sock;
static struct sock_event_handler_info data_sock[MAX_DATA_CONN];

/* vmpressure event handler data */
static struct event_handler_info vmpressure_hinfo[VMPRESS_LEVEL_COUNT];

/* 3 memory pressure levels, 1 ctrl listen socket, 2 ctrl data socket, 1 lmk events */
#define MAX_EPOLL_EVENTS (2 + MAX_DATA_CONN + VMPRESS_LEVEL_COUNT)
static int epollfd;
static int maxevents;

/* OOM score values used by both kernel and framework */
#define OOM_SCORE_ADJ_MIN       (-1000)
#define OOM_SCORE_ADJ_MAX       1000

static int lowmem_adj[MAX_TARGETS];
static int lowmem_minfree[MAX_TARGETS];
static int lowmem_targets_size;

/* Fields to parse in /proc/zoneinfo */
/* zoneinfo per-zone fields */
enum zoneinfo_zone_field {
    ZI_ZONE_NR_FREE_PAGES = 0,
    ZI_ZONE_MIN,
    ZI_ZONE_LOW,
    ZI_ZONE_HIGH,
    ZI_ZONE_PRESENT,
    ZI_ZONE_NR_FREE_CMA,
    ZI_ZONE_FIELD_COUNT
};

static const char* const zoneinfo_zone_field_names[ZI_ZONE_FIELD_COUNT] = {
    "nr_free_pages",
    "min",
    "low",
    "high",
    "present",
    "nr_free_cma",
<<<<<<< HEAD
};

/* zoneinfo per-zone special fields */
enum zoneinfo_zone_spec_field {
    ZI_ZONE_SPEC_PROTECTION = 0,
    ZI_ZONE_SPEC_PAGESETS,
    ZI_ZONE_SPEC_FIELD_COUNT,
};

=======
};

/* zoneinfo per-zone special fields */
enum zoneinfo_zone_spec_field {
    ZI_ZONE_SPEC_PROTECTION = 0,
    ZI_ZONE_SPEC_PAGESETS,
    ZI_ZONE_SPEC_FIELD_COUNT,
};

>>>>>>> 99066da2
static const char* const zoneinfo_zone_spec_field_names[ZI_ZONE_SPEC_FIELD_COUNT] = {
    "protection:",
    "pagesets",
};

/* see __MAX_NR_ZONES definition in kernel mmzone.h */
#define MAX_NR_ZONES 6

union zoneinfo_zone_fields {
    struct {
        int64_t nr_free_pages;
        int64_t min;
        int64_t low;
        int64_t high;
        int64_t present;
        int64_t nr_free_cma;
    } field;
    int64_t arr[ZI_ZONE_FIELD_COUNT];
};

struct zoneinfo_zone {
    union zoneinfo_zone_fields fields;
    int64_t protection[MAX_NR_ZONES];
    int64_t max_protection;
};

/* zoneinfo per-node fields */
enum zoneinfo_node_field {
    ZI_NODE_NR_INACTIVE_FILE = 0,
    ZI_NODE_NR_ACTIVE_FILE,
    ZI_NODE_WORKINGSET_REFAULT,
    ZI_NODE_FIELD_COUNT
};

static const char* const zoneinfo_node_field_names[ZI_NODE_FIELD_COUNT] = {
    "nr_inactive_file",
    "nr_active_file",
    "workingset_refault",
};

union zoneinfo_node_fields {
    struct {
        int64_t nr_inactive_file;
        int64_t nr_active_file;
        int64_t workingset_refault;
    } field;
    int64_t arr[ZI_NODE_FIELD_COUNT];
};

struct zoneinfo_node {
    int id;
    int zone_count;
    struct zoneinfo_zone zones[MAX_NR_ZONES];
    union zoneinfo_node_fields fields;
};

/* for now two memory nodes is more than enough */
#define MAX_NR_NODES 2

struct zoneinfo {
    int node_count;
    struct zoneinfo_node nodes[MAX_NR_NODES];
    int64_t totalreserve_pages;
    int64_t total_inactive_file;
    int64_t total_active_file;
    int64_t total_workingset_refault;
};

/* Fields to parse in /proc/meminfo */
enum meminfo_field {
    MI_NR_FREE_PAGES = 0,
    MI_CACHED,
    MI_SWAP_CACHED,
    MI_BUFFERS,
    MI_SHMEM,
    MI_UNEVICTABLE,
    MI_TOTAL_SWAP,
    MI_FREE_SWAP,
    MI_ACTIVE_ANON,
    MI_INACTIVE_ANON,
    MI_ACTIVE_FILE,
    MI_INACTIVE_FILE,
    MI_SRECLAIMABLE,
    MI_SUNRECLAIM,
    MI_KERNEL_STACK,
    MI_PAGE_TABLES,
    MI_ION_HELP,
    MI_ION_HELP_POOL,
    MI_CMA_FREE,
    MI_FIELD_COUNT
};

static const char* const meminfo_field_names[MI_FIELD_COUNT] = {
    "MemFree:",
    "Cached:",
    "SwapCached:",
    "Buffers:",
    "Shmem:",
    "Unevictable:",
    "SwapTotal:",
    "SwapFree:",
    "Active(anon):",
    "Inactive(anon):",
    "Active(file):",
    "Inactive(file):",
    "SReclaimable:",
    "SUnreclaim:",
    "KernelStack:",
    "PageTables:",
    "ION_heap:",
    "ION_heap_pool:",
    "CmaFree:",
};

union meminfo {
    struct {
        int64_t nr_free_pages;
        int64_t cached;
        int64_t swap_cached;
        int64_t buffers;
        int64_t shmem;
        int64_t unevictable;
        int64_t total_swap;
        int64_t free_swap;
        int64_t active_anon;
        int64_t inactive_anon;
        int64_t active_file;
        int64_t inactive_file;
        int64_t sreclaimable;
        int64_t sunreclaimable;
        int64_t kernel_stack;
        int64_t page_tables;
        int64_t ion_heap;
        int64_t ion_heap_pool;
        int64_t cma_free;
        /* fields below are calculated rather than read from the file */
        int64_t nr_file_pages;
    } field;
    int64_t arr[MI_FIELD_COUNT];
};

/* Fields to parse in /proc/vmstat */
enum vmstat_field {
    VS_FREE_PAGES,
    VS_INACTIVE_FILE,
    VS_ACTIVE_FILE,
    VS_WORKINGSET_REFAULT,
    VS_PGSCAN_KSWAPD,
    VS_PGSCAN_DIRECT,
    VS_PGSCAN_DIRECT_THROTTLE,
    VS_FIELD_COUNT
};

static const char* const vmstat_field_names[MI_FIELD_COUNT] = {
    "nr_free_pages",
    "nr_inactive_file",
    "nr_active_file",
    "workingset_refault",
    "pgscan_kswapd",
    "pgscan_direct",
    "pgscan_direct_throttle",
};

union vmstat {
    struct {
        int64_t nr_free_pages;
        int64_t nr_inactive_file;
        int64_t nr_active_file;
        int64_t workingset_refault;
        int64_t pgscan_kswapd;
        int64_t pgscan_direct;
        int64_t pgscan_direct_throttle;
    } field;
    int64_t arr[VS_FIELD_COUNT];
};

enum field_match_result {
    NO_MATCH,
    PARSE_FAIL,
    PARSE_SUCCESS
};

struct adjslot_list {
    struct adjslot_list *next;
    struct adjslot_list *prev;
};

struct proc {
    struct adjslot_list asl;
    int pid;
    uid_t uid;
    int oomadj;
    struct proc *pidhash_next;
};

struct reread_data {
    const char* const filename;
    int fd;
};

#ifdef LMKD_LOG_STATS
static bool enable_stats_log;
static android_log_context log_ctx;
#endif

#define PIDHASH_SZ 1024
static struct proc *pidhash[PIDHASH_SZ];
#define pid_hashfn(x) ((((x) >> 8) ^ (x)) & (PIDHASH_SZ - 1))

#define ADJTOSLOT(adj) ((adj) + -OOM_SCORE_ADJ_MIN)
#define ADJTOSLOT_COUNT (ADJTOSLOT(OOM_SCORE_ADJ_MAX) + 1)
static struct adjslot_list procadjslot_list[ADJTOSLOT_COUNT];

#define MAX_DISTINCT_OOM_ADJ 32
#define KILLCNT_INVALID_IDX 0xFF
/*
 * Because killcnt array is sparse a two-level indirection is used
 * to keep the size small. killcnt_idx stores index of the element in
 * killcnt array. Index KILLCNT_INVALID_IDX indicates an unused slot.
 */
static uint8_t killcnt_idx[ADJTOSLOT_COUNT];
static uint16_t killcnt[MAX_DISTINCT_OOM_ADJ];
static int killcnt_free_idx = 0;
static uint32_t killcnt_total = 0;

/* PAGE_SIZE / 1024 */
static long page_k;

static char* proc_get_name(int pid);
static void poll_kernel();

static int clamp(int low, int high, int value) {
    return max(min(value, high), low);
}

static bool parse_int64(const char* str, int64_t* ret) {
    char* endptr;
    long long val = strtoll(str, &endptr, 10);
    if (str == endptr || val > INT64_MAX) {
        return false;
    }
    *ret = (int64_t)val;
    return true;
}

static int find_field(const char* name, const char* const field_names[], int field_count) {
    for (int i = 0; i < field_count; i++) {
        if (!strcmp(name, field_names[i])) {
            return i;
        }
    }
    return -1;
}

static enum field_match_result match_field(const char* cp, const char* ap,
                                   const char* const field_names[],
                                   int field_count, int64_t* field,
                                   int *field_idx) {
    int i = find_field(cp, field_names, field_count);
    if (i < 0) {
        return NO_MATCH;
    }
    *field_idx = i;
    return parse_int64(ap, field) ? PARSE_SUCCESS : PARSE_FAIL;
}

/*
 * Read file content from the beginning up to max_len bytes or EOF
 * whichever happens first.
 */
static ssize_t read_all(int fd, char *buf, size_t max_len)
{
    ssize_t ret = 0;
    off_t offset = 0;

    while (max_len > 0) {
        ssize_t r = TEMP_FAILURE_RETRY(pread(fd, buf, max_len, offset));
        if (r == 0) {
            break;
        }
        if (r == -1) {
            return -1;
        }
        ret += r;
        buf += r;
        offset += r;
        max_len -= r;
    }

    return ret;
}

/*
 * Read a new or already opened file from the beginning.
 * If the file has not been opened yet data->fd should be set to -1.
 * To be used with files which are read often and possibly during high
 * memory pressure to minimize file opening which by itself requires kernel
 * memory allocation and might result in a stall on memory stressed system.
 */
static char *reread_file(struct reread_data *data) {
    /* start with page-size buffer and increase if needed */
    static ssize_t buf_size = PAGE_SIZE;
    static char *new_buf, *buf = NULL;
    ssize_t size;

    if (data->fd == -1) {
        /* First-time buffer initialization */
        if (!buf && (buf = malloc(buf_size)) == NULL) {
            return NULL;
        }

        data->fd = TEMP_FAILURE_RETRY(open(data->filename, O_RDONLY | O_CLOEXEC));
        if (data->fd < 0) {
            ALOGE("%s open: %s", data->filename, strerror(errno));
            return NULL;
        }
    }

    while (true) {
        size = read_all(data->fd, buf, buf_size - 1);
        if (size < 0) {
            ALOGE("%s read: %s", data->filename, strerror(errno));
            close(data->fd);
            data->fd = -1;
            return NULL;
        }
        if (size < buf_size - 1) {
            break;
        }
        /*
         * Since we are reading /proc files we can't use fstat to find out
         * the real size of the file. Double the buffer size and keep retrying.
         */
        if ((new_buf = realloc(buf, buf_size * 2)) == NULL) {
            errno = ENOMEM;
            return NULL;
        }
        buf = new_buf;
        buf_size *= 2;
    }
    buf[size] = 0;

    return buf;
}

static struct proc *pid_lookup(int pid) {
    struct proc *procp;

    for (procp = pidhash[pid_hashfn(pid)]; procp && procp->pid != pid;
         procp = procp->pidhash_next)
            ;

    return procp;
}

static void adjslot_insert(struct adjslot_list *head, struct adjslot_list *new)
{
    struct adjslot_list *next = head->next;
    new->prev = head;
    new->next = next;
    next->prev = new;
    head->next = new;
}

static void adjslot_remove(struct adjslot_list *old)
{
    struct adjslot_list *prev = old->prev;
    struct adjslot_list *next = old->next;
    next->prev = prev;
    prev->next = next;
}

static struct adjslot_list *adjslot_tail(struct adjslot_list *head) {
    struct adjslot_list *asl = head->prev;

    return asl == head ? NULL : asl;
}

static void proc_slot(struct proc *procp) {
    int adjslot = ADJTOSLOT(procp->oomadj);

    adjslot_insert(&procadjslot_list[adjslot], &procp->asl);
}

static void proc_unslot(struct proc *procp) {
    adjslot_remove(&procp->asl);
}

static void proc_insert(struct proc *procp) {
    int hval = pid_hashfn(procp->pid);

    procp->pidhash_next = pidhash[hval];
    pidhash[hval] = procp;
    proc_slot(procp);
}

static int pid_remove(int pid) {
    int hval = pid_hashfn(pid);
    struct proc *procp;
    struct proc *prevp;

    for (procp = pidhash[hval], prevp = NULL; procp && procp->pid != pid;
         procp = procp->pidhash_next)
            prevp = procp;

    if (!procp)
        return -1;

    if (!prevp)
        pidhash[hval] = procp->pidhash_next;
    else
        prevp->pidhash_next = procp->pidhash_next;

    proc_unslot(procp);
    free(procp);
    return 0;
}

/*
 * Write a string to a file.
 * Returns false if the file does not exist.
 */
static bool writefilestring(const char *path, const char *s,
                            bool err_if_missing) {
    int fd = open(path, O_WRONLY | O_CLOEXEC);
    ssize_t len = strlen(s);
    ssize_t ret;

    if (fd < 0) {
        if (err_if_missing) {
            ALOGE("Error opening %s; errno=%d", path, errno);
        }
        return false;
    }

    ret = TEMP_FAILURE_RETRY(write(fd, s, len));
    if (ret < 0) {
        ALOGE("Error writing %s; errno=%d", path, errno);
    } else if (ret < len) {
        ALOGE("Short write on %s; length=%zd", path, ret);
    }

    close(fd);
    return true;
}

static inline long get_time_diff_ms(struct timespec *from,
                                    struct timespec *to) {
    return (to->tv_sec - from->tv_sec) * (long)MS_PER_SEC +
           (to->tv_nsec - from->tv_nsec) / (long)NS_PER_MS;
}

static int proc_get_tgid(int pid) {
    char path[PATH_MAX];
    char buf[PAGE_SIZE];
    int fd;
    ssize_t size;
    char *pos;
    int64_t tgid = -1;

    snprintf(path, PATH_MAX, "/proc/%d/status", pid);
    fd = open(path, O_RDONLY | O_CLOEXEC);
    if (fd < 0) {
        return -1;
    }

    size = read_all(fd, buf, sizeof(buf) - 1);
    if (size < 0) {
        goto out;
    }
    buf[size] = 0;

    pos = buf;
    while (true) {
        pos = strstr(pos, PROC_STATUS_TGID_FIELD);
        /* Stop if TGID tag not found or found at the line beginning */
        if (pos == NULL || pos == buf || pos[-1] == '\n') {
            break;
        }
        pos++;
    }

    if (pos == NULL) {
        goto out;
    }

    pos += strlen(PROC_STATUS_TGID_FIELD);
    while (*pos == ' ') pos++;
    parse_int64(pos, &tgid);

out:
    close(fd);
    return (int)tgid;
}

static void cmd_procprio(LMKD_CTRL_PACKET packet) {
    struct proc *procp;
    char path[80];
    char val[20];
    int soft_limit_mult;
    struct lmk_procprio params;
    bool is_system_server;
    struct passwd *pwdrec;
    int tgid;

    lmkd_pack_get_procprio(packet, &params);

    if (params.oomadj < OOM_SCORE_ADJ_MIN ||
        params.oomadj > OOM_SCORE_ADJ_MAX) {
        ALOGE("Invalid PROCPRIO oomadj argument %d", params.oomadj);
        return;
    }

    /* Check if registered process is a thread group leader */
    tgid = proc_get_tgid(params.pid);
    if (tgid >= 0 && tgid != params.pid) {
        ALOGE("Attempt to register a task that is not a thread group leader (tid %d, tgid %d)",
            params.pid, tgid);
        return;
    }

    /* gid containing AID_READPROC required */
    /* CAP_SYS_RESOURCE required */
    /* CAP_DAC_OVERRIDE required */
    snprintf(path, sizeof(path), "/proc/%d/oom_score_adj", params.pid);
    snprintf(val, sizeof(val), "%d", params.oomadj);
    if (!writefilestring(path, val, false)) {
        ALOGW("Failed to open %s; errno=%d: process %d might have been killed",
              path, errno, params.pid);
        /* If this file does not exist the process is dead. */
        return;
    }

    if (use_inkernel_interface) {
#ifdef LMKD_LOG_STATS
        stats_store_taskname(params.pid, proc_get_name(params.pid));
#endif
        return;
    }

    if (per_app_memcg) {
        if (params.oomadj >= 900) {
            soft_limit_mult = 0;
        } else if (params.oomadj >= 800) {
            soft_limit_mult = 0;
        } else if (params.oomadj >= 700) {
            soft_limit_mult = 0;
        } else if (params.oomadj >= 600) {
            // Launcher should be perceptible, don't kill it.
            params.oomadj = 200;
            soft_limit_mult = 1;
        } else if (params.oomadj >= 500) {
            soft_limit_mult = 0;
        } else if (params.oomadj >= 400) {
            soft_limit_mult = 0;
        } else if (params.oomadj >= 300) {
            soft_limit_mult = 1;
        } else if (params.oomadj >= 200) {
            soft_limit_mult = 8;
        } else if (params.oomadj >= 100) {
            soft_limit_mult = 10;
        } else if (params.oomadj >=   0) {
            soft_limit_mult = 20;
        } else {
            // Persistent processes will have a large
            // soft limit 512MB.
            soft_limit_mult = 64;
        }

        snprintf(path, sizeof(path), MEMCG_SYSFS_PATH
                 "apps/uid_%d/pid_%d/memory.soft_limit_in_bytes",
                 params.uid, params.pid);
        snprintf(val, sizeof(val), "%d", soft_limit_mult * EIGHT_MEGA);

        /*
         * system_server process has no memcg under /dev/memcg/apps but should be
         * registered with lmkd. This is the best way so far to identify it.
         */
        is_system_server = (params.oomadj == SYSTEM_ADJ &&
                            (pwdrec = getpwnam("system")) != NULL &&
                            params.uid == pwdrec->pw_uid);
        writefilestring(path, val, !is_system_server);
    }

    procp = pid_lookup(params.pid);
    if (!procp) {
            procp = malloc(sizeof(struct proc));
            if (!procp) {
                // Oh, the irony.  May need to rebuild our state.
                return;
            }

            procp->pid = params.pid;
            procp->uid = params.uid;
            procp->oomadj = params.oomadj;
            proc_insert(procp);
    } else {
        proc_unslot(procp);
        procp->oomadj = params.oomadj;
        proc_slot(procp);
    }
}

static void cmd_procremove(LMKD_CTRL_PACKET packet) {
    struct lmk_procremove params;

    if (use_inkernel_interface) {
#ifdef LMKD_LOG_STATS
        /* Perform an extra check before the pid is removed, after which it
         * will be impossible for poll_kernel to get the taskname. poll_kernel()
         * is potentially a long-running blocking function; however this method
         * handles AMS requests but does not block AMS.*/
        if (enable_stats_log) {
            poll_kernel();
        }
        stats_remove_taskname(params.pid);
#endif
        return;
    }

    lmkd_pack_get_procremove(packet, &params);
    /*
     * WARNING: After pid_remove() procp is freed and can't be used!
     * Therefore placed at the end of the function.
     */
    pid_remove(params.pid);
}

static void cmd_procpurge() {
    int i;
    struct proc *procp;
    struct proc *next;

    if (use_inkernel_interface) {
#ifdef LMKD_LOG_STATS
        stats_purge_tasknames();
#endif
        return;
    }

    for (i = 0; i <= ADJTOSLOT(OOM_SCORE_ADJ_MAX); i++) {
        procadjslot_list[i].next = &procadjslot_list[i];
        procadjslot_list[i].prev = &procadjslot_list[i];
    }

    for (i = 0; i < PIDHASH_SZ; i++) {
        procp = pidhash[i];
        while (procp) {
            next = procp->pidhash_next;
            free(procp);
            procp = next;
        }
    }
    memset(&pidhash[0], 0, sizeof(pidhash));
}

static void inc_killcnt(int oomadj) {
    int slot = ADJTOSLOT(oomadj);
    uint8_t idx = killcnt_idx[slot];

    if (idx == KILLCNT_INVALID_IDX) {
        /* index is not assigned for this oomadj */
        if (killcnt_free_idx < MAX_DISTINCT_OOM_ADJ) {
            killcnt_idx[slot] = killcnt_free_idx;
            killcnt[killcnt_free_idx] = 1;
            killcnt_free_idx++;
        } else {
            ALOGW("Number of distinct oomadj levels exceeds %d",
                MAX_DISTINCT_OOM_ADJ);
        }
    } else {
        /*
         * wraparound is highly unlikely and is detectable using total
         * counter because it has to be equal to the sum of all counters
         */
        killcnt[idx]++;
    }
    /* increment total kill counter */
    killcnt_total++;
}

static int get_killcnt(int min_oomadj, int max_oomadj) {
    int slot;
    int count = 0;

    if (min_oomadj > max_oomadj)
        return 0;

    /* special case to get total kill count */
    if (min_oomadj > OOM_SCORE_ADJ_MAX)
        return killcnt_total;

    while (min_oomadj <= max_oomadj &&
           (slot = ADJTOSLOT(min_oomadj)) < ADJTOSLOT_COUNT) {
        uint8_t idx = killcnt_idx[slot];
        if (idx != KILLCNT_INVALID_IDX) {
            count += killcnt[idx];
        }
        min_oomadj++;
    }

    return count;
}

static int cmd_getkillcnt(LMKD_CTRL_PACKET packet) {
    struct lmk_getkillcnt params;

    if (use_inkernel_interface) {
        /* kernel driver does not expose this information */
        return 0;
    }

    lmkd_pack_get_getkillcnt(packet, &params);

    return get_killcnt(params.min_oomadj, params.max_oomadj);
}

static void cmd_target(int ntargets, LMKD_CTRL_PACKET packet) {
    int i;
    struct lmk_target target;
    char minfree_str[PROPERTY_VALUE_MAX];
    char *pstr = minfree_str;
    char *pend = minfree_str + sizeof(minfree_str);
    static struct timespec last_req_tm;
    struct timespec curr_tm;

    if (ntargets < 1 || ntargets > (int)ARRAY_SIZE(lowmem_adj))
        return;

    /*
     * Ratelimit minfree updates to once per TARGET_UPDATE_MIN_INTERVAL_MS
     * to prevent DoS attacks
     */
    if (clock_gettime(CLOCK_MONOTONIC_COARSE, &curr_tm) != 0) {
        ALOGE("Failed to get current time");
        return;
    }

    if (get_time_diff_ms(&last_req_tm, &curr_tm) <
        TARGET_UPDATE_MIN_INTERVAL_MS) {
        ALOGE("Ignoring frequent updated to lmkd limits");
        return;
    }

    last_req_tm = curr_tm;

    for (i = 0; i < ntargets; i++) {
        lmkd_pack_get_target(packet, i, &target);
        lowmem_minfree[i] = target.minfree;
        lowmem_adj[i] = target.oom_adj_score;

        pstr += snprintf(pstr, pend - pstr, "%d:%d,", target.minfree,
            target.oom_adj_score);
        if (pstr >= pend) {
            /* if no more space in the buffer then terminate the loop */
            pstr = pend;
            break;
        }
    }

    lowmem_targets_size = ntargets;

    /* Override the last extra comma */
    pstr[-1] = '\0';
    property_set("sys.lmk.minfree_levels", minfree_str);

    if (has_inkernel_module) {
        char minfreestr[128];
        char killpriostr[128];

        minfreestr[0] = '\0';
        killpriostr[0] = '\0';

        for (i = 0; i < lowmem_targets_size; i++) {
            char val[40];

            if (i) {
                strlcat(minfreestr, ",", sizeof(minfreestr));
                strlcat(killpriostr, ",", sizeof(killpriostr));
            }

            snprintf(val, sizeof(val), "%d", use_inkernel_interface ? lowmem_minfree[i] : 0);
            strlcat(minfreestr, val, sizeof(minfreestr));
            snprintf(val, sizeof(val), "%d", use_inkernel_interface ? lowmem_adj[i] : 0);
            strlcat(killpriostr, val, sizeof(killpriostr));
        }

        writefilestring(INKERNEL_MINFREE_PATH, minfreestr, true);
        writefilestring(INKERNEL_ADJ_PATH, killpriostr, true);
    }
}

static void ctrl_data_close(int dsock_idx) {
    struct epoll_event epev;

    ALOGI("closing lmkd data connection");
    if (epoll_ctl(epollfd, EPOLL_CTL_DEL, data_sock[dsock_idx].sock, &epev) == -1) {
        // Log a warning and keep going
        ALOGW("epoll_ctl for data connection socket failed; errno=%d", errno);
    }
    maxevents--;

    close(data_sock[dsock_idx].sock);
    data_sock[dsock_idx].sock = -1;
}

static int ctrl_data_read(int dsock_idx, char *buf, size_t bufsz) {
    int ret = 0;

    ret = TEMP_FAILURE_RETRY(read(data_sock[dsock_idx].sock, buf, bufsz));

    if (ret == -1) {
        ALOGE("control data socket read failed; errno=%d", errno);
    } else if (ret == 0) {
        ALOGE("Got EOF on control data socket");
        ret = -1;
    }

    return ret;
}

static int ctrl_data_write(int dsock_idx, char *buf, size_t bufsz) {
    int ret = 0;

    ret = TEMP_FAILURE_RETRY(write(data_sock[dsock_idx].sock, buf, bufsz));

    if (ret == -1) {
        ALOGE("control data socket write failed; errno=%d", errno);
    } else if (ret == 0) {
        ALOGE("Got EOF on control data socket");
        ret = -1;
    }

    return ret;
}

static void ctrl_command_handler(int dsock_idx) {
    LMKD_CTRL_PACKET packet;
    int len;
    enum lmk_cmd cmd;
    int nargs;
    int targets;
    int kill_cnt;

    len = ctrl_data_read(dsock_idx, (char *)packet, CTRL_PACKET_MAX_SIZE);
    if (len <= 0)
        return;

    if (len < (int)sizeof(int)) {
        ALOGE("Wrong control socket read length len=%d", len);
        return;
    }

    cmd = lmkd_pack_get_cmd(packet);
    nargs = len / sizeof(int) - 1;
    if (nargs < 0)
        goto wronglen;

    switch(cmd) {
    case LMK_TARGET:
        targets = nargs / 2;
        if (nargs & 0x1 || targets > (int)ARRAY_SIZE(lowmem_adj))
            goto wronglen;
        cmd_target(targets, packet);
        break;
    case LMK_PROCPRIO:
        if (nargs != 3)
            goto wronglen;
        cmd_procprio(packet);
        break;
    case LMK_PROCREMOVE:
        if (nargs != 1)
            goto wronglen;
        cmd_procremove(packet);
        break;
    case LMK_PROCPURGE:
        if (nargs != 0)
            goto wronglen;
        cmd_procpurge();
        break;
    case LMK_GETKILLCNT:
        if (nargs != 2)
            goto wronglen;
        kill_cnt = cmd_getkillcnt(packet);
        len = lmkd_pack_set_getkillcnt_repl(packet, kill_cnt);
        if (ctrl_data_write(dsock_idx, (char *)packet, len) != len)
            return;
        break;
    default:
        ALOGE("Received unknown command code %d", cmd);
        return;
    }

    return;

wronglen:
    ALOGE("Wrong control socket read length cmd=%d len=%d", cmd, len);
}

static void ctrl_data_handler(int data, uint32_t events,
                              struct polling_params *poll_params __unused) {
    if (events & EPOLLIN) {
        ctrl_command_handler(data);
    }
}

static int get_free_dsock() {
    for (int i = 0; i < MAX_DATA_CONN; i++) {
        if (data_sock[i].sock < 0) {
            return i;
        }
    }
    return -1;
}

static void ctrl_connect_handler(int data __unused, uint32_t events __unused,
                                 struct polling_params *poll_params __unused) {
    struct epoll_event epev;
    int free_dscock_idx = get_free_dsock();

    if (free_dscock_idx < 0) {
        /*
         * Number of data connections exceeded max supported. This should not
         * happen but if it does we drop all existing connections and accept
         * the new one. This prevents inactive connections from monopolizing
         * data socket and if we drop ActivityManager connection it will
         * immediately reconnect.
         */
        for (int i = 0; i < MAX_DATA_CONN; i++) {
            ctrl_data_close(i);
        }
        free_dscock_idx = 0;
    }

    data_sock[free_dscock_idx].sock = accept(ctrl_sock.sock, NULL, NULL);
    if (data_sock[free_dscock_idx].sock < 0) {
        ALOGE("lmkd control socket accept failed; errno=%d", errno);
        return;
    }

    ALOGI("lmkd data connection established");
    /* use data to store data connection idx */
    data_sock[free_dscock_idx].handler_info.data = free_dscock_idx;
    data_sock[free_dscock_idx].handler_info.handler = ctrl_data_handler;
    epev.events = EPOLLIN;
    epev.data.ptr = (void *)&(data_sock[free_dscock_idx].handler_info);
    if (epoll_ctl(epollfd, EPOLL_CTL_ADD, data_sock[free_dscock_idx].sock, &epev) == -1) {
        ALOGE("epoll_ctl for data connection socket failed; errno=%d", errno);
        ctrl_data_close(free_dscock_idx);
        return;
    }
    maxevents++;
}

#ifdef LMKD_LOG_STATS
static void memory_stat_parse_line(char* line, struct memory_stat* mem_st) {
    char key[LINE_MAX + 1];
    int64_t value;

    sscanf(line, "%" STRINGIFY(LINE_MAX) "s  %" SCNd64 "", key, &value);

    if (strcmp(key, "total_") < 0) {
        return;
    }

    if (!strcmp(key, "total_pgfault"))
        mem_st->pgfault = value;
    else if (!strcmp(key, "total_pgmajfault"))
        mem_st->pgmajfault = value;
    else if (!strcmp(key, "total_rss"))
        mem_st->rss_in_bytes = value;
    else if (!strcmp(key, "total_cache"))
        mem_st->cache_in_bytes = value;
    else if (!strcmp(key, "total_swap"))
        mem_st->swap_in_bytes = value;
}

static int memory_stat_from_cgroup(struct memory_stat* mem_st, int pid, uid_t uid) {
    FILE *fp;
    char buf[PATH_MAX];

    snprintf(buf, sizeof(buf), MEMCG_PROCESS_MEMORY_STAT_PATH, uid, pid);

    fp = fopen(buf, "r");

    if (fp == NULL) {
        ALOGE("%s open failed: %s", buf, strerror(errno));
        return -1;
    }

    while (fgets(buf, PAGE_SIZE, fp) != NULL) {
        memory_stat_parse_line(buf, mem_st);
    }
    fclose(fp);

    return 0;
}

static int memory_stat_from_procfs(struct memory_stat* mem_st, int pid) {
    char path[PATH_MAX];
    char buffer[PROC_STAT_BUFFER_SIZE];
    int fd, ret;

    snprintf(path, sizeof(path), PROC_STAT_FILE_PATH, pid);
    if ((fd = open(path, O_RDONLY | O_CLOEXEC)) < 0) {
        ALOGE("%s open failed: %s", path, strerror(errno));
        return -1;
    }

    ret = read(fd, buffer, sizeof(buffer));
    if (ret < 0) {
        ALOGE("%s read failed: %s", path, strerror(errno));
        close(fd);
        return -1;
    }
    close(fd);

    // field 10 is pgfault
    // field 12 is pgmajfault
    // field 22 is starttime
    // field 24 is rss_in_pages
    int64_t pgfault = 0, pgmajfault = 0, starttime = 0, rss_in_pages = 0;
    if (sscanf(buffer,
               "%*u %*s %*s %*d %*d %*d %*d %*d %*d %" SCNd64 " %*d "
               "%" SCNd64 " %*d %*u %*u %*d %*d %*d %*d %*d %*d "
               "%" SCNd64 " %*d %" SCNd64 "",
               &pgfault, &pgmajfault, &starttime, &rss_in_pages) != 4) {
        return -1;
    }
    mem_st->pgfault = pgfault;
    mem_st->pgmajfault = pgmajfault;
    mem_st->rss_in_bytes = (rss_in_pages * PAGE_SIZE);
    mem_st->process_start_time_ns = starttime * (NS_PER_SEC / sysconf(_SC_CLK_TCK));
    return 0;
}
#endif

/*
 * /proc/zoneinfo parsing routines
 * Expected file format is:
 *
 *   Node <node_id>, zone   <zone_name>
 *   (
 *    per-node stats
 *       (<per-node field name> <value>)+
 *   )?
 *   (pages free     <value>
 *       (<per-zone field name> <value>)+
 *    pagesets
 *       (<unused fields>)*
 *   )+
 *   ...
 */
static void zoneinfo_parse_protection(char *buf, struct zoneinfo_zone *zone) {
    int zone_idx;
    int64_t max = 0;
    char *save_ptr;

    for (buf = strtok_r(buf, "(), ", &save_ptr), zone_idx = 0;
         buf && zone_idx < MAX_NR_ZONES;
         buf = strtok_r(NULL, "), ", &save_ptr), zone_idx++) {
        long long zoneval = strtoll(buf, &buf, 0);
        if (zoneval > max) {
            max = (zoneval > INT64_MAX) ? INT64_MAX : zoneval;
        }
        zone->protection[zone_idx] = zoneval;
    }
    zone->max_protection = max;
}

static int zoneinfo_parse_zone(char **buf, struct zoneinfo_zone *zone) {
    for (char *line = strtok_r(NULL, "\n", buf); line;
         line = strtok_r(NULL, "\n", buf)) {
        char *cp;
        char *ap;
        char *save_ptr;
        int64_t val;
        int field_idx;
        enum field_match_result match_res;

        cp = strtok_r(line, " ", &save_ptr);
        if (!cp) {
            return false;
        }

        field_idx = find_field(cp, zoneinfo_zone_spec_field_names, ZI_ZONE_SPEC_FIELD_COUNT);
        if (field_idx >= 0) {
            /* special field */
            if (field_idx == ZI_ZONE_SPEC_PAGESETS) {
                /* no mode fields we are interested in */
                return true;
            }

            /* protection field */
            ap = strtok_r(NULL, ")", &save_ptr);
            if (ap) {
                zoneinfo_parse_protection(ap, zone);
            }
            continue;
        }

        ap = strtok_r(NULL, " ", &save_ptr);
        if (!ap) {
            continue;
        }

        match_res = match_field(cp, ap, zoneinfo_zone_field_names, ZI_ZONE_FIELD_COUNT,
            &val, &field_idx);
        if (match_res == PARSE_FAIL) {
            return false;
        }
        if (match_res == PARSE_SUCCESS) {
            zone->fields.arr[field_idx] = val;
        }
        if (field_idx == ZI_ZONE_PRESENT && val == 0) {
            /* zone is not populated, stop parsing it */
            return true;
        }
    }
    return false;
}

static int zoneinfo_parse_node(char **buf, struct zoneinfo_node *node) {
    int fields_to_match = ZI_NODE_FIELD_COUNT;

    for (char *line = strtok_r(NULL, "\n", buf); line;
         line = strtok_r(NULL, "\n", buf)) {
        char *cp;
        char *ap;
        char *save_ptr;
        int64_t val;
        int field_idx;
        enum field_match_result match_res;

        cp = strtok_r(line, " ", &save_ptr);
        if (!cp) {
            return false;
        }

        ap = strtok_r(NULL, " ", &save_ptr);
        if (!ap) {
            return false;
        }

        match_res = match_field(cp, ap, zoneinfo_node_field_names, ZI_NODE_FIELD_COUNT,
            &val, &field_idx);
        if (match_res == PARSE_FAIL) {
            return false;
        }
        if (match_res == PARSE_SUCCESS) {
            node->fields.arr[field_idx] = val;
            fields_to_match--;
            if (!fields_to_match) {
                return true;
            }
        }
    }
    return false;
}

static int zoneinfo_parse(struct zoneinfo *zi) {
    static struct reread_data file_data = {
        .filename = ZONEINFO_PATH,
        .fd = -1,
    };
    char *buf;
    char *save_ptr;
    char *line;
    char zone_name[LINE_MAX];
    struct zoneinfo_node *node = NULL;
    int node_idx = 0;
    int zone_idx = 0;

    memset(zi, 0, sizeof(struct zoneinfo));

    if ((buf = reread_file(&file_data)) == NULL) {
        return -1;
    }

    for (line = strtok_r(buf, "\n", &save_ptr); line;
         line = strtok_r(NULL, "\n", &save_ptr)) {
        int node_id;
        if (sscanf(line, "Node %d, zone %" STRINGIFY(LINE_MAX) "s", &node_id, zone_name) == 2) {
            if (!node || node->id != node_id) {
                /* new node is found */
                if (node) {
                    node->zone_count = zone_idx + 1;
                    node_idx++;
                    if (node_idx == MAX_NR_NODES) {
                        /* max node count exceeded */
                        ALOGE("%s parse error", file_data.filename);
                        return -1;
                    }
                }
                node = &zi->nodes[node_idx];
                node->id = node_id;
                zone_idx = 0;
                if (!zoneinfo_parse_node(&save_ptr, node)) {
                    ALOGE("%s parse error", file_data.filename);
                    return -1;
                }
            } else {
                /* new zone is found */
                zone_idx++;
            }
            if (!zoneinfo_parse_zone(&save_ptr, &node->zones[zone_idx])) {
                ALOGE("%s parse error", file_data.filename);
                return -1;
            }
        }
    }
    if (!node) {
        ALOGE("%s parse error", file_data.filename);
        return -1;
    }
    node->zone_count = zone_idx + 1;
    zi->node_count = node_idx + 1;

    /* calculate totals fields */
    for (node_idx = 0; node_idx < zi->node_count; node_idx++) {
        node = &zi->nodes[node_idx];
        for (zone_idx = 0; zone_idx < node->zone_count; zone_idx++) {
            struct zoneinfo_zone *zone = &zi->nodes[node_idx].zones[zone_idx];
            zi->totalreserve_pages += zone->max_protection + zone->fields.field.high;
        }
        zi->total_inactive_file += node->fields.field.nr_inactive_file;
        zi->total_active_file += node->fields.field.nr_active_file;
        zi->total_workingset_refault += node->fields.field.workingset_refault;
    }
    return 0;
}

/* /proc/meminfo parsing routines */
static bool meminfo_parse_line(char *line, union meminfo *mi) {
    char *cp = line;
    char *ap;
    char *save_ptr;
    int64_t val;
    int field_idx;
    enum field_match_result match_res;

    cp = strtok_r(line, " ", &save_ptr);
    if (!cp) {
        return false;
    }

    ap = strtok_r(NULL, " ", &save_ptr);
    if (!ap) {
        return false;
    }

    match_res = match_field(cp, ap, meminfo_field_names, MI_FIELD_COUNT,
        &val, &field_idx);
    if (match_res == PARSE_SUCCESS) {
        mi->arr[field_idx] = val / page_k;
    }
    return (match_res != PARSE_FAIL);
}

static int meminfo_parse(union meminfo *mi) {
    static struct reread_data file_data = {
        .filename = MEMINFO_PATH,
        .fd = -1,
    };
    char *buf;
    char *save_ptr;
    char *line;

    memset(mi, 0, sizeof(union meminfo));

    if ((buf = reread_file(&file_data)) == NULL) {
        return -1;
    }

    for (line = strtok_r(buf, "\n", &save_ptr); line;
         line = strtok_r(NULL, "\n", &save_ptr)) {
        if (!meminfo_parse_line(line, mi)) {
            ALOGE("%s parse error", file_data.filename);
            return -1;
        }
    }
    mi->field.nr_file_pages = mi->field.cached + mi->field.swap_cached +
        mi->field.buffers;

    return 0;
}

/* /proc/vmstat parsing routines */
static bool vmstat_parse_line(char *line, union vmstat *vs) {
    char *cp;
    char *ap;
    char *save_ptr;
    int64_t val;
    int field_idx;
    enum field_match_result match_res;

    cp = strtok_r(line, " ", &save_ptr);
    if (!cp) {
        return false;
    }

    ap = strtok_r(NULL, " ", &save_ptr);
    if (!ap) {
        return false;
    }

    match_res = match_field(cp, ap, vmstat_field_names, VS_FIELD_COUNT,
        &val, &field_idx);
    if (match_res == PARSE_SUCCESS) {
        vs->arr[field_idx] = val;
    }
    return (match_res != PARSE_FAIL);
}

static int vmstat_parse(union vmstat *vs) {
    static struct reread_data file_data = {
        .filename = VMSTAT_PATH,
        .fd = -1,
    };
    char *buf;
    char *save_ptr;
    char *line;

    memset(vs, 0, sizeof(union vmstat));

    if ((buf = reread_file(&file_data)) == NULL) {
        return -1;
    }

    for (line = strtok_r(buf, "\n", &save_ptr); line;
         line = strtok_r(NULL, "\n", &save_ptr)) {
        if (!vmstat_parse_line(line, vs)) {
            ALOGE("%s parse error", file_data.filename);
            return -1;
        }
    }

    return 0;
}

static void meminfo_log(union meminfo *mi) {
    for (int field_idx = 0; field_idx < MI_FIELD_COUNT; field_idx++) {
        android_log_write_int32(ctx, (int32_t)min(mi->arr[field_idx] * page_k, INT32_MAX));
    }

    android_log_write_list(ctx, LOG_ID_EVENTS);
    android_log_reset(ctx);
}

static int proc_get_size(int pid) {
    char path[PATH_MAX];
    char line[LINE_MAX];
    int fd;
    int rss = 0;
    int total;
    ssize_t ret;

    /* gid containing AID_READPROC required */
    snprintf(path, PATH_MAX, "/proc/%d/statm", pid);
    fd = open(path, O_RDONLY | O_CLOEXEC);
    if (fd == -1)
        return -1;

    ret = read_all(fd, line, sizeof(line) - 1);
    if (ret < 0) {
        close(fd);
        return -1;
    }

    sscanf(line, "%d %d ", &total, &rss);
    close(fd);
    return rss;
}

static char *proc_get_name(int pid) {
    char path[PATH_MAX];
    static char line[LINE_MAX];
    int fd;
    char *cp;
    ssize_t ret;

    /* gid containing AID_READPROC required */
    snprintf(path, PATH_MAX, "/proc/%d/cmdline", pid);
    fd = open(path, O_RDONLY | O_CLOEXEC);
    if (fd == -1) {
        return NULL;
    }
    ret = read_all(fd, line, sizeof(line) - 1);
    close(fd);
    if (ret < 0) {
        return NULL;
    }

    cp = strchr(line, ' ');
    if (cp) {
        *cp = '\0';
    } else {
        line[ret] = '\0';
    }

    return line;
}

static struct proc *proc_adj_lru(int oomadj) {
    return (struct proc *)adjslot_tail(&procadjslot_list[ADJTOSLOT(oomadj)]);
}

static struct proc *proc_get_heaviest(int oomadj) {
    struct adjslot_list *head = &procadjslot_list[ADJTOSLOT(oomadj)];
    struct adjslot_list *curr = head->next;
    struct proc *maxprocp = NULL;
    int maxsize = 0;
    while (curr != head) {
        int pid = ((struct proc *)curr)->pid;
        int tasksize = proc_get_size(pid);
        if (tasksize <= 0) {
            struct adjslot_list *next = curr->next;
            pid_remove(pid);
            curr = next;
        } else {
            if (tasksize > maxsize) {
                maxsize = tasksize;
                maxprocp = (struct proc *)curr;
            }
            curr = curr->next;
        }
    }
    return maxprocp;
}

static void set_process_group_and_prio(int pid, SchedPolicy sp, int prio) {
    DIR* d;
    char proc_path[PATH_MAX];
    struct dirent* de;

    snprintf(proc_path, sizeof(proc_path), "/proc/%d/task", pid);
    if (!(d = opendir(proc_path))) {
        ALOGW("Failed to open %s; errno=%d: process pid(%d) might have died", proc_path, errno,
              pid);
        return;
    }

    while ((de = readdir(d))) {
        int t_pid;

        if (de->d_name[0] == '.') continue;
        t_pid = atoi(de->d_name);

        if (!t_pid) {
            ALOGW("Failed to get t_pid for '%s' of pid(%d)", de->d_name, pid);
            continue;
        }

        if (setpriority(PRIO_PROCESS, t_pid, prio) && errno != ESRCH) {
            ALOGW("Unable to raise priority of killing t_pid (%d): errno=%d", t_pid, errno);
        }

        if (set_cpuset_policy(t_pid, sp)) {
            ALOGW("Failed to set_cpuset_policy on pid(%d) t_pid(%d) to %d", pid, t_pid, (int)sp);
            continue;
        }
    }
    closedir(d);
}

static int last_killed_pid = -1;

/* Kill one process specified by procp.  Returns the size of the process killed */
static int kill_one_process(struct proc* procp, int min_oom_score, const char *reason) {
    int pid = procp->pid;
    uid_t uid = procp->uid;
    int tgid;
    char *taskname;
    int tasksize;
    int r;
    int result = -1;

#ifdef LMKD_LOG_STATS
    struct memory_stat mem_st = {};
    int memory_stat_parse_result = -1;
#else
    /* To prevent unused parameter warning */
    (void)(min_oom_score);
#endif

    tgid = proc_get_tgid(pid);
    if (tgid >= 0 && tgid != pid) {
        ALOGE("Possible pid reuse detected (pid %d, tgid %d)!", pid, tgid);
        goto out;
    }

    taskname = proc_get_name(pid);
    if (!taskname) {
        goto out;
    }

    tasksize = proc_get_size(pid);
    if (tasksize <= 0) {
        goto out;
    }

#ifdef LMKD_LOG_STATS
    if (enable_stats_log) {
        if (per_app_memcg) {
            memory_stat_parse_result = memory_stat_from_cgroup(&mem_st, pid, uid);
        } else {
            memory_stat_parse_result = memory_stat_from_procfs(&mem_st, pid);
        }
    }
#endif

    TRACE_KILL_START(pid);

    /* CAP_KILL required */
    r = kill(pid, SIGKILL);

    set_process_group_and_prio(pid, SP_FOREGROUND, ANDROID_PRIORITY_HIGHEST);

    inc_killcnt(procp->oomadj);
    if (reason) {
        ALOGI("Kill '%s' (%d), uid %d, oom_adj %d to free %ldkB; reason: %s", taskname, pid,
              uid, procp->oomadj, tasksize * page_k, reason);
    } else {
        ALOGI("Kill '%s' (%d), uid %d, oom_adj %d to free %ldkB", taskname, pid,
              uid, procp->oomadj, tasksize * page_k);
    }

    TRACE_KILL_END();

    last_killed_pid = pid;

    if (r) {
        ALOGE("kill(%d): errno=%d", pid, errno);
        goto out;
    } else {
#ifdef LMKD_LOG_STATS
        if (memory_stat_parse_result == 0) {
            stats_write_lmk_kill_occurred(log_ctx, LMK_KILL_OCCURRED, uid, taskname,
                    procp->oomadj, mem_st.pgfault, mem_st.pgmajfault, mem_st.rss_in_bytes,
                    mem_st.cache_in_bytes, mem_st.swap_in_bytes, mem_st.process_start_time_ns,
                    min_oom_score);
        } else if (enable_stats_log) {
            stats_write_lmk_kill_occurred(log_ctx, LMK_KILL_OCCURRED, uid, taskname, procp->oomadj,
                                          -1, -1, tasksize * BYTES_IN_KILOBYTE, -1, -1, -1,
                                          min_oom_score);
        }
#endif
        result = tasksize;
    }

out:
    /*
     * WARNING: After pid_remove() procp is freed and can't be used!
     * Therefore placed at the end of the function.
     */
    pid_remove(pid);
    return result;
}

/*
 * Find one process to kill at or above the given oom_adj level.
 * Returns size of the killed process.
 */
static int find_and_kill_process(int min_score_adj, const char *reason) {
    int i;
    int killed_size = 0;

#ifdef LMKD_LOG_STATS
    bool lmk_state_change_start = false;
#endif

    for (i = OOM_SCORE_ADJ_MAX; i >= min_score_adj; i--) {
        struct proc *procp;

        while (true) {
            procp = kill_heaviest_task ?
                proc_get_heaviest(i) : proc_adj_lru(i);

            if (!procp)
                break;

            killed_size = kill_one_process(procp, min_score_adj, reason);
            if (killed_size >= 0) {
#ifdef LMKD_LOG_STATS
                if (enable_stats_log && !lmk_state_change_start) {
                    lmk_state_change_start = true;
                    stats_write_lmk_state_changed(log_ctx, LMK_STATE_CHANGED,
                                                  LMK_STATE_CHANGE_START);
                }
#endif
                break;
            }
        }
        if (killed_size) {
            break;
        }
    }

#ifdef LMKD_LOG_STATS
    if (enable_stats_log && lmk_state_change_start) {
        stats_write_lmk_state_changed(log_ctx, LMK_STATE_CHANGED, LMK_STATE_CHANGE_STOP);
    }
#endif

    return killed_size;
}

static int64_t get_memory_usage(struct reread_data *file_data) {
    int ret;
    int64_t mem_usage;
    char *buf;

    if ((buf = reread_file(file_data)) == NULL) {
        return -1;
    }

    if (!parse_int64(buf, &mem_usage)) {
        ALOGE("%s parse error", file_data->filename);
        return -1;
    }
    if (mem_usage == 0) {
        ALOGE("No memory!");
        return -1;
    }
    return mem_usage;
}

void record_low_pressure_levels(union meminfo *mi) {
    if (low_pressure_mem.min_nr_free_pages == -1 ||
        low_pressure_mem.min_nr_free_pages > mi->field.nr_free_pages) {
        if (debug_process_killing) {
            ALOGI("Low pressure min memory update from %" PRId64 " to %" PRId64,
                low_pressure_mem.min_nr_free_pages, mi->field.nr_free_pages);
        }
        low_pressure_mem.min_nr_free_pages = mi->field.nr_free_pages;
    }
    /*
     * Free memory at low vmpressure events occasionally gets spikes,
     * possibly a stale low vmpressure event with memory already
     * freed up (no memory pressure should have been reported).
     * Ignore large jumps in max_nr_free_pages that would mess up our stats.
     */
    if (low_pressure_mem.max_nr_free_pages == -1 ||
        (low_pressure_mem.max_nr_free_pages < mi->field.nr_free_pages &&
         mi->field.nr_free_pages - low_pressure_mem.max_nr_free_pages <
         low_pressure_mem.max_nr_free_pages * 0.1)) {
        if (debug_process_killing) {
            ALOGI("Low pressure max memory update from %" PRId64 " to %" PRId64,
                low_pressure_mem.max_nr_free_pages, mi->field.nr_free_pages);
        }
        low_pressure_mem.max_nr_free_pages = mi->field.nr_free_pages;
    }
}

enum vmpressure_level upgrade_level(enum vmpressure_level level) {
    return (enum vmpressure_level)((level < VMPRESS_LEVEL_CRITICAL) ?
        level + 1 : level);
}

enum vmpressure_level downgrade_level(enum vmpressure_level level) {
    return (enum vmpressure_level)((level > VMPRESS_LEVEL_LOW) ?
        level - 1 : level);
}

static bool is_kill_pending(void) {
    char buf[24];

    if (last_killed_pid < 0) {
        return false;
    }

    snprintf(buf, sizeof(buf), "/proc/%d/", last_killed_pid);
    if (access(buf, F_OK) == 0) {
        return true;
    }

    // reset last killed PID because there's nothing pending
    last_killed_pid = -1;
    return false;
}

enum zone_watermark {
    WMARK_MIN = 0,
    WMARK_LOW,
    WMARK_HIGH,
    WMARK_NONE
};

struct zone_watermarks {
    long high_wmark;
    long low_wmark;
    long min_wmark;
};

/*
 * Returns lowest breached watermark or WMARK_NONE.
 */
static enum zone_watermark get_lowest_watermark(union meminfo *mi,
                                                struct zone_watermarks *watermarks)
{
    int64_t nr_free_pages = mi->field.nr_free_pages - mi->field.cma_free;

    if (nr_free_pages < watermarks->min_wmark) {
        return WMARK_MIN;
    }
    if (nr_free_pages < watermarks->low_wmark) {
        return WMARK_LOW;
    }
    if (nr_free_pages < watermarks->high_wmark) {
        return WMARK_HIGH;
    }
    return WMARK_NONE;
}

void calc_zone_watermarks(struct zoneinfo *zi, struct zone_watermarks *watermarks) {
    memset(watermarks, 0, sizeof(struct zone_watermarks));

    for (int node_idx = 0; node_idx < zi->node_count; node_idx++) {
        struct zoneinfo_node *node = &zi->nodes[node_idx];
        for (int zone_idx = 0; zone_idx < node->zone_count; zone_idx++) {
            struct zoneinfo_zone *zone = &node->zones[zone_idx];

            if (!zone->fields.field.present) {
                continue;
            }

            watermarks->high_wmark += zone->max_protection + zone->fields.field.high;
            watermarks->low_wmark += zone->max_protection + zone->fields.field.low;
            watermarks->min_wmark += zone->max_protection + zone->fields.field.min;
        }
    }
}

static void mp_event_psi(int data, uint32_t events, struct polling_params *poll_params) {
    enum kill_reasons {
        NONE = -1, /* To denote no kill condition */
        PRESSURE_AFTER_KILL = 0,
        NOT_RESPONDING,
        LOW_SWAP_AND_THRASHING,
        LOW_MEM_AND_SWAP,
        LOW_MEM_AND_THRASHING,
        DIRECT_RECL_AND_THRASHING,
        KILL_REASON_COUNT
    };
    enum reclaim_state {
        NO_RECLAIM = 0,
        KSWAPD_RECLAIM,
        DIRECT_RECLAIM,
    };
    static int64_t init_ws_refault;
    static int64_t base_file_lru;
    static int64_t init_pgscan_kswapd;
    static int64_t init_pgscan_direct;
    static int64_t swap_low_threshold;
    static bool killing;
    static int thrashing_limit;
    static bool in_reclaim;
    static struct zone_watermarks watermarks;
    static struct timespec wmark_update_tm;

    union meminfo mi;
    union vmstat vs;
    struct timespec curr_tm;
    int64_t thrashing = 0;
    bool swap_is_low = false;
    enum vmpressure_level level = (enum vmpressure_level)data;
    enum kill_reasons kill_reason = NONE;
    bool cycle_after_kill = false;
    enum reclaim_state reclaim = NO_RECLAIM;
    enum zone_watermark wmark = WMARK_NONE;
    char kill_desc[LINE_MAX];
<<<<<<< HEAD
=======
    bool cut_thrashing_limit = false;
    int min_score_adj = 0;
>>>>>>> 99066da2

    /* Skip while still killing a process */
    if (is_kill_pending()) {
        /* TODO: replace this quick polling with pidfd polling if kernel supports */
        goto no_kill;
    }

    if (clock_gettime(CLOCK_MONOTONIC_COARSE, &curr_tm) != 0) {
        ALOGE("Failed to get current time");
        return;
    }

    if (vmstat_parse(&vs) < 0) {
        ALOGE("Failed to parse vmstat!");
        return;
    }

    if (meminfo_parse(&mi) < 0) {
        ALOGE("Failed to parse meminfo!");
        return;
    }

    /* Reset states after process got killed */
    if (killing) {
        killing = false;
        cycle_after_kill = true;
        /* Reset file-backed pagecache size and refault amounts after a kill */
        base_file_lru = vs.field.nr_inactive_file + vs.field.nr_active_file;
        init_ws_refault = vs.field.workingset_refault;
    }

    /* Check free swap levels */
    if (swap_free_low_percentage) {
        if (!swap_low_threshold) {
            swap_low_threshold = mi.field.total_swap * swap_free_low_percentage / 100;
        }
        swap_is_low = mi.field.free_swap < swap_low_threshold;
    }

    /* Identify reclaim state */
    if (vs.field.pgscan_direct > init_pgscan_direct) {
        init_pgscan_direct = vs.field.pgscan_direct;
        init_pgscan_kswapd = vs.field.pgscan_kswapd;
        reclaim = DIRECT_RECLAIM;
    } else if (vs.field.pgscan_kswapd > init_pgscan_kswapd) {
        init_pgscan_kswapd = vs.field.pgscan_kswapd;
        reclaim = KSWAPD_RECLAIM;
    } else {
        in_reclaim = false;
        /* Skip if system is not reclaiming */
        goto no_kill;
    }

    if (!in_reclaim) {
        /* Record file-backed pagecache size when entering reclaim cycle */
        base_file_lru = vs.field.nr_inactive_file + vs.field.nr_active_file;
        init_ws_refault = vs.field.workingset_refault;
        thrashing_limit = thrashing_limit_pct;
    } else {
        /* Calculate what % of the file-backed pagecache refaulted so far */
        thrashing = (vs.field.workingset_refault - init_ws_refault) * 100 / base_file_lru;
    }
    in_reclaim = true;

    /*
     * Refresh watermarks once per min in case user updated one of the margins.
     * TODO: b/140521024 replace this periodic update with an API for AMS to notify LMKD
     * that zone watermarks were changed by the system software.
     */
    if (watermarks.high_wmark == 0 || get_time_diff_ms(&wmark_update_tm, &curr_tm) > 60000) {
        struct zoneinfo zi;

        if (zoneinfo_parse(&zi) < 0) {
            ALOGE("Failed to parse zoneinfo!");
            return;
        }

        calc_zone_watermarks(&zi, &watermarks);
        wmark_update_tm = curr_tm;
     }

    /* Find out which watermark is breached if any */
    wmark = get_lowest_watermark(&mi, &watermarks);

    /*
     * TODO: move this logic into a separate function
     * Decide if killing a process is necessary and record the reason
     */
    if (cycle_after_kill && wmark < WMARK_LOW) {
        /*
         * Prevent kills not freeing enough memory which might lead to OOM kill.
         * This might happen when a process is consuming memory faster than reclaim can
         * free even after a kill. Mostly happens when running memory stress tests.
         */
        kill_reason = PRESSURE_AFTER_KILL;
        strncpy(kill_desc, "min watermark is breached even after kill", sizeof(kill_desc));
    } else if (level == VMPRESS_LEVEL_CRITICAL && events != 0) {
        /*
         * Device is too busy reclaiming memory which might lead to ANR.
         * Critical level is triggered when PSI complete stall (all tasks are blocked because
         * of the memory congestion) breaches the configured threshold.
         */
        kill_reason = NOT_RESPONDING;
        strncpy(kill_desc, "device is not responding", sizeof(kill_desc));
    } else if (swap_is_low && thrashing > thrashing_limit_pct) {
        /* Page cache is thrashing while swap is low */
        kill_reason = LOW_SWAP_AND_THRASHING;
        snprintf(kill_desc, sizeof(kill_desc), "device is low on swap (%" PRId64
            "kB < %" PRId64 "kB) and thrashing (%" PRId64 "%%)",
            mi.field.free_swap * page_k, swap_low_threshold * page_k, thrashing);
    } else if (swap_is_low && wmark < WMARK_HIGH) {
        /* Both free memory and swap are low */
        kill_reason = LOW_MEM_AND_SWAP;
        snprintf(kill_desc, sizeof(kill_desc), "%s watermark is breached and swap is low (%"
            PRId64 "kB < %" PRId64 "kB)", wmark > WMARK_LOW ? "min" : "low",
            mi.field.free_swap * page_k, swap_low_threshold * page_k);
    } else if (wmark < WMARK_HIGH && thrashing > thrashing_limit) {
        /* Page cache is thrashing while memory is low */
<<<<<<< HEAD
        thrashing_limit = (thrashing_limit * (100 - thrashing_limit_decay_pct)) / 100;
        kill_reason = LOW_MEM_AND_THRASHING;
        snprintf(kill_desc, sizeof(kill_desc), "%s watermark is breached and thrashing (%"
            PRId64 "%%)", wmark > WMARK_LOW ? "min" : "low", thrashing);
    } else if (reclaim == DIRECT_RECLAIM && thrashing > thrashing_limit) {
        /* Page cache is thrashing while in direct reclaim (mostly happens on lowram devices) */
        thrashing_limit = (thrashing_limit * (100 - thrashing_limit_decay_pct)) / 100;
        kill_reason = DIRECT_RECL_AND_THRASHING;
        snprintf(kill_desc, sizeof(kill_desc), "device is in direct reclaim and thrashing (%"
            PRId64 "%%)", thrashing);
=======
        kill_reason = LOW_MEM_AND_THRASHING;
        snprintf(kill_desc, sizeof(kill_desc), "%s watermark is breached and thrashing (%"
            PRId64 "%%)", wmark > WMARK_LOW ? "min" : "low", thrashing);
        cut_thrashing_limit = true;
        /* Do not kill perceptible apps because of thrashing */
        min_score_adj = PERCEPTIBLE_APP_ADJ;
    } else if (reclaim == DIRECT_RECLAIM && thrashing > thrashing_limit) {
        /* Page cache is thrashing while in direct reclaim (mostly happens on lowram devices) */
        kill_reason = DIRECT_RECL_AND_THRASHING;
        snprintf(kill_desc, sizeof(kill_desc), "device is in direct reclaim and thrashing (%"
            PRId64 "%%)", thrashing);
        cut_thrashing_limit = true;
        /* Do not kill perceptible apps because of thrashing */
        min_score_adj = PERCEPTIBLE_APP_ADJ;
>>>>>>> 99066da2
    }

    /* Kill a process if necessary */
    if (kill_reason != NONE) {
<<<<<<< HEAD
        int pages_freed = find_and_kill_process(0, kill_desc);
        killing = (pages_freed > 0);
=======
        int pages_freed = find_and_kill_process(min_score_adj, kill_desc);
        if (pages_freed > 0) {
            killing = true;
            if (cut_thrashing_limit) {
                /*
                 * Cut thrasing limit by thrashing_limit_decay_pct percentage of the current
                 * thrashing limit until the system stops thrashing.
                 */
                thrashing_limit = (thrashing_limit * (100 - thrashing_limit_decay_pct)) / 100;
            }
        }
>>>>>>> 99066da2
        meminfo_log(&mi);
    }

no_kill:
    /*
     * Start polling after initial PSI event;
     * extend polling while device is in direct reclaim or process is being killed;
     * do not extend when kswapd reclaims because that might go on for a long time
     * without causing memory pressure
     */
    if (events || killing || reclaim == DIRECT_RECLAIM) {
        poll_params->update = POLLING_START;
    }

    /* Decide the polling interval */
    if (swap_is_low || killing) {
        /* Fast polling during and after a kill or when swap is low */
        poll_params->polling_interval_ms = PSI_POLL_PERIOD_SHORT_MS;
    } else {
        /* By default use long intervals */
        poll_params->polling_interval_ms = PSI_POLL_PERIOD_LONG_MS;
    }
}

static void mp_event_common(int data, uint32_t events, struct polling_params *poll_params) {
    int ret;
    unsigned long long evcount;
    int64_t mem_usage, memsw_usage;
    int64_t mem_pressure;
    enum vmpressure_level lvl;
    union meminfo mi;
    struct zoneinfo zi;
    struct timespec curr_tm;
    static struct timespec last_kill_tm;
    static unsigned long kill_skip_count = 0;
    enum vmpressure_level level = (enum vmpressure_level)data;
    long other_free = 0, other_file = 0;
    int min_score_adj;
    int minfree = 0;
    static struct reread_data mem_usage_file_data = {
        .filename = MEMCG_MEMORY_USAGE,
        .fd = -1,
    };
    static struct reread_data memsw_usage_file_data = {
        .filename = MEMCG_MEMORYSW_USAGE,
        .fd = -1,
    };

    if (debug_process_killing) {
        ALOGI("%s memory pressure event is triggered", level_name[level]);
    }

    if (!use_psi_monitors) {
        /*
         * Check all event counters from low to critical
         * and upgrade to the highest priority one. By reading
         * eventfd we also reset the event counters.
         */
        for (lvl = VMPRESS_LEVEL_LOW; lvl < VMPRESS_LEVEL_COUNT; lvl++) {
            if (mpevfd[lvl] != -1 &&
                TEMP_FAILURE_RETRY(read(mpevfd[lvl],
                                   &evcount, sizeof(evcount))) > 0 &&
                evcount > 0 && lvl > level) {
                level = lvl;
            }
        }
    }

    /* Start polling after initial PSI event */
    if (use_psi_monitors && events) {
        /* Override polling params only if current event is more critical */
        if (!poll_params->poll_handler || data > poll_params->poll_handler->data) {
            poll_params->polling_interval_ms = PSI_POLL_PERIOD_SHORT_MS;
            poll_params->update = POLLING_START;
        }
    }

    if (clock_gettime(CLOCK_MONOTONIC_COARSE, &curr_tm) != 0) {
        ALOGE("Failed to get current time");
        return;
    }

    if (kill_timeout_ms) {
        // If we're within the timeout, see if there's pending reclaim work
        // from the last killed process. If there is (as evidenced by
        // /proc/<pid> continuing to exist), skip killing for now.
        if ((get_time_diff_ms(&last_kill_tm, &curr_tm) < kill_timeout_ms) &&
            (low_ram_device || is_kill_pending())) {
            kill_skip_count++;
            return;
        }
    }

    if (kill_skip_count > 0) {
        ALOGI("%lu memory pressure events were skipped after a kill!",
              kill_skip_count);
        kill_skip_count = 0;
    }

    if (meminfo_parse(&mi) < 0 || zoneinfo_parse(&zi) < 0) {
        ALOGE("Failed to get free memory!");
        return;
    }

    if (use_minfree_levels) {
        int i;

        other_free = mi.field.nr_free_pages - zi.totalreserve_pages;
        if (mi.field.nr_file_pages > (mi.field.shmem + mi.field.unevictable + mi.field.swap_cached)) {
            other_file = (mi.field.nr_file_pages - mi.field.shmem -
                          mi.field.unevictable - mi.field.swap_cached);
        } else {
            other_file = 0;
        }

        min_score_adj = OOM_SCORE_ADJ_MAX + 1;
        for (i = 0; i < lowmem_targets_size; i++) {
            minfree = lowmem_minfree[i];
            if (other_free < minfree && other_file < minfree) {
                min_score_adj = lowmem_adj[i];
                break;
            }
        }

        if (min_score_adj == OOM_SCORE_ADJ_MAX + 1) {
            if (debug_process_killing) {
                ALOGI("Ignore %s memory pressure event "
                      "(free memory=%ldkB, cache=%ldkB, limit=%ldkB)",
                      level_name[level], other_free * page_k, other_file * page_k,
                      (long)lowmem_minfree[lowmem_targets_size - 1] * page_k);
            }
            return;
        }

        goto do_kill;
    }

    if (level == VMPRESS_LEVEL_LOW) {
        record_low_pressure_levels(&mi);
    }

    if (level_oomadj[level] > OOM_SCORE_ADJ_MAX) {
        /* Do not monitor this pressure level */
        return;
    }

    if ((mem_usage = get_memory_usage(&mem_usage_file_data)) < 0) {
        goto do_kill;
    }
    if ((memsw_usage = get_memory_usage(&memsw_usage_file_data)) < 0) {
        goto do_kill;
    }

    // Calculate percent for swappinness.
    mem_pressure = (mem_usage * 100) / memsw_usage;

    if (enable_pressure_upgrade && level != VMPRESS_LEVEL_CRITICAL) {
        // We are swapping too much.
        if (mem_pressure < upgrade_pressure) {
            level = upgrade_level(level);
            if (debug_process_killing) {
                ALOGI("Event upgraded to %s", level_name[level]);
            }
        }
    }

    // If we still have enough swap space available, check if we want to
    // ignore/downgrade pressure events.
    if (mi.field.free_swap >=
        mi.field.total_swap * swap_free_low_percentage / 100) {
        // If the pressure is larger than downgrade_pressure lmk will not
        // kill any process, since enough memory is available.
        if (mem_pressure > downgrade_pressure) {
            if (debug_process_killing) {
                ALOGI("Ignore %s memory pressure", level_name[level]);
            }
            return;
        } else if (level == VMPRESS_LEVEL_CRITICAL && mem_pressure > upgrade_pressure) {
            if (debug_process_killing) {
                ALOGI("Downgrade critical memory pressure");
            }
            // Downgrade event, since enough memory available.
            level = downgrade_level(level);
        }
    }

do_kill:
    if (low_ram_device) {
        /* For Go devices kill only one task */
        if (find_and_kill_process(level_oomadj[level], NULL) == 0) {
            if (debug_process_killing) {
                ALOGI("Nothing to kill");
            }
        } else {
            meminfo_log(&mi);
        }
    } else {
        int pages_freed;
        static struct timespec last_report_tm;
        static unsigned long report_skip_count = 0;

        if (!use_minfree_levels) {
            /* Free up enough memory to downgrate the memory pressure to low level */
            if (mi.field.nr_free_pages >= low_pressure_mem.max_nr_free_pages) {
                if (debug_process_killing) {
                    ALOGI("Ignoring pressure since more memory is "
                        "available (%" PRId64 ") than watermark (%" PRId64 ")",
                        mi.field.nr_free_pages, low_pressure_mem.max_nr_free_pages);
                }
                return;
            }
            min_score_adj = level_oomadj[level];
        }

        pages_freed = find_and_kill_process(min_score_adj, NULL);

        if (pages_freed == 0) {
            /* Rate limit kill reports when nothing was reclaimed */
            if (get_time_diff_ms(&last_report_tm, &curr_tm) < FAIL_REPORT_RLIMIT_MS) {
                report_skip_count++;
                return;
            }
        } else {
            /* If we killed anything, update the last killed timestamp. */
            last_kill_tm = curr_tm;
        }

        /* Log meminfo whenever we kill or when report rate limit allows */
        meminfo_log(&mi);

        if (use_minfree_levels) {
            ALOGI("Reclaimed %ldkB, cache(%ldkB) and "
                "free(%" PRId64 "kB)-reserved(%" PRId64 "kB) below min(%ldkB) for oom_adj %d",
                pages_freed * page_k,
                other_file * page_k, mi.field.nr_free_pages * page_k,
                zi.totalreserve_pages * page_k,
                minfree * page_k, min_score_adj);
        } else {
            ALOGI("Reclaimed %ldkB at oom_adj %d",
                pages_freed * page_k, min_score_adj);
        }

        if (report_skip_count > 0) {
            ALOGI("Suppressed %lu failed kill reports", report_skip_count);
            report_skip_count = 0;
        }

        last_report_tm = curr_tm;
    }
}

static bool init_mp_psi(enum vmpressure_level level, bool use_new_strategy) {
    int fd;

    /* Do not register a handler if threshold_ms is not set */
    if (!psi_thresholds[level].threshold_ms) {
        return true;
    }

    fd = init_psi_monitor(psi_thresholds[level].stall_type,
        psi_thresholds[level].threshold_ms * US_PER_MS,
        PSI_WINDOW_SIZE_MS * US_PER_MS);

    if (fd < 0) {
        return false;
    }

    vmpressure_hinfo[level].handler = use_new_strategy ? mp_event_psi : mp_event_common;
    vmpressure_hinfo[level].data = level;
    if (register_psi_monitor(epollfd, fd, &vmpressure_hinfo[level]) < 0) {
        destroy_psi_monitor(fd);
        return false;
    }
    maxevents++;
    mpevfd[level] = fd;

    return true;
}

static void destroy_mp_psi(enum vmpressure_level level) {
    int fd = mpevfd[level];

    if (unregister_psi_monitor(epollfd, fd) < 0) {
        ALOGE("Failed to unregister psi monitor for %s memory pressure; errno=%d",
            level_name[level], errno);
    }
    destroy_psi_monitor(fd);
    mpevfd[level] = -1;
}

static bool init_psi_monitors() {
    /*
     * When PSI is used on low-ram devices or on high-end devices without memfree levels
     * use new kill strategy based on zone watermarks, free swap and thrashing stats
     */
    bool use_new_strategy =
        property_get_bool("ro.lmk.use_new_strategy", low_ram_device || !use_minfree_levels);

    /* In default PSI mode override stall amounts using system properties */
    if (use_new_strategy) {
        /* Do not use low pressure level */
        psi_thresholds[VMPRESS_LEVEL_LOW].threshold_ms = 0;
        psi_thresholds[VMPRESS_LEVEL_MEDIUM].threshold_ms = psi_partial_stall_ms;
        psi_thresholds[VMPRESS_LEVEL_CRITICAL].threshold_ms = psi_complete_stall_ms;
    }

    if (!init_mp_psi(VMPRESS_LEVEL_LOW, use_new_strategy)) {
        return false;
    }
    if (!init_mp_psi(VMPRESS_LEVEL_MEDIUM, use_new_strategy)) {
        destroy_mp_psi(VMPRESS_LEVEL_LOW);
        return false;
    }
    if (!init_mp_psi(VMPRESS_LEVEL_CRITICAL, use_new_strategy)) {
        destroy_mp_psi(VMPRESS_LEVEL_MEDIUM);
        destroy_mp_psi(VMPRESS_LEVEL_LOW);
        return false;
    }
    return true;
}

static bool init_mp_common(enum vmpressure_level level) {
    int mpfd;
    int evfd;
    int evctlfd;
    char buf[256];
    struct epoll_event epev;
    int ret;
    int level_idx = (int)level;
    const char *levelstr = level_name[level_idx];

    /* gid containing AID_SYSTEM required */
    mpfd = open(MEMCG_SYSFS_PATH "memory.pressure_level", O_RDONLY | O_CLOEXEC);
    if (mpfd < 0) {
        ALOGI("No kernel memory.pressure_level support (errno=%d)", errno);
        goto err_open_mpfd;
    }

    evctlfd = open(MEMCG_SYSFS_PATH "cgroup.event_control", O_WRONLY | O_CLOEXEC);
    if (evctlfd < 0) {
        ALOGI("No kernel memory cgroup event control (errno=%d)", errno);
        goto err_open_evctlfd;
    }

    evfd = eventfd(0, EFD_NONBLOCK | EFD_CLOEXEC);
    if (evfd < 0) {
        ALOGE("eventfd failed for level %s; errno=%d", levelstr, errno);
        goto err_eventfd;
    }

    ret = snprintf(buf, sizeof(buf), "%d %d %s", evfd, mpfd, levelstr);
    if (ret >= (ssize_t)sizeof(buf)) {
        ALOGE("cgroup.event_control line overflow for level %s", levelstr);
        goto err;
    }

    ret = TEMP_FAILURE_RETRY(write(evctlfd, buf, strlen(buf) + 1));
    if (ret == -1) {
        ALOGE("cgroup.event_control write failed for level %s; errno=%d",
              levelstr, errno);
        goto err;
    }

    epev.events = EPOLLIN;
    /* use data to store event level */
    vmpressure_hinfo[level_idx].data = level_idx;
    vmpressure_hinfo[level_idx].handler = mp_event_common;
    epev.data.ptr = (void *)&vmpressure_hinfo[level_idx];
    ret = epoll_ctl(epollfd, EPOLL_CTL_ADD, evfd, &epev);
    if (ret == -1) {
        ALOGE("epoll_ctl for level %s failed; errno=%d", levelstr, errno);
        goto err;
    }
    maxevents++;
    mpevfd[level] = evfd;
    close(evctlfd);
    return true;

err:
    close(evfd);
err_eventfd:
    close(evctlfd);
err_open_evctlfd:
    close(mpfd);
err_open_mpfd:
    return false;
}

#ifdef LMKD_LOG_STATS
static int kernel_poll_fd = -1;
static void poll_kernel() {
    if (kernel_poll_fd == -1) {
        // not waiting
        return;
    }

    while (1) {
        char rd_buf[256];
        int bytes_read =
                TEMP_FAILURE_RETRY(pread(kernel_poll_fd, (void*)rd_buf, sizeof(rd_buf), 0));
        if (bytes_read <= 0) break;
        rd_buf[bytes_read] = '\0';

        int64_t pid;
        int64_t uid;
        int64_t group_leader_pid;
        int64_t min_flt;
        int64_t maj_flt;
        int64_t rss_in_pages;
        int16_t oom_score_adj;
        int16_t min_score_adj;
        int64_t starttime;
        char* taskname = 0;
        int fields_read = sscanf(rd_buf,
                                 "%" SCNd64 " %" SCNd64 " %" SCNd64 " %" SCNd64 " %" SCNd64
                                 " %" SCNd64 " %" SCNd16 " %" SCNd16 " %" SCNd64 "\n%m[^\n]",
                                 &pid, &uid, &group_leader_pid, &min_flt, &maj_flt, &rss_in_pages,
                                 &oom_score_adj, &min_score_adj, &starttime, &taskname);

        /* only the death of the group leader process is logged */
        if (fields_read == 10 && group_leader_pid == pid) {
            int64_t process_start_time_ns = starttime * (NS_PER_SEC / sysconf(_SC_CLK_TCK));
            stats_write_lmk_kill_occurred_pid(log_ctx, LMK_KILL_OCCURRED, uid, pid, oom_score_adj,
                                              min_flt, maj_flt, rss_in_pages * PAGE_SIZE, 0, 0,
                                              process_start_time_ns, min_score_adj);
        }

        free(taskname);
    }
}

static struct event_handler_info kernel_poll_hinfo = {0, poll_kernel};

static void init_poll_kernel() {
    struct epoll_event epev;
    kernel_poll_fd =
            TEMP_FAILURE_RETRY(open("/proc/lowmemorykiller", O_RDONLY | O_NONBLOCK | O_CLOEXEC));

    if (kernel_poll_fd < 0) {
        ALOGE("kernel lmk event file could not be opened; errno=%d", kernel_poll_fd);
        return;
    }

    epev.events = EPOLLIN;
    epev.data.ptr = (void*)&kernel_poll_hinfo;
    if (epoll_ctl(epollfd, EPOLL_CTL_ADD, kernel_poll_fd, &epev) != 0) {
        ALOGE("epoll_ctl for lmk events failed; errno=%d", errno);
        close(kernel_poll_fd);
        kernel_poll_fd = -1;
    } else {
        maxevents++;
    }
}
#endif

static int init(void) {
    struct reread_data file_data = {
        .filename = ZONEINFO_PATH,
        .fd = -1,
    };
    struct epoll_event epev;
    int i;
    int ret;

    page_k = sysconf(_SC_PAGESIZE);
    if (page_k == -1)
        page_k = PAGE_SIZE;
    page_k /= 1024;

    epollfd = epoll_create(MAX_EPOLL_EVENTS);
    if (epollfd == -1) {
        ALOGE("epoll_create failed (errno=%d)", errno);
        return -1;
    }

    // mark data connections as not connected
    for (int i = 0; i < MAX_DATA_CONN; i++) {
        data_sock[i].sock = -1;
    }

    ctrl_sock.sock = android_get_control_socket("lmkd");
    if (ctrl_sock.sock < 0) {
        ALOGE("get lmkd control socket failed");
        return -1;
    }

    ret = listen(ctrl_sock.sock, MAX_DATA_CONN);
    if (ret < 0) {
        ALOGE("lmkd control socket listen failed (errno=%d)", errno);
        return -1;
    }

    epev.events = EPOLLIN;
    ctrl_sock.handler_info.handler = ctrl_connect_handler;
    epev.data.ptr = (void *)&(ctrl_sock.handler_info);
    if (epoll_ctl(epollfd, EPOLL_CTL_ADD, ctrl_sock.sock, &epev) == -1) {
        ALOGE("epoll_ctl for lmkd control socket failed (errno=%d)", errno);
        return -1;
    }
    maxevents++;

    has_inkernel_module = !access(INKERNEL_MINFREE_PATH, W_OK);
    use_inkernel_interface = has_inkernel_module;

    if (use_inkernel_interface) {
        ALOGI("Using in-kernel low memory killer interface");
#ifdef LMKD_LOG_STATS
        if (enable_stats_log) {
            init_poll_kernel();
        }
#endif
    } else {
        /* Try to use psi monitor first if kernel has it */
        use_psi_monitors = property_get_bool("ro.lmk.use_psi", true) &&
            init_psi_monitors();
        /* Fall back to vmpressure */
        if (!use_psi_monitors &&
            (!init_mp_common(VMPRESS_LEVEL_LOW) ||
            !init_mp_common(VMPRESS_LEVEL_MEDIUM) ||
            !init_mp_common(VMPRESS_LEVEL_CRITICAL))) {
            ALOGE("Kernel does not support memory pressure events or in-kernel low memory killer");
            return -1;
        }
        if (use_psi_monitors) {
            ALOGI("Using psi monitors for memory pressure detection");
        } else {
            ALOGI("Using vmpressure for memory pressure detection");
        }
    }

    for (i = 0; i <= ADJTOSLOT(OOM_SCORE_ADJ_MAX); i++) {
        procadjslot_list[i].next = &procadjslot_list[i];
        procadjslot_list[i].prev = &procadjslot_list[i];
    }

    memset(killcnt_idx, KILLCNT_INVALID_IDX, sizeof(killcnt_idx));

    /*
     * Read zoneinfo as the biggest file we read to create and size the initial
     * read buffer and avoid memory re-allocations during memory pressure
     */
    if (reread_file(&file_data) == NULL) {
        ALOGE("Failed to read %s: %s", file_data.filename, strerror(errno));
    }

    return 0;
}

static void mainloop(void) {
    struct event_handler_info* handler_info;
    struct polling_params poll_params;
    struct timespec curr_tm;
    struct epoll_event *evt;
    long delay = -1;

    poll_params.poll_handler = NULL;
    poll_params.update = POLLING_DO_NOT_CHANGE;

    while (1) {
        struct epoll_event events[maxevents];
        int nevents;
        int i;

        if (poll_params.poll_handler) {
            /* Calculate next timeout */
            clock_gettime(CLOCK_MONOTONIC_COARSE, &curr_tm);
            delay = get_time_diff_ms(&poll_params.last_poll_tm, &curr_tm);
            delay = (delay < poll_params.polling_interval_ms) ?
                poll_params.polling_interval_ms - delay : poll_params.polling_interval_ms;

            /* Wait for events until the next polling timeout */
            nevents = epoll_wait(epollfd, events, maxevents, delay);

            clock_gettime(CLOCK_MONOTONIC_COARSE, &curr_tm);
            if (get_time_diff_ms(&poll_params.last_poll_tm, &curr_tm) >=
                poll_params.polling_interval_ms) {
                /* Set input params for the call */
                poll_params.poll_handler->handler(poll_params.poll_handler->data, 0, &poll_params);
                poll_params.last_poll_tm = curr_tm;

                if (poll_params.update != POLLING_DO_NOT_CHANGE) {
                    switch (poll_params.update) {
                    case POLLING_START:
                        poll_params.poll_start_tm = curr_tm;
                        break;
                    case POLLING_STOP:
                        poll_params.poll_handler = NULL;
                        break;
                    default:
                        break;
                    }
                    poll_params.update = POLLING_DO_NOT_CHANGE;
                } else {
                    if (get_time_diff_ms(&poll_params.poll_start_tm, &curr_tm) >
                        PSI_WINDOW_SIZE_MS) {
                        /* Polled for the duration of PSI window, time to stop */
                        poll_params.poll_handler = NULL;
                    }
                }
            }
        } else {
            /* Wait for events with no timeout */
            nevents = epoll_wait(epollfd, events, maxevents, -1);
        }

        if (nevents == -1) {
            if (errno == EINTR)
                continue;
            ALOGE("epoll_wait failed (errno=%d)", errno);
            continue;
        }

        /*
         * First pass to see if any data socket connections were dropped.
         * Dropped connection should be handled before any other events
         * to deallocate data connection and correctly handle cases when
         * connection gets dropped and reestablished in the same epoll cycle.
         * In such cases it's essential to handle connection closures first.
         */
        for (i = 0, evt = &events[0]; i < nevents; ++i, evt++) {
            if ((evt->events & EPOLLHUP) && evt->data.ptr) {
                ALOGI("lmkd data connection dropped");
                handler_info = (struct event_handler_info*)evt->data.ptr;
                ctrl_data_close(handler_info->data);
            }
        }

        /* Second pass to handle all other events */
        for (i = 0, evt = &events[0]; i < nevents; ++i, evt++) {
            if (evt->events & EPOLLERR) {
                ALOGD("EPOLLERR on event #%d", i);
            }
            if (evt->events & EPOLLHUP) {
                /* This case was handled in the first pass */
                continue;
            }
            if (evt->data.ptr) {
                handler_info = (struct event_handler_info*)evt->data.ptr;
                /* Set input params for the call */
                handler_info->handler(handler_info->data, evt->events, &poll_params);

                if (poll_params.update != POLLING_DO_NOT_CHANGE) {
                    switch (poll_params.update) {
                    case POLLING_START:
                        /*
                         * Poll for the duration of PSI_WINDOW_SIZE_MS after the
                         * initial PSI event because psi events are rate-limited
                         * at one per sec.
                         */
                        clock_gettime(CLOCK_MONOTONIC_COARSE, &curr_tm);
                        poll_params.poll_start_tm = poll_params.last_poll_tm = curr_tm;
                        poll_params.poll_handler = handler_info;
                        break;
                    case POLLING_STOP:
                        poll_params.poll_handler = NULL;
                        break;
                    default:
                        break;
                    }
                    poll_params.update = POLLING_DO_NOT_CHANGE;
                }
            }
        }
    }
}

int main(int argc __unused, char **argv __unused) {
    struct sched_param param = {
            .sched_priority = 1,
    };

    /* By default disable low level vmpressure events */
    level_oomadj[VMPRESS_LEVEL_LOW] =
        property_get_int32("ro.lmk.low", OOM_SCORE_ADJ_MAX + 1);
    level_oomadj[VMPRESS_LEVEL_MEDIUM] =
        property_get_int32("ro.lmk.medium", 800);
    level_oomadj[VMPRESS_LEVEL_CRITICAL] =
        property_get_int32("ro.lmk.critical", 0);
    debug_process_killing = property_get_bool("ro.lmk.debug", false);

    /* By default disable upgrade/downgrade logic */
    enable_pressure_upgrade =
        property_get_bool("ro.lmk.critical_upgrade", false);
    upgrade_pressure =
        (int64_t)property_get_int32("ro.lmk.upgrade_pressure", 100);
    downgrade_pressure =
        (int64_t)property_get_int32("ro.lmk.downgrade_pressure", 100);
    kill_heaviest_task =
        property_get_bool("ro.lmk.kill_heaviest_task", false);
    low_ram_device = property_get_bool("ro.config.low_ram", false);
    kill_timeout_ms =
        (unsigned long)property_get_int32("ro.lmk.kill_timeout_ms", 0);
    use_minfree_levels =
        property_get_bool("ro.lmk.use_minfree_levels", false);
    per_app_memcg =
        property_get_bool("ro.config.per_app_memcg", low_ram_device);
    swap_free_low_percentage = clamp(0, 100, property_get_int32("ro.lmk.swap_free_low_percentage",
        low_ram_device ? DEF_LOW_SWAP_LOWRAM : DEF_LOW_SWAP));
    psi_partial_stall_ms = property_get_int32("ro.lmk.psi_partial_stall_ms",
        low_ram_device ? DEF_PARTIAL_STALL_LOWRAM : DEF_PARTIAL_STALL);
    psi_complete_stall_ms = property_get_int32("ro.lmk.psi_complete_stall_ms",
        DEF_COMPLETE_STALL);
    thrashing_limit_pct = max(0, property_get_int32("ro.lmk.thrashing_limit",
        low_ram_device ? DEF_THRASHING_LOWRAM : DEF_THRASHING));
    thrashing_limit_decay_pct = clamp(0, 100, property_get_int32("ro.lmk.thrashing_limit_decay",
        low_ram_device ? DEF_THRASHING_DECAY_LOWRAM : DEF_THRASHING_DECAY));

    ctx = create_android_logger(MEMINFO_LOG_TAG);

#ifdef LMKD_LOG_STATS
    statslog_init(&log_ctx, &enable_stats_log);
#endif

    if (!init()) {
        if (!use_inkernel_interface) {
            /*
             * MCL_ONFAULT pins pages as they fault instead of loading
             * everything immediately all at once. (Which would be bad,
             * because as of this writing, we have a lot of mapped pages we
             * never use.) Old kernels will see MCL_ONFAULT and fail with
             * EINVAL; we ignore this failure.
             *
             * N.B. read the man page for mlockall. MCL_CURRENT | MCL_ONFAULT
             * pins ⊆ MCL_CURRENT, converging to just MCL_CURRENT as we fault
             * in pages.
             */
            /* CAP_IPC_LOCK required */
            if (mlockall(MCL_CURRENT | MCL_FUTURE | MCL_ONFAULT) && (errno != EINVAL)) {
                ALOGW("mlockall failed %s", strerror(errno));
            }

            /* CAP_NICE required */
            if (sched_setscheduler(0, SCHED_FIFO, &param)) {
                ALOGW("set SCHED_FIFO failed %s", strerror(errno));
            }
        }

        mainloop();
    }

#ifdef LMKD_LOG_STATS
    statslog_destroy(&log_ctx);
#endif

    android_log_destroy(&ctx);

    ALOGI("exiting");
    return 0;
}<|MERGE_RESOLUTION|>--- conflicted
+++ resolved
@@ -268,7 +268,6 @@
     "high",
     "present",
     "nr_free_cma",
-<<<<<<< HEAD
 };
 
 /* zoneinfo per-zone special fields */
@@ -278,17 +277,6 @@
     ZI_ZONE_SPEC_FIELD_COUNT,
 };
 
-=======
-};
-
-/* zoneinfo per-zone special fields */
-enum zoneinfo_zone_spec_field {
-    ZI_ZONE_SPEC_PROTECTION = 0,
-    ZI_ZONE_SPEC_PAGESETS,
-    ZI_ZONE_SPEC_FIELD_COUNT,
-};
-
->>>>>>> 99066da2
 static const char* const zoneinfo_zone_spec_field_names[ZI_ZONE_SPEC_FIELD_COUNT] = {
     "protection:",
     "pagesets",
@@ -2060,11 +2048,8 @@
     enum reclaim_state reclaim = NO_RECLAIM;
     enum zone_watermark wmark = WMARK_NONE;
     char kill_desc[LINE_MAX];
-<<<<<<< HEAD
-=======
     bool cut_thrashing_limit = false;
     int min_score_adj = 0;
->>>>>>> 99066da2
 
     /* Skip while still killing a process */
     if (is_kill_pending()) {
@@ -2183,18 +2168,6 @@
             mi.field.free_swap * page_k, swap_low_threshold * page_k);
     } else if (wmark < WMARK_HIGH && thrashing > thrashing_limit) {
         /* Page cache is thrashing while memory is low */
-<<<<<<< HEAD
-        thrashing_limit = (thrashing_limit * (100 - thrashing_limit_decay_pct)) / 100;
-        kill_reason = LOW_MEM_AND_THRASHING;
-        snprintf(kill_desc, sizeof(kill_desc), "%s watermark is breached and thrashing (%"
-            PRId64 "%%)", wmark > WMARK_LOW ? "min" : "low", thrashing);
-    } else if (reclaim == DIRECT_RECLAIM && thrashing > thrashing_limit) {
-        /* Page cache is thrashing while in direct reclaim (mostly happens on lowram devices) */
-        thrashing_limit = (thrashing_limit * (100 - thrashing_limit_decay_pct)) / 100;
-        kill_reason = DIRECT_RECL_AND_THRASHING;
-        snprintf(kill_desc, sizeof(kill_desc), "device is in direct reclaim and thrashing (%"
-            PRId64 "%%)", thrashing);
-=======
         kill_reason = LOW_MEM_AND_THRASHING;
         snprintf(kill_desc, sizeof(kill_desc), "%s watermark is breached and thrashing (%"
             PRId64 "%%)", wmark > WMARK_LOW ? "min" : "low", thrashing);
@@ -2209,15 +2182,10 @@
         cut_thrashing_limit = true;
         /* Do not kill perceptible apps because of thrashing */
         min_score_adj = PERCEPTIBLE_APP_ADJ;
->>>>>>> 99066da2
     }
 
     /* Kill a process if necessary */
     if (kill_reason != NONE) {
-<<<<<<< HEAD
-        int pages_freed = find_and_kill_process(0, kill_desc);
-        killing = (pages_freed > 0);
-=======
         int pages_freed = find_and_kill_process(min_score_adj, kill_desc);
         if (pages_freed > 0) {
             killing = true;
@@ -2229,7 +2197,6 @@
                 thrashing_limit = (thrashing_limit * (100 - thrashing_limit_decay_pct)) / 100;
             }
         }
->>>>>>> 99066da2
         meminfo_log(&mi);
     }
 
