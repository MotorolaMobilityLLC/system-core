--- conflicted
+++ resolved
@@ -510,27 +510,20 @@
             soft_limit_mult = 64;
         }
 
-<<<<<<< HEAD
-    snprintf(path, sizeof(path), MEMCG_SYSFS_PATH "apps/uid_%d/pid_%d/memory.soft_limit_in_bytes",
-             params.uid, params.pid);
-    snprintf(val, sizeof(val), "%d", soft_limit_mult * EIGHT_MEGA);
-
-    /*
-     * system_server process has no memcg under /dev/memcg/apps but should be
-     * registered with lmkd. This is the best way so far to identify it.
-     */
-    is_system_server = (params.oomadj == SYSTEM_ADJ &&
-                        (pwdrec = getpwnam("system")) != NULL &&
-                        params.uid == pwdrec->pw_uid);
-    writefilestring(path, val, !is_system_server);
-=======
-        snprintf(path, sizeof(path),
-             "/dev/memcg/apps/uid_%d/pid_%d/memory.soft_limit_in_bytes",
-             params.uid, params.pid);
+        snprintf(path, sizeof(path), MEMCG_SYSFS_PATH
+                 "apps/uid_%d/pid_%d/memory.soft_limit_in_bytes",
+                 params.uid, params.pid);
         snprintf(val, sizeof(val), "%d", soft_limit_mult * EIGHT_MEGA);
-        writefilestring(path, val);
-    }
->>>>>>> 97161adf
+
+        /*
+         * system_server process has no memcg under /dev/memcg/apps but should be
+         * registered with lmkd. This is the best way so far to identify it.
+         */
+        is_system_server = (params.oomadj == SYSTEM_ADJ &&
+                            (pwdrec = getpwnam("system")) != NULL &&
+                            params.uid == pwdrec->pw_uid);
+        writefilestring(path, val, !is_system_server);
+    }
 
     procp = pid_lookup(params.pid);
     if (!procp) {
