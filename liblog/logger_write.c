--- conflicted
+++ resolved
@@ -403,7 +403,6 @@
 }
 
 LIBLOG_ABI_PUBLIC int __android_log_buf_write(int bufID, int prio,
-<<<<<<< HEAD
                                               const char *tag, const char *msg)
 {
     struct iovec vec[3];
@@ -431,26 +430,6 @@
             snprintf(tmp_tag, sizeof(tmp_tag), "use-Rlog/RLOG-%s", tag);
             tag = tmp_tag;
     }
-=======
-                                              const char* tag, const char* msg) {
-  struct iovec vec[3];
-  char tmp_tag[32];
-
-  if (!tag) tag = "";
-
-  /* XXX: This needs to go! */
-  if ((bufID != LOG_ID_RADIO) &&
-      (!strcmp(tag, "HTC_RIL") ||
-       !strncmp(tag, "RIL", 3) || /* Any log tag with "RIL" as the prefix */
-       !strncmp(tag, "IMS", 3) || /* Any log tag with "IMS" as the prefix */
-       !strcmp(tag, "AT") || !strcmp(tag, "GSM") || !strcmp(tag, "STK") ||
-       !strcmp(tag, "CDMA") || !strcmp(tag, "PHONE") || !strcmp(tag, "SMS"))) {
-    bufID = LOG_ID_RADIO;
-    /* Inform third party apps/ril/radio.. to use Rlog or RLOG */
-    snprintf(tmp_tag, sizeof(tmp_tag), "use-Rlog/RLOG-%s", tag);
-    tag = tmp_tag;
-  }
->>>>>>> 83f27bba
 
 #if __BIONIC__
   if (prio == ANDROID_LOG_FATAL) {
