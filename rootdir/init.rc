# Copyright (C) 2012 The Android Open Source Project
#
# IMPORTANT: Do not create world writable files or directories.
# This is a common source of Android security bugs.
#

import /init.environ.rc
import /init.usb.rc
import /init.${ro.hardware}.rc
import /init.${ro.zygote}.rc
import /init.trace.rc

on early-init
    # Set init and its forked children's oom_adj.
    write /proc/1/oom_score_adj -1000

    # Set the security context of /adb_keys if present.
    restorecon /adb_keys

    # Shouldn't be necessary, but sdcard won't start without it. http://b/22568628.
    mkdir /mnt 0775 root system

    start ueventd

on init
    sysclktz 0

    # Backward compatibility.
    symlink /system/etc /etc
    symlink /sys/kernel/debug /d

    # Link /vendor to /system/vendor for devices without a vendor partition.
    symlink /system/vendor /vendor

    # Mount cgroup mount point for cpu accounting
    mount cgroup none /acct cpuacct
    mkdir /acct/uid

    # Create cgroup mount point for memory
    mount tmpfs none /sys/fs/cgroup mode=0750,uid=0,gid=1000
    mkdir /sys/fs/cgroup/memory 0750 root system
    mount cgroup none /sys/fs/cgroup/memory memory
    write /sys/fs/cgroup/memory/memory.move_charge_at_immigrate 1
    chown root system /sys/fs/cgroup/memory/tasks
    chmod 0660 /sys/fs/cgroup/memory/tasks
    mkdir /sys/fs/cgroup/memory/sw 0750 root system
    write /sys/fs/cgroup/memory/sw/memory.swappiness 100
    write /sys/fs/cgroup/memory/sw/memory.move_charge_at_immigrate 1
    chown root system /sys/fs/cgroup/memory/sw/tasks
    chmod 0660 /sys/fs/cgroup/memory/sw/tasks

    # Mount staging areas for devices managed by vold
    # See storage config details at http://source.android.com/tech/storage/
    mount tmpfs tmpfs /mnt mode=0755,uid=0,gid=1000
    restorecon_recursive /mnt

    mkdir /mnt/secure 0700 root root
    mkdir /mnt/secure/asec 0700 root root
    mkdir /mnt/asec 0755 root system
    mkdir /mnt/obb 0755 root system
    mkdir /mnt/media_rw 0750 root media_rw
    mkdir /mnt/user 0755 root root
    mkdir /mnt/user/0 0755 root root
    mkdir /mnt/expand 0771 system system

    # Storage views to support runtime permissions
<<<<<<< HEAD
    mkdir /mnt/runtime_default 0755 root root
    mkdir /mnt/runtime_default/self 0755 root root
    mkdir /mnt/runtime_read 0755 root root
    mkdir /mnt/runtime_read/self 0755 root root
    mkdir /mnt/runtime_write 0755 root root
    mkdir /mnt/runtime_write/self 0755 root root
=======
    mkdir /storage 0755 root root
    mkdir /mnt/runtime 0700 root root
    mkdir /mnt/runtime/default 0755 root root
    mkdir /mnt/runtime/default/self 0755 root root
    mkdir /mnt/runtime/read 0755 root root
    mkdir /mnt/runtime/read/self 0755 root root
    mkdir /mnt/runtime/write 0755 root root
    mkdir /mnt/runtime/write/self 0755 root root
>>>>>>> 96c83438

    # Symlink to keep legacy apps working in multi-user world
    symlink /storage/self/primary /sdcard
    symlink /mnt/user/0/primary /mnt/runtime/default/self/primary

    # memory control cgroup
    mkdir /dev/memcg 0700 root system
    mount cgroup none /dev/memcg memory

    write /proc/sys/kernel/panic_on_oops 1
    write /proc/sys/kernel/hung_task_timeout_secs 0
    write /proc/cpu/alignment 4

    # scheduler tunables
    # Disable auto-scaling of scheduler tunables with hotplug. The tunables
    # will vary across devices in unpredictable ways if allowed to scale with
    # cpu cores.
    write /proc/sys/kernel/sched_tunable_scaling 0
    write /proc/sys/kernel/sched_latency_ns 10000000
    write /proc/sys/kernel/sched_wakeup_granularity_ns 2000000
    write /proc/sys/kernel/sched_compat_yield 1
    write /proc/sys/kernel/sched_child_runs_first 0

    write /proc/sys/kernel/randomize_va_space 2
    write /proc/sys/kernel/kptr_restrict 2
    write /proc/sys/vm/mmap_min_addr 32768
    write /proc/sys/net/ipv4/ping_group_range "0 2147483647"
    write /proc/sys/net/unix/max_dgram_qlen 300
    write /proc/sys/kernel/sched_rt_runtime_us 950000
    write /proc/sys/kernel/sched_rt_period_us 1000000

    # reflect fwmark from incoming packets onto generated replies
    write /proc/sys/net/ipv4/fwmark_reflect 1
    write /proc/sys/net/ipv6/fwmark_reflect 1

    # set fwmark on accepted sockets
    write /proc/sys/net/ipv4/tcp_fwmark_accept 1

    # disable icmp redirects
    write /proc/sys/net/ipv4/conf/all/accept_redirects 0
    write /proc/sys/net/ipv6/conf/all/accept_redirects 0

    # Create cgroup mount points for process groups
    mkdir /dev/cpuctl
    mount cgroup none /dev/cpuctl cpu
    chown system system /dev/cpuctl
    chown system system /dev/cpuctl/tasks
    chmod 0666 /dev/cpuctl/tasks
    write /dev/cpuctl/cpu.shares 1024
    write /dev/cpuctl/cpu.rt_runtime_us 800000
    write /dev/cpuctl/cpu.rt_period_us 1000000

    mkdir /dev/cpuctl/bg_non_interactive
    chown system system /dev/cpuctl/bg_non_interactive/tasks
    chmod 0666 /dev/cpuctl/bg_non_interactive/tasks
    # 5.0 %
    write /dev/cpuctl/bg_non_interactive/cpu.shares 52
    write /dev/cpuctl/bg_non_interactive/cpu.rt_runtime_us 700000
    write /dev/cpuctl/bg_non_interactive/cpu.rt_period_us 1000000

    # sets up initial cpusets for ActivityManager
    mkdir /dev/cpuset
    mount cpuset none /dev/cpuset
    mkdir /dev/cpuset/foreground
    mkdir /dev/cpuset/background
    # this ensures that the cpusets are present and usable, but the device's
    # init.rc must actually set the correct cpus
    write /dev/cpuset/foreground/cpus 0
    write /dev/cpuset/background/cpus 0
    write /dev/cpuset/foreground/mems 0
    write /dev/cpuset/background/mems 0
    chown system system /dev/cpuset
    chown system system /dev/cpuset/foreground
    chown system system /dev/cpuset/background
    chown system system /dev/cpuset/tasks
    chown system system /dev/cpuset/foreground/tasks
    chown system system /dev/cpuset/background/tasks
    chmod 0664 /dev/cpuset/foreground/tasks
    chmod 0664 /dev/cpuset/background/tasks
    chmod 0664 /dev/cpuset/tasks


    # qtaguid will limit access to specific data based on group memberships.
    #   net_bw_acct grants impersonation of socket owners.
    #   net_bw_stats grants access to other apps' detailed tagged-socket stats.
    chown root net_bw_acct /proc/net/xt_qtaguid/ctrl
    chown root net_bw_stats /proc/net/xt_qtaguid/stats

    # Allow everybody to read the xt_qtaguid resource tracking misc dev.
    # This is needed by any process that uses socket tagging.
    chmod 0644 /dev/xt_qtaguid

    # Create location for fs_mgr to store abbreviated output from filesystem
    # checker programs.
    mkdir /dev/fscklogs 0770 root system

    # pstore/ramoops previous console log
    mount pstore pstore /sys/fs/pstore
    chown system log /sys/fs/pstore/console-ramoops
    chmod 0440 /sys/fs/pstore/console-ramoops
    chown system log /sys/fs/pstore/pmsg-ramoops-0
    chmod 0440 /sys/fs/pstore/pmsg-ramoops-0

    # enable armv8_deprecated instruction hooks
    write /proc/sys/abi/swp 1

# Healthd can trigger a full boot from charger mode by signaling this
# property when the power button is held.
on property:sys.boot_from_charger_mode=1
    class_stop charger
    trigger late-init

# Load properties from /system/ + /factory after fs mount.
on load_system_props_action
    load_system_props

on load_persist_props_action
    load_persist_props
    start logd
    start logd-reinit

# Indicate to fw loaders that the relevant mounts are up.
on firmware_mounts_complete
    rm /dev/.booting

# Mount filesystems and start core system services.
on late-init
    trigger early-fs
    trigger fs
    trigger post-fs

    # Load properties from /system/ + /factory after fs mount. Place
    # this in another action so that the load will be scheduled after the prior
    # issued fs triggers have completed.
    trigger load_system_props_action

    # Now we can mount /data. File encryption requires keymaster to decrypt
    # /data, which in turn can only be loaded when system properties are present
    trigger post-fs-data
    trigger load_persist_props_action

    # Remove a file to wake up anything waiting for firmware.
    trigger firmware_mounts_complete

    trigger early-boot
    trigger boot


on post-fs
    start logd
    # once everything is setup, no need to modify /
    mount rootfs rootfs / ro remount
    # Mount shared so changes propagate into child namespaces
    mount rootfs rootfs / shared rec
    # Mount default storage into root namespace
    mount none /mnt/runtime/default /storage slave bind rec

    # We chown/chmod /cache again so because mount is run as root + defaults
    chown system cache /cache
    chmod 0770 /cache
    # We restorecon /cache in case the cache partition has been reset.
    restorecon_recursive /cache

    # Create /cache/recovery in case it's not there. It'll also fix the odd
    # permissions if created by the recovery system.
    mkdir /cache/recovery 0770 system cache

    #change permissions on vmallocinfo so we can grab it from bugreports
    chown root log /proc/vmallocinfo
    chmod 0440 /proc/vmallocinfo

    chown root log /proc/slabinfo
    chmod 0440 /proc/slabinfo

    #change permissions on kmsg & sysrq-trigger so bugreports can grab kthread stacks
    chown root system /proc/kmsg
    chmod 0440 /proc/kmsg
    chown root system /proc/sysrq-trigger
    chmod 0220 /proc/sysrq-trigger
    chown system log /proc/last_kmsg
    chmod 0440 /proc/last_kmsg

    # make the selinux kernel policy world-readable
    chmod 0444 /sys/fs/selinux/policy

    # create the lost+found directories, so as to enforce our permissions
    mkdir /cache/lost+found 0770 root root

on post-fs-data
    # We chown/chmod /data again so because mount is run as root + defaults
    chown system system /data
    chmod 0771 /data
    # We restorecon /data in case the userdata partition has been reset.
    restorecon /data

    # Make sure we have the device encryption key
    start logd
    start vold
    installkey /data

    # Emulated internal storage area
    mkdir /data/media 0770 media_rw media_rw
    # Start bootcharting as soon as possible after the data partition is
    # mounted to collect more data.
    mkdir /data/bootchart 0755 shell shell
    bootchart_init

    # Avoid predictable entropy pool. Carry over entropy from previous boot.
    copy /data/system/entropy.dat /dev/urandom

    # create basic filesystem structure
    mkdir /data/misc 01771 system misc
    mkdir /data/misc/adb 02750 system shell
    mkdir /data/misc/bluedroid 02770 bluetooth net_bt_stack
    # Fix the access permissions and group ownership for 'bt_config.conf'
    chmod 0660 /data/misc/bluedroid/bt_config.conf
    chown bluetooth net_bt_stack /data/misc/bluedroid/bt_config.conf
    mkdir /data/misc/bluetooth 0770 system system
    mkdir /data/misc/keystore 0700 keystore keystore
    mkdir /data/misc/gatekeeper 0700 system system
    mkdir /data/misc/keychain 0771 system system
    mkdir /data/misc/net 0750 root shell
    mkdir /data/misc/radio 0770 system radio
    mkdir /data/misc/sms 0770 system radio
    mkdir /data/misc/zoneinfo 0775 system system
    mkdir /data/misc/vpn 0770 system vpn
    mkdir /data/misc/shared_relro 0771 shared_relro shared_relro
    mkdir /data/misc/systemkeys 0700 system system
    mkdir /data/misc/wifi 0770 wifi wifi
    mkdir /data/misc/wifi/sockets 0770 wifi wifi
    mkdir /data/misc/wifi/wpa_supplicant 0770 wifi wifi
    mkdir /data/misc/ethernet 0770 system system
    mkdir /data/misc/dhcp 0770 dhcp dhcp
    mkdir /data/misc/user 0771 root root
    mkdir /data/misc/perfprofd 0775 root root
    # give system access to wpa_supplicant.conf for backup and restore
    chmod 0660 /data/misc/wifi/wpa_supplicant.conf
    mkdir /data/local 0751 root root
    mkdir /data/misc/media 0700 media media
    mkdir /data/misc/boottrace 0771 system shell

    # For security reasons, /data/local/tmp should always be empty.
    # Do not place files or directories in /data/local/tmp
    mkdir /data/local/tmp 0771 shell shell
    mkdir /data/data 0771 system system
    mkdir /data/app-private 0771 system system
    mkdir /data/app-asec 0700 root root
    mkdir /data/app-lib 0771 system system
    mkdir /data/app 0771 system system
    mkdir /data/property 0700 root root
    mkdir /data/tombstones 0771 system system

    # create dalvik-cache, so as to enforce our permissions
    mkdir /data/dalvik-cache 0771 root root
    mkdir /data/dalvik-cache/profiles 0711 system system

    # create resource-cache and double-check the perms
    mkdir /data/resource-cache 0771 system system
    chown system system /data/resource-cache
    chmod 0771 /data/resource-cache

    # create the lost+found directories, so as to enforce our permissions
    mkdir /data/lost+found 0770 root root

    # create directory for DRM plug-ins - give drm the read/write access to
    # the following directory.
    mkdir /data/drm 0770 drm drm

    # create directory for MediaDrm plug-ins - give drm the read/write access to
    # the following directory.
    mkdir /data/mediadrm 0770 mediadrm mediadrm

    mkdir /data/adb 0700 root root
    mkdir /data/anr 0775 system system

    # symlink to bugreport storage location
    symlink /data/data/com.android.shell/files/bugreports /data/bugreports

    # Separate location for storing security policy files on data
    mkdir /data/security 0711 system system

    # Create all remaining /data root dirs so that they are made through init
    # and get proper encryption policy installed
    mkdir /data/backup 0700 system system
    mkdir /data/media 0770 media_rw media_rw
    mkdir /data/ss 0700 system system
    mkdir /data/system 0775 system system
    mkdir /data/system/heapdump 0700 system system
    mkdir /data/user 0711 system system

    setusercryptopolicies /data/user

    # Reload policy from /data/security if present.
    setprop selinux.reload_policy 1

    # Set SELinux security contexts on upgrade or policy update.
    restorecon_recursive /data

    # Check any timezone data in /data is newer than the copy in /system, delete if not.
    exec - system system -- /system/bin/tzdatacheck /system/usr/share/zoneinfo /data/misc/zoneinfo

    # If there is no fs-post-data action in the init.<device>.rc file, you
    # must uncomment this line, otherwise encrypted filesystems
    # won't work.
    # Set indication (checked by vold) that we have finished this action
    #setprop vold.post_fs_data_done 1

on boot
    # basic network init
    ifup lo
    hostname localhost
    domainname localdomain

    # set RLIMIT_NICE to allow priorities from 19 to -20
    setrlimit 13 40 40

    # Memory management.  Basic kernel parameters, and allow the high
    # level system server to be able to adjust the kernel OOM driver
    # parameters to match how it is managing things.
    write /proc/sys/vm/overcommit_memory 1
    write /proc/sys/vm/min_free_order_shift 4
    chown root system /sys/module/lowmemorykiller/parameters/adj
    chmod 0664 /sys/module/lowmemorykiller/parameters/adj
    chown root system /sys/module/lowmemorykiller/parameters/minfree
    chmod 0664 /sys/module/lowmemorykiller/parameters/minfree

    # Tweak background writeout
    write /proc/sys/vm/dirty_expire_centisecs 200
    write /proc/sys/vm/dirty_background_ratio  5

    # Permissions for System Server and daemons.
    chown radio system /sys/android_power/state
    chown radio system /sys/android_power/request_state
    chown radio system /sys/android_power/acquire_full_wake_lock
    chown radio system /sys/android_power/acquire_partial_wake_lock
    chown radio system /sys/android_power/release_wake_lock
    chown system system /sys/power/autosleep
    chown system system /sys/power/state
    chown system system /sys/power/wakeup_count
    chown radio system /sys/power/wake_lock
    chown radio system /sys/power/wake_unlock
    chmod 0660 /sys/power/state
    chmod 0660 /sys/power/wake_lock
    chmod 0660 /sys/power/wake_unlock

    chown system system /sys/devices/system/cpu/cpufreq/interactive/timer_rate
    chmod 0660 /sys/devices/system/cpu/cpufreq/interactive/timer_rate
    chown system system /sys/devices/system/cpu/cpufreq/interactive/timer_slack
    chmod 0660 /sys/devices/system/cpu/cpufreq/interactive/timer_slack
    chown system system /sys/devices/system/cpu/cpufreq/interactive/min_sample_time
    chmod 0660 /sys/devices/system/cpu/cpufreq/interactive/min_sample_time
    chown system system /sys/devices/system/cpu/cpufreq/interactive/hispeed_freq
    chmod 0660 /sys/devices/system/cpu/cpufreq/interactive/hispeed_freq
    chown system system /sys/devices/system/cpu/cpufreq/interactive/target_loads
    chmod 0660 /sys/devices/system/cpu/cpufreq/interactive/target_loads
    chown system system /sys/devices/system/cpu/cpufreq/interactive/go_hispeed_load
    chmod 0660 /sys/devices/system/cpu/cpufreq/interactive/go_hispeed_load
    chown system system /sys/devices/system/cpu/cpufreq/interactive/above_hispeed_delay
    chmod 0660 /sys/devices/system/cpu/cpufreq/interactive/above_hispeed_delay
    chown system system /sys/devices/system/cpu/cpufreq/interactive/boost
    chmod 0660 /sys/devices/system/cpu/cpufreq/interactive/boost
    chown system system /sys/devices/system/cpu/cpufreq/interactive/boostpulse
    chown system system /sys/devices/system/cpu/cpufreq/interactive/input_boost
    chmod 0660 /sys/devices/system/cpu/cpufreq/interactive/input_boost
    chown system system /sys/devices/system/cpu/cpufreq/interactive/boostpulse_duration
    chmod 0660 /sys/devices/system/cpu/cpufreq/interactive/boostpulse_duration
    chown system system /sys/devices/system/cpu/cpufreq/interactive/io_is_busy
    chmod 0660 /sys/devices/system/cpu/cpufreq/interactive/io_is_busy

    # Assume SMP uses shared cpufreq policy for all CPUs
    chown system system /sys/devices/system/cpu/cpu0/cpufreq/scaling_max_freq
    chmod 0660 /sys/devices/system/cpu/cpu0/cpufreq/scaling_max_freq

    chown system system /sys/class/timed_output/vibrator/enable
    chown system system /sys/class/leds/keyboard-backlight/brightness
    chown system system /sys/class/leds/lcd-backlight/brightness
    chown system system /sys/class/leds/button-backlight/brightness
    chown system system /sys/class/leds/jogball-backlight/brightness
    chown system system /sys/class/leds/red/brightness
    chown system system /sys/class/leds/green/brightness
    chown system system /sys/class/leds/blue/brightness
    chown system system /sys/class/leds/red/device/grpfreq
    chown system system /sys/class/leds/red/device/grppwm
    chown system system /sys/class/leds/red/device/blink
    chown system system /sys/class/timed_output/vibrator/enable
    chown system system /sys/module/sco/parameters/disable_esco
    chown system system /sys/kernel/ipv4/tcp_wmem_min
    chown system system /sys/kernel/ipv4/tcp_wmem_def
    chown system system /sys/kernel/ipv4/tcp_wmem_max
    chown system system /sys/kernel/ipv4/tcp_rmem_min
    chown system system /sys/kernel/ipv4/tcp_rmem_def
    chown system system /sys/kernel/ipv4/tcp_rmem_max
    chown root radio /proc/cmdline

    # Define default initial receive window size in segments.
    setprop net.tcp.default_init_rwnd 60

    class_start core

on nonencrypted
    class_start main
    class_start late_start

on property:vold.decrypt=trigger_default_encryption
    start defaultcrypto

on property:vold.decrypt=trigger_encryption
    start surfaceflinger
    start encrypt

on property:sys.init_log_level=*
    loglevel ${sys.init_log_level}

on charger
    class_start charger

on property:vold.decrypt=trigger_reset_main
    class_reset main

on property:vold.decrypt=trigger_load_persist_props
    load_persist_props
    start logd
    start logd-reinit

on property:vold.decrypt=trigger_post_fs_data
    trigger post-fs-data

on property:vold.decrypt=trigger_restart_min_framework
    class_start main

on property:vold.decrypt=trigger_restart_framework
    class_start main
    class_start late_start

on property:vold.decrypt=trigger_shutdown_framework
    class_reset late_start
    class_reset main

on property:sys.powerctl=*
    powerctl ${sys.powerctl}

# system server cannot write to /proc/sys files,
# and chown/chmod does not work for /proc/sys/ entries.
# So proxy writes through init.
on property:sys.sysctl.extra_free_kbytes=*
    write /proc/sys/vm/extra_free_kbytes ${sys.sysctl.extra_free_kbytes}

# "tcp_default_init_rwnd" Is too long!
on property:sys.sysctl.tcp_def_init_rwnd=*
    write /proc/sys/net/ipv4/tcp_default_init_rwnd ${sys.sysctl.tcp_def_init_rwnd}


## Daemon processes to be run by init.
##
service ueventd /sbin/ueventd
    class core
    critical
    seclabel u:r:ueventd:s0

service logd /system/bin/logd
    class core
    socket logd stream 0666 logd logd
    socket logdr seqpacket 0666 logd logd
    socket logdw dgram 0222 logd logd
    group root system

service logd-reinit /system/bin/logd --reinit
    oneshot
    disabled

service healthd /sbin/healthd
    class core
    critical
    seclabel u:r:healthd:s0
    group root system

service console /system/bin/sh
    class core
    console
    disabled
    user shell
    group shell log
    seclabel u:r:shell:s0

on property:ro.debuggable=1
    start console

# adbd is controlled via property triggers in init.<platform>.usb.rc
service adbd /sbin/adbd --root_seclabel=u:r:su:s0
    class core
    socket adbd stream 660 system system
    disabled
    seclabel u:r:adbd:s0

# adbd on at boot in emulator
on property:ro.kernel.qemu=1
    start adbd

service lmkd /system/bin/lmkd
    class core
    critical
    socket lmkd seqpacket 0660 system system

service servicemanager /system/bin/servicemanager
    class core
    user system
    group system
    critical
    onrestart restart healthd
    onrestart restart zygote
    onrestart restart media
    onrestart restart surfaceflinger
    onrestart restart drm

service vold /system/bin/vold \
        --blkid_context=u:r:blkid:s0 --blkid_untrusted_context=u:r:blkid_untrusted:s0 \
        --fsck_context=u:r:fsck:s0 --fsck_untrusted_context=u:r:fsck_untrusted:s0
    class core
    socket vold stream 0660 root mount
    socket cryptd stream 0660 root mount
    ioprio be 2

service netd /system/bin/netd
    class main
    socket netd stream 0660 root system
    socket dnsproxyd stream 0660 root inet
    socket mdns stream 0660 root system
    socket fwmarkd stream 0660 root inet

service debuggerd /system/bin/debuggerd
    class main

service debuggerd64 /system/bin/debuggerd64
    class main

service ril-daemon /system/bin/rild
    class main
    socket rild stream 660 root radio
    socket sap_uim_socket1 stream 660 bluetooth bluetooth
    socket rild-debug stream 660 radio system
    user root
    group radio cache inet misc audio log

service surfaceflinger /system/bin/surfaceflinger
    class core
    user system
    group graphics drmrpc
    onrestart restart zygote

service drm /system/bin/drmserver
    class main
    user drm
    group drm system inet drmrpc

service media /system/bin/mediaserver
    class main
    user media
    group audio camera inet net_bt net_bt_admin net_bw_acct drmrpc mediadrm
    ioprio rt 4

# One shot invocation to deal with encrypted volume.
service defaultcrypto /system/bin/vdc --wait cryptfs mountdefaultencrypted
    disabled
    oneshot
    # vold will set vold.decrypt to trigger_restart_framework (default
    # encryption) or trigger_restart_min_framework (other encryption)

# One shot invocation to encrypt unencrypted volumes
service encrypt /system/bin/vdc --wait cryptfs enablecrypto inplace default
    disabled
    oneshot
    # vold will set vold.decrypt to trigger_restart_framework (default
    # encryption)

service bootanim /system/bin/bootanimation
    class core
    user graphics
    group graphics audio
    disabled
    oneshot

service gatekeeperd /system/bin/gatekeeperd /data/misc/gatekeeper
    class late_start
    user system

service installd /system/bin/installd
    class main
    socket installd stream 600 system system

service flash_recovery /system/bin/install-recovery.sh
    class main
    oneshot

service racoon /system/bin/racoon
    class main
    socket racoon stream 600 system system
    # IKE uses UDP port 500. Racoon will setuid to vpn after binding the port.
    group vpn net_admin inet
    disabled
    oneshot

service mtpd /system/bin/mtpd
    class main
    socket mtpd stream 600 system system
    user vpn
    group vpn net_admin inet net_raw
    disabled
    oneshot

service keystore /system/bin/keystore /data/misc/keystore
    class main
    user keystore
    group keystore drmrpc

service dumpstate /system/bin/dumpstate -s
    class main
    socket dumpstate stream 0660 shell log
    disabled
    oneshot

service mdnsd /system/bin/mdnsd
    class main
    user mdnsr
    group inet net_raw
    socket mdnsd stream 0660 mdnsr inet
    disabled
    oneshot

service uncrypt /system/bin/uncrypt
    class main
    disabled
    oneshot

service pre-recovery /system/bin/uncrypt --reboot
    class main
    disabled
    oneshot

service perfprofd /system/xbin/perfprofd
    class late_start
    user root
    oneshot

on property:persist.logd.logpersistd=logcatd
    # all exec/services are called with umask(077), so no gain beyond 0700
    mkdir /data/misc/logd 0700 logd log
    # logd for write to /data/misc/logd, log group for read from pstore (-L)
    exec - logd log -- /system/bin/logcat -L -b all -v threadtime -v usec -v printable -D -f /data/misc/logd/logcat -r 64 -n 256
    start logcatd

service logcatd /system/bin/logcat -b all -v threadtime -v usec -v printable -D -f /data/misc/logd/logcat -r 64 -n 256
    class late_start
    disabled
    # logd for write to /data/misc/logd, log group for read from log daemon
    user logd
    group log<|MERGE_RESOLUTION|>--- conflicted
+++ resolved
@@ -64,14 +64,6 @@
     mkdir /mnt/expand 0771 system system
 
     # Storage views to support runtime permissions
-<<<<<<< HEAD
-    mkdir /mnt/runtime_default 0755 root root
-    mkdir /mnt/runtime_default/self 0755 root root
-    mkdir /mnt/runtime_read 0755 root root
-    mkdir /mnt/runtime_read/self 0755 root root
-    mkdir /mnt/runtime_write 0755 root root
-    mkdir /mnt/runtime_write/self 0755 root root
-=======
     mkdir /storage 0755 root root
     mkdir /mnt/runtime 0700 root root
     mkdir /mnt/runtime/default 0755 root root
@@ -80,7 +72,6 @@
     mkdir /mnt/runtime/read/self 0755 root root
     mkdir /mnt/runtime/write 0755 root root
     mkdir /mnt/runtime/write/self 0755 root root
->>>>>>> 96c83438
 
     # Symlink to keep legacy apps working in multi-user world
     symlink /storage/self/primary /sdcard
