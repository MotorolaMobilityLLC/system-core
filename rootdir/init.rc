# Copyright (C) 2012 The Android Open Source Project
#
# IMPORTANT: Do not create world writable files or directories.
# This is a common source of Android security bugs.
#

import /init.environ.rc
import /init.usb.rc
import /init.${ro.hardware}.rc
import /init.${ro.zygote}.rc
import /init.trace.rc

on early-init
    # Set init and its forked children's oom_adj.
    write /proc/1/oom_score_adj -1000

    # Set the security context of /adb_keys if present.
    restorecon /adb_keys

    start ueventd

on init
    sysclktz 0

    # Backward compatibility.
    symlink /system/etc /etc
    symlink /sys/kernel/debug /d

    # Link /vendor to /system/vendor for devices without a vendor partition.
    symlink /system/vendor /vendor

    # Create cgroup mount point for cpu accounting
    mkdir /acct
    mount cgroup none /acct cpuacct
    mkdir /acct/uid

    # Create cgroup mount point for memory
    mount tmpfs none /sys/fs/cgroup mode=0750,uid=0,gid=1000
    mkdir /sys/fs/cgroup/memory 0750 root system
    mount cgroup none /sys/fs/cgroup/memory memory
    write /sys/fs/cgroup/memory/memory.move_charge_at_immigrate 1
    chown root system /sys/fs/cgroup/memory/tasks
    chmod 0660 /sys/fs/cgroup/memory/tasks
    mkdir /sys/fs/cgroup/memory/sw 0750 root system
    write /sys/fs/cgroup/memory/sw/memory.swappiness 100
    write /sys/fs/cgroup/memory/sw/memory.move_charge_at_immigrate 1
    chown root system /sys/fs/cgroup/memory/sw/tasks
    chmod 0660 /sys/fs/cgroup/memory/sw/tasks

    mkdir /system
    mkdir /data 0771 system system
    mkdir /cache 0770 system cache
    mkdir /config 0500 root root

    # Mount staging areas for devices managed by vold
    # See storage config details at http://source.android.com/tech/storage/
    mkdir /mnt 0755 root system
    mount tmpfs tmpfs /mnt mode=0755,uid=0,gid=1000
    restorecon_recursive /mnt

    mkdir /mnt/secure 0700 root root
    mkdir /mnt/secure/asec 0700 root root
    mkdir /mnt/asec 0755 root system
    mkdir /mnt/obb 0755 root system
    mkdir /mnt/media_rw 0750 root media_rw
    mkdir /mnt/user 0755 root root
    mkdir /mnt/user/0 0755 root root
    mkdir /mnt/expand 0771 system system

    # sdcard_r is GID 1028
    mkdir /storage 0751 root sdcard_r
    mount tmpfs tmpfs /storage mode=0751,uid=0,gid=1028
    restorecon_recursive /storage

    # Symlink to keep legacy apps working in multi-user world
    mkdir /storage/self 0751 root sdcard_r
    symlink /storage/self/primary /sdcard
    symlink /mnt/user/0/primary /storage/self/primary

    # memory control cgroup
    mkdir /dev/memcg 0700 root system
    mount cgroup none /dev/memcg memory

    write /proc/sys/kernel/panic_on_oops 1
    write /proc/sys/kernel/hung_task_timeout_secs 0
    write /proc/cpu/alignment 4
    write /proc/sys/kernel/sched_latency_ns 10000000
    write /proc/sys/kernel/sched_wakeup_granularity_ns 2000000
    write /proc/sys/kernel/sched_compat_yield 1
    write /proc/sys/kernel/sched_child_runs_first 0
    write /proc/sys/kernel/randomize_va_space 2
    write /proc/sys/kernel/kptr_restrict 2
    write /proc/sys/vm/mmap_min_addr 32768
    write /proc/sys/net/ipv4/ping_group_range "0 2147483647"
    write /proc/sys/net/unix/max_dgram_qlen 300
    write /proc/sys/kernel/sched_rt_runtime_us 950000
    write /proc/sys/kernel/sched_rt_period_us 1000000

    # reflect fwmark from incoming packets onto generated replies
    write /proc/sys/net/ipv4/fwmark_reflect 1
    write /proc/sys/net/ipv6/fwmark_reflect 1

    # set fwmark on accepted sockets
    write /proc/sys/net/ipv4/tcp_fwmark_accept 1

    # disable icmp redirects
    write /proc/sys/net/ipv4/conf/all/accept_redirects 0
    write /proc/sys/net/ipv6/conf/all/accept_redirects 0

    # Create cgroup mount points for process groups
    mkdir /dev/cpuctl
    mount cgroup none /dev/cpuctl cpu
    chown system system /dev/cpuctl
    chown system system /dev/cpuctl/tasks
    chmod 0666 /dev/cpuctl/tasks
    write /dev/cpuctl/cpu.shares 1024
    write /dev/cpuctl/cpu.rt_runtime_us 800000
    write /dev/cpuctl/cpu.rt_period_us 1000000

    mkdir /dev/cpuctl/bg_non_interactive
    chown system system /dev/cpuctl/bg_non_interactive/tasks
    chmod 0666 /dev/cpuctl/bg_non_interactive/tasks
    # 5.0 %
    write /dev/cpuctl/bg_non_interactive/cpu.shares 52
    write /dev/cpuctl/bg_non_interactive/cpu.rt_runtime_us 700000
    write /dev/cpuctl/bg_non_interactive/cpu.rt_period_us 1000000

    # qtaguid will limit access to specific data based on group memberships.
    #   net_bw_acct grants impersonation of socket owners.
    #   net_bw_stats grants access to other apps' detailed tagged-socket stats.
    chown root net_bw_acct /proc/net/xt_qtaguid/ctrl
    chown root net_bw_stats /proc/net/xt_qtaguid/stats

    # Allow everybody to read the xt_qtaguid resource tracking misc dev.
    # This is needed by any process that uses socket tagging.
    chmod 0644 /dev/xt_qtaguid

    # Create location for fs_mgr to store abbreviated output from filesystem
    # checker programs.
    mkdir /dev/fscklogs 0770 root system

    # pstore/ramoops previous console log
    mount pstore pstore /sys/fs/pstore
    chown system log /sys/fs/pstore/console-ramoops
    chmod 0440 /sys/fs/pstore/console-ramoops
    chown system log /sys/fs/pstore/pmsg-ramoops-0
    chmod 0440 /sys/fs/pstore/pmsg-ramoops-0

    # enable armv8_deprecated instruction hooks
    write /proc/sys/abi/swp 1

# Healthd can trigger a full boot from charger mode by signaling this
# property when the power button is held.
on property:sys.boot_from_charger_mode=1
    class_stop charger
    trigger late-init

# Load properties from /system/ + /factory after fs mount.
on load_all_props_action
    load_all_props
    start logd
    start logd-reinit

# Indicate to fw loaders that the relevant mounts are up.
on firmware_mounts_complete
    rm /dev/.booting

# Mount filesystems and start core system services.
on late-init
    trigger early-fs
    trigger fs
    trigger post-fs
    trigger post-fs-data

    # Load properties from /system/ + /factory after fs mount. Place
    # this in another action so that the load will be scheduled after the prior
    # issued fs triggers have completed.
    trigger load_all_props_action

    # Remove a file to wake up anything waiting for firmware.
    trigger firmware_mounts_complete

    trigger early-boot
    trigger boot


on post-fs
    start logd
    # once everything is setup, no need to modify /
    mount rootfs rootfs / ro remount
    # mount shared so changes propagate into child namespaces
    mount rootfs rootfs / shared rec

    # We chown/chmod /cache again so because mount is run as root + defaults
    chown system cache /cache
    chmod 0770 /cache
    # We restorecon /cache in case the cache partition has been reset.
    restorecon_recursive /cache

    # This may have been created by the recovery system with odd permissions
    chown system cache /cache/recovery
    chmod 0770 /cache/recovery

    #change permissions on vmallocinfo so we can grab it from bugreports
    chown root log /proc/vmallocinfo
    chmod 0440 /proc/vmallocinfo

    chown root log /proc/slabinfo
    chmod 0440 /proc/slabinfo

    #change permissions on kmsg & sysrq-trigger so bugreports can grab kthread stacks
    chown root system /proc/kmsg
    chmod 0440 /proc/kmsg
    chown root system /proc/sysrq-trigger
    chmod 0220 /proc/sysrq-trigger
    chown system log /proc/last_kmsg
    chmod 0440 /proc/last_kmsg

    # make the selinux kernel policy world-readable
    chmod 0444 /sys/fs/selinux/policy

    # create the lost+found directories, so as to enforce our permissions
    mkdir /cache/lost+found 0770 root root

on post-fs-data
    installkey /data

    # We chown/chmod /data again so because mount is run as root + defaults
    chown system system /data
    chmod 0771 /data
    # We restorecon /data in case the userdata partition has been reset.
    restorecon /data

<<<<<<< HEAD
    # Make sure we have the device encryption key
    start logd
    start vold
    installkey /data

    # Emulated internal storage area
    mkdir /data/media 0770 media_rw media_rw
=======
>>>>>>> 033724c9
    # Start bootcharting as soon as possible after the data partition is
    # mounted to collect more data.
    mkdir /data/bootchart 0755 shell shell
    bootchart_init

    # Avoid predictable entropy pool. Carry over entropy from previous boot.
    copy /data/system/entropy.dat /dev/urandom

    # create basic filesystem structure
    mkdir /data/misc 01771 system misc
    mkdir /data/misc/adb 02750 system shell
    mkdir /data/misc/bluedroid 0770 bluetooth net_bt_stack
    mkdir /data/misc/bluetooth 0770 system system
    mkdir /data/misc/keystore 0700 keystore keystore
    mkdir /data/misc/gatekeeper 0700 system system
    mkdir /data/misc/keychain 0771 system system
    mkdir /data/misc/net 0750 root shell
    mkdir /data/misc/radio 0770 system radio
    mkdir /data/misc/sms 0770 system radio
    mkdir /data/misc/zoneinfo 0775 system system
    mkdir /data/misc/vpn 0770 system vpn
    mkdir /data/misc/shared_relro 0771 shared_relro shared_relro
    mkdir /data/misc/systemkeys 0700 system system
    mkdir /data/misc/wifi 0770 wifi wifi
    mkdir /data/misc/wifi/sockets 0770 wifi wifi
    mkdir /data/misc/wifi/wpa_supplicant 0770 wifi wifi
    mkdir /data/misc/ethernet 0770 system system
    mkdir /data/misc/dhcp 0770 dhcp dhcp
    mkdir /data/misc/user 0771 root root
    # give system access to wpa_supplicant.conf for backup and restore
    chmod 0660 /data/misc/wifi/wpa_supplicant.conf
    mkdir /data/local 0751 root root
    mkdir /data/misc/media 0700 media media
    mkdir /data/misc/vold 0700 root root

    # For security reasons, /data/local/tmp should always be empty.
    # Do not place files or directories in /data/local/tmp
    mkdir /data/local/tmp 0771 shell shell
    mkdir /data/data 0771 system system
    mkdir /data/app-private 0771 system system
    mkdir /data/app-asec 0700 root root
    mkdir /data/app-lib 0771 system system
    mkdir /data/app 0771 system system
    mkdir /data/property 0700 root root
    mkdir /data/tombstones 0771 system system

    # create dalvik-cache, so as to enforce our permissions
    mkdir /data/dalvik-cache 0771 root root
    mkdir /data/dalvik-cache/profiles 0711 system system

    # create resource-cache and double-check the perms
    mkdir /data/resource-cache 0771 system system
    chown system system /data/resource-cache
    chmod 0771 /data/resource-cache

    # create the lost+found directories, so as to enforce our permissions
    mkdir /data/lost+found 0770 root root

    # create directory for DRM plug-ins - give drm the read/write access to
    # the following directory.
    mkdir /data/drm 0770 drm drm

    # create directory for MediaDrm plug-ins - give drm the read/write access to
    # the following directory.
    mkdir /data/mediadrm 0770 mediadrm mediadrm

    mkdir /data/adb 0700 root root

    # symlink to bugreport storage location
    symlink /data/data/com.android.shell/files/bugreports /data/bugreports

    # Separate location for storing security policy files on data
    mkdir /data/security 0711 system system

    # Create all remaining /data root dirs so that they are made through init
    # and get proper encryption policy installed
    mkdir /data/backup 0700 system system
    mkdir /data/media 0770 media_rw media_rw
    mkdir /data/ss 0700 system system
    mkdir /data/system 0775 system system
    mkdir /data/system/heapdump 0700 system system
    mkdir /data/user 0711 system system

    # Reload policy from /data/security if present.
    setprop selinux.reload_policy 1

    # Set SELinux security contexts on upgrade or policy update.
    restorecon_recursive /data

    # Check any timezone data in /data is newer than the copy in /system, delete if not.
    exec u:r:tzdatacheck:s0 system system -- /system/bin/tzdatacheck /system/usr/share/zoneinfo /data/misc/zoneinfo

    # If there is no fs-post-data action in the init.<device>.rc file, you
    # must uncomment this line, otherwise encrypted filesystems
    # won't work.
    # Set indication (checked by vold) that we have finished this action
    #setprop vold.post_fs_data_done 1

on boot
    # basic network init
    ifup lo
    hostname localhost
    domainname localdomain

    # set RLIMIT_NICE to allow priorities from 19 to -20
    setrlimit 13 40 40

    # Memory management.  Basic kernel parameters, and allow the high
    # level system server to be able to adjust the kernel OOM driver
    # parameters to match how it is managing things.
    write /proc/sys/vm/overcommit_memory 1
    write /proc/sys/vm/min_free_order_shift 4
    chown root system /sys/module/lowmemorykiller/parameters/adj
    chmod 0664 /sys/module/lowmemorykiller/parameters/adj
    chown root system /sys/module/lowmemorykiller/parameters/minfree
    chmod 0664 /sys/module/lowmemorykiller/parameters/minfree

    # Tweak background writeout
    write /proc/sys/vm/dirty_expire_centisecs 200
    write /proc/sys/vm/dirty_background_ratio  5

    # Permissions for System Server and daemons.
    chown radio system /sys/android_power/state
    chown radio system /sys/android_power/request_state
    chown radio system /sys/android_power/acquire_full_wake_lock
    chown radio system /sys/android_power/acquire_partial_wake_lock
    chown radio system /sys/android_power/release_wake_lock
    chown system system /sys/power/autosleep
    chown system system /sys/power/state
    chown system system /sys/power/wakeup_count
    chown radio system /sys/power/wake_lock
    chown radio system /sys/power/wake_unlock
    chmod 0660 /sys/power/state
    chmod 0660 /sys/power/wake_lock
    chmod 0660 /sys/power/wake_unlock

    chown system system /sys/devices/system/cpu/cpufreq/interactive/timer_rate
    chmod 0660 /sys/devices/system/cpu/cpufreq/interactive/timer_rate
    chown system system /sys/devices/system/cpu/cpufreq/interactive/timer_slack
    chmod 0660 /sys/devices/system/cpu/cpufreq/interactive/timer_slack
    chown system system /sys/devices/system/cpu/cpufreq/interactive/min_sample_time
    chmod 0660 /sys/devices/system/cpu/cpufreq/interactive/min_sample_time
    chown system system /sys/devices/system/cpu/cpufreq/interactive/hispeed_freq
    chmod 0660 /sys/devices/system/cpu/cpufreq/interactive/hispeed_freq
    chown system system /sys/devices/system/cpu/cpufreq/interactive/target_loads
    chmod 0660 /sys/devices/system/cpu/cpufreq/interactive/target_loads
    chown system system /sys/devices/system/cpu/cpufreq/interactive/go_hispeed_load
    chmod 0660 /sys/devices/system/cpu/cpufreq/interactive/go_hispeed_load
    chown system system /sys/devices/system/cpu/cpufreq/interactive/above_hispeed_delay
    chmod 0660 /sys/devices/system/cpu/cpufreq/interactive/above_hispeed_delay
    chown system system /sys/devices/system/cpu/cpufreq/interactive/boost
    chmod 0660 /sys/devices/system/cpu/cpufreq/interactive/boost
    chown system system /sys/devices/system/cpu/cpufreq/interactive/boostpulse
    chown system system /sys/devices/system/cpu/cpufreq/interactive/input_boost
    chmod 0660 /sys/devices/system/cpu/cpufreq/interactive/input_boost
    chown system system /sys/devices/system/cpu/cpufreq/interactive/boostpulse_duration
    chmod 0660 /sys/devices/system/cpu/cpufreq/interactive/boostpulse_duration
    chown system system /sys/devices/system/cpu/cpufreq/interactive/io_is_busy
    chmod 0660 /sys/devices/system/cpu/cpufreq/interactive/io_is_busy

    # Assume SMP uses shared cpufreq policy for all CPUs
    chown system system /sys/devices/system/cpu/cpu0/cpufreq/scaling_max_freq
    chmod 0660 /sys/devices/system/cpu/cpu0/cpufreq/scaling_max_freq

    chown system system /sys/class/timed_output/vibrator/enable
    chown system system /sys/class/leds/keyboard-backlight/brightness
    chown system system /sys/class/leds/lcd-backlight/brightness
    chown system system /sys/class/leds/button-backlight/brightness
    chown system system /sys/class/leds/jogball-backlight/brightness
    chown system system /sys/class/leds/red/brightness
    chown system system /sys/class/leds/green/brightness
    chown system system /sys/class/leds/blue/brightness
    chown system system /sys/class/leds/red/device/grpfreq
    chown system system /sys/class/leds/red/device/grppwm
    chown system system /sys/class/leds/red/device/blink
    chown system system /sys/class/timed_output/vibrator/enable
    chown system system /sys/module/sco/parameters/disable_esco
    chown system system /sys/kernel/ipv4/tcp_wmem_min
    chown system system /sys/kernel/ipv4/tcp_wmem_def
    chown system system /sys/kernel/ipv4/tcp_wmem_max
    chown system system /sys/kernel/ipv4/tcp_rmem_min
    chown system system /sys/kernel/ipv4/tcp_rmem_def
    chown system system /sys/kernel/ipv4/tcp_rmem_max
    chown root radio /proc/cmdline

    # Define default initial receive window size in segments.
    setprop net.tcp.default_init_rwnd 60

    class_start core

on nonencrypted
    class_start main
    class_start late_start

on property:vold.decrypt=trigger_default_encryption
    start defaultcrypto

on property:vold.decrypt=trigger_encryption
    start surfaceflinger
    start encrypt

on property:sys.init_log_level=*
    loglevel ${sys.init_log_level}

on charger
    class_start charger

on property:vold.decrypt=trigger_reset_main
    class_reset main

on property:vold.decrypt=trigger_load_persist_props
    load_persist_props
    start logd
    start logd-reinit

on property:vold.decrypt=trigger_post_fs_data
    trigger post-fs-data

on property:vold.decrypt=trigger_restart_min_framework
    class_start main

on property:vold.decrypt=trigger_restart_framework
    installkey /data
    class_start main
    class_start late_start

on property:vold.decrypt=trigger_shutdown_framework
    class_reset late_start
    class_reset main

on property:sys.powerctl=*
    powerctl ${sys.powerctl}

# system server cannot write to /proc/sys files,
# and chown/chmod does not work for /proc/sys/ entries.
# So proxy writes through init.
on property:sys.sysctl.extra_free_kbytes=*
    write /proc/sys/vm/extra_free_kbytes ${sys.sysctl.extra_free_kbytes}

# "tcp_default_init_rwnd" Is too long!
on property:sys.sysctl.tcp_def_init_rwnd=*
    write /proc/sys/net/ipv4/tcp_default_init_rwnd ${sys.sysctl.tcp_def_init_rwnd}


## Daemon processes to be run by init.
##
service ueventd /sbin/ueventd
    class core
    critical
    seclabel u:r:ueventd:s0

service logd /system/bin/logd
    class core
    socket logd stream 0666 logd logd
    socket logdr seqpacket 0666 logd logd
    socket logdw dgram 0222 logd logd

service logd-reinit /system/bin/logd --reinit
    oneshot
    disabled

service healthd /sbin/healthd
    class core
    critical
    seclabel u:r:healthd:s0

service console /system/bin/sh
    class core
    console
    disabled
    user shell
    group shell log
    seclabel u:r:shell:s0

on property:ro.debuggable=1
    start console

# adbd is controlled via property triggers in init.<platform>.usb.rc
service adbd /sbin/adbd --root_seclabel=u:r:su:s0
    class core
    socket adbd stream 660 system system
    disabled
    seclabel u:r:adbd:s0

# adbd on at boot in emulator
on property:ro.kernel.qemu=1
    start adbd

service lmkd /system/bin/lmkd
    class core
    critical
    socket lmkd seqpacket 0660 system system

service servicemanager /system/bin/servicemanager
    class core
    user system
    group system
    critical
    onrestart restart healthd
    onrestart restart zygote
    onrestart restart media
    onrestart restart surfaceflinger
    onrestart restart drm

service vold /system/bin/vold \
        --blkid_context=u:r:blkid:s0 --blkid_untrusted_context=u:r:blkid_untrusted:s0 \
        --fsck_context=u:r:fsck:s0 --fsck_untrusted_context=u:r:fsck_untrusted:s0
    class core
    socket vold stream 0660 root mount
    ioprio be 2

service netd /system/bin/netd
    class main
    socket netd stream 0660 root system
    socket dnsproxyd stream 0660 root inet
    socket mdns stream 0660 root system
    socket fwmarkd stream 0660 root inet

service debuggerd /system/bin/debuggerd
    class main

service debuggerd64 /system/bin/debuggerd64
    class main

service ril-daemon /system/bin/rild
    class main
    socket rild stream 660 root radio
    socket sap_uim_socket1 stream 660 bluetooth bluetooth
    socket rild-debug stream 660 radio system
    user root
    group radio cache inet misc audio log

service surfaceflinger /system/bin/surfaceflinger
    class core
    user system
    group graphics drmrpc
    onrestart restart zygote

service drm /system/bin/drmserver
    class main
    user drm
    group drm system inet drmrpc

service media /system/bin/mediaserver
    class main
    user media
    group audio camera inet net_bt net_bt_admin net_bw_acct drmrpc mediadrm
    ioprio rt 4

# One shot invocation to deal with encrypted volume.
service defaultcrypto /system/bin/vdc --wait cryptfs mountdefaultencrypted
    disabled
    oneshot
    # vold will set vold.decrypt to trigger_restart_framework (default
    # encryption) or trigger_restart_min_framework (other encryption)

# One shot invocation to encrypt unencrypted volumes
service encrypt /system/bin/vdc --wait cryptfs enablecrypto inplace default
    disabled
    oneshot
    # vold will set vold.decrypt to trigger_restart_framework (default
    # encryption)

service bootanim /system/bin/bootanimation
    class core
    user graphics
    group graphics audio
    disabled
    oneshot

service gatekeeperd /system/bin/gatekeeperd /data/misc/gatekeeper
    class main
    user system

service installd /system/bin/installd
    class main
    socket installd stream 600 system system

service flash_recovery /system/bin/install-recovery.sh
    class main
    oneshot

service racoon /system/bin/racoon
    class main
    socket racoon stream 600 system system
    # IKE uses UDP port 500. Racoon will setuid to vpn after binding the port.
    group vpn net_admin inet
    disabled
    oneshot

service mtpd /system/bin/mtpd
    class main
    socket mtpd stream 600 system system
    user vpn
    group vpn net_admin inet net_raw
    disabled
    oneshot

service keystore /system/bin/keystore /data/misc/keystore
    class main
    user keystore
    group keystore drmrpc

service dumpstate /system/bin/dumpstate -s
    class main
    socket dumpstate stream 0660 shell log
    disabled
    oneshot

service mdnsd /system/bin/mdnsd
    class main
    user mdnsr
    group inet net_raw
    socket mdnsd stream 0660 mdnsr inet
    disabled
    oneshot

service pre-recovery /system/bin/uncrypt
    class main
    disabled
    oneshot<|MERGE_RESOLUTION|>--- conflicted
+++ resolved
@@ -231,16 +231,9 @@
     # We restorecon /data in case the userdata partition has been reset.
     restorecon /data
 
-<<<<<<< HEAD
-    # Make sure we have the device encryption key
-    start logd
-    start vold
-    installkey /data
-
     # Emulated internal storage area
     mkdir /data/media 0770 media_rw media_rw
-=======
->>>>>>> 033724c9
+
     # Start bootcharting as soon as possible after the data partition is
     # mounted to collect more data.
     mkdir /data/bootchart 0755 shell shell
