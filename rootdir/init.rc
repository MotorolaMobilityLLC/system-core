# Copyright (C) 2012 The Android Open Source Project
#
# IMPORTANT: Do not create world writable files or directories.
# This is a common source of Android security bugs.
#

import /init.environ.rc
import /init.usb.rc
import /init.${ro.hardware}.rc
import /vendor/etc/init/hw/init.${ro.hardware}.rc
import /init.usb.configfs.rc
import /init.${ro.zygote}.rc

# Cgroups are mounted right before early-init using list from /etc/cgroups.json
on early-init
    # Disable sysrq from keyboard
    write /proc/sys/kernel/sysrq 0

    # Set the security context of /adb_keys if present.
    restorecon /adb_keys

    # Set the security context of /postinstall if present.
    restorecon /postinstall

    mkdir /acct/uid

    # memory.pressure_level used by lmkd
    chown root system /dev/memcg/memory.pressure_level
    chmod 0040 /dev/memcg/memory.pressure_level
    # app mem cgroups, used by activity manager, lmkd and zygote
    mkdir /dev/memcg/apps/ 0755 system system
    # cgroup for system_server and surfaceflinger
    mkdir /dev/memcg/system 0550 system system

    start ueventd

    # Run apexd-bootstrap so that APEXes that provide critical libraries
    # become available. Note that this is executed as exec_start to ensure that
    # the libraries are available to the processes started after this statement.
    exec_start apexd-bootstrap

on init
    sysclktz 0

    # Mix device-specific information into the entropy pool
    copy /proc/cmdline /dev/urandom
    copy /system/etc/prop.default /dev/urandom

    symlink /proc/self/fd/0 /dev/stdin
    symlink /proc/self/fd/1 /dev/stdout
    symlink /proc/self/fd/2 /dev/stderr

    symlink /system/bin /bin
    symlink /system/etc /etc

    # Backward compatibility.
    symlink /sys/kernel/debug /d

    # Link /vendor to /system/vendor for devices without a vendor partition.
    symlink /system/vendor /vendor

    # Create energy-aware scheduler tuning nodes
    mkdir /dev/stune/foreground
    mkdir /dev/stune/background
    mkdir /dev/stune/top-app
    mkdir /dev/stune/rt
    chown system system /dev/stune
    chown system system /dev/stune/foreground
    chown system system /dev/stune/background
    chown system system /dev/stune/top-app
    chown system system /dev/stune/rt
    chown system system /dev/stune/tasks
    chown system system /dev/stune/foreground/tasks
    chown system system /dev/stune/background/tasks
    chown system system /dev/stune/top-app/tasks
    chown system system /dev/stune/rt/tasks
    chmod 0664 /dev/stune/tasks
    chmod 0664 /dev/stune/foreground/tasks
    chmod 0664 /dev/stune/background/tasks
    chmod 0664 /dev/stune/top-app/tasks
    chmod 0664 /dev/stune/rt/tasks

    # Create blkio group and apply initial settings.
    # This feature needs kernel to support it, and the
    # device's init.rc must actually set the correct values.
    mkdir /dev/blkio/background
    chown system system /dev/blkio
    chown system system /dev/blkio/background
    chown system system /dev/blkio/tasks
    chown system system /dev/blkio/background/tasks
    chmod 0664 /dev/blkio/tasks
    chmod 0664 /dev/blkio/background/tasks
    write /dev/blkio/blkio.weight 1000
    write /dev/blkio/background/blkio.weight 500
    write /dev/blkio/blkio.group_idle 0
    write /dev/blkio/background/blkio.group_idle 0

    restorecon_recursive /mnt

    mount configfs none /config nodev noexec nosuid
    chmod 0770 /config/sdcardfs
    chown system package_info /config/sdcardfs

    mkdir /mnt/secure 0700 root root
    mkdir /mnt/secure/asec 0700 root root
    mkdir /mnt/asec 0755 root system
    mkdir /mnt/obb 0755 root system
    mkdir /mnt/media_rw 0750 root media_rw
    mkdir /mnt/user 0755 root root
    mkdir /mnt/user/0 0755 root root
    mkdir /mnt/expand 0771 system system
    mkdir /mnt/appfuse 0711 root root

    # Storage views to support runtime permissions
    mkdir /mnt/runtime 0700 root root
    mkdir /mnt/runtime/default 0755 root root
    mkdir /mnt/runtime/default/self 0755 root root
    mkdir /mnt/runtime/read 0755 root root
    mkdir /mnt/runtime/read/self 0755 root root
    mkdir /mnt/runtime/write 0755 root root
    mkdir /mnt/runtime/write/self 0755 root root
    mkdir /mnt/runtime/full 0755 root root
    mkdir /mnt/runtime/full/self 0755 root root

    # Symlink to keep legacy apps working in multi-user world
    symlink /storage/self/primary /sdcard
    symlink /storage/self/primary /mnt/sdcard
    symlink /mnt/user/0/primary /mnt/runtime/default/self/primary

    write /proc/sys/kernel/panic_on_oops 1
    write /proc/sys/kernel/hung_task_timeout_secs 0
    write /proc/cpu/alignment 4

    # scheduler tunables
    # Disable auto-scaling of scheduler tunables with hotplug. The tunables
    # will vary across devices in unpredictable ways if allowed to scale with
    # cpu cores.
    write /proc/sys/kernel/sched_tunable_scaling 0
    write /proc/sys/kernel/sched_latency_ns 10000000
    write /proc/sys/kernel/sched_wakeup_granularity_ns 2000000
    write /proc/sys/kernel/sched_child_runs_first 0

    write /proc/sys/kernel/randomize_va_space 2
    write /proc/sys/vm/mmap_min_addr 32768
    write /proc/sys/net/ipv4/ping_group_range "0 2147483647"
    write /proc/sys/net/unix/max_dgram_qlen 600
    write /proc/sys/kernel/sched_rt_runtime_us 950000
    write /proc/sys/kernel/sched_rt_period_us 1000000

    # Assign reasonable ceiling values for socket rcv/snd buffers.
    # These should almost always be overridden by the target per the
    # the corresponding technology maximums.
    write /proc/sys/net/core/rmem_max  262144
    write /proc/sys/net/core/wmem_max  262144

    # reflect fwmark from incoming packets onto generated replies
    write /proc/sys/net/ipv4/fwmark_reflect 1
    write /proc/sys/net/ipv6/fwmark_reflect 1

    # set fwmark on accepted sockets
    write /proc/sys/net/ipv4/tcp_fwmark_accept 1

    # disable icmp redirects
    write /proc/sys/net/ipv4/conf/all/accept_redirects 0
    write /proc/sys/net/ipv6/conf/all/accept_redirects 0

    # /proc/net/fib_trie leaks interface IP addresses
    chmod 0400 /proc/net/fib_trie

    # Create cgroup mount points for process groups
    chown system system /dev/cpuctl
    chown system system /dev/cpuctl/tasks
    chmod 0666 /dev/cpuctl/tasks
    write /dev/cpuctl/cpu.rt_period_us 1000000
    write /dev/cpuctl/cpu.rt_runtime_us 950000

    # sets up initial cpusets for ActivityManager
    # this ensures that the cpusets are present and usable, but the device's
    # init.rc must actually set the correct cpus
    mkdir /dev/cpuset/foreground
    copy /dev/cpuset/cpus /dev/cpuset/foreground/cpus
    copy /dev/cpuset/mems /dev/cpuset/foreground/mems
    mkdir /dev/cpuset/background
    copy /dev/cpuset/cpus /dev/cpuset/background/cpus
    copy /dev/cpuset/mems /dev/cpuset/background/mems

    # system-background is for system tasks that should only run on
    # little cores, not on bigs
    # to be used only by init, so don't change system-bg permissions
    mkdir /dev/cpuset/system-background
    copy /dev/cpuset/cpus /dev/cpuset/system-background/cpus
    copy /dev/cpuset/mems /dev/cpuset/system-background/mems

    # restricted is for system tasks that are being throttled
    # due to screen off.
    mkdir /dev/cpuset/restricted
    copy /dev/cpuset/cpus /dev/cpuset/restricted/cpus
    copy /dev/cpuset/mems /dev/cpuset/restricted/mems

    mkdir /dev/cpuset/top-app
    copy /dev/cpuset/cpus /dev/cpuset/top-app/cpus
    copy /dev/cpuset/mems /dev/cpuset/top-app/mems

    # change permissions for all cpusets we'll touch at runtime
    chown system system /dev/cpuset
    chown system system /dev/cpuset/foreground
    chown system system /dev/cpuset/background
    chown system system /dev/cpuset/system-background
    chown system system /dev/cpuset/top-app
    chown system system /dev/cpuset/restricted
    chown system system /dev/cpuset/tasks
    chown system system /dev/cpuset/foreground/tasks
    chown system system /dev/cpuset/background/tasks
    chown system system /dev/cpuset/system-background/tasks
    chown system system /dev/cpuset/top-app/tasks
    chown system system /dev/cpuset/restricted/tasks

    # set system-background to 0775 so SurfaceFlinger can touch it
    chmod 0775 /dev/cpuset/system-background

    chmod 0664 /dev/cpuset/foreground/tasks
    chmod 0664 /dev/cpuset/background/tasks
    chmod 0664 /dev/cpuset/system-background/tasks
    chmod 0664 /dev/cpuset/top-app/tasks
    chmod 0664 /dev/cpuset/restricted/tasks
    chmod 0664 /dev/cpuset/tasks

    # make the PSI monitor accessible to others
    chown system system /proc/pressure/memory
    chmod 0664 /proc/pressure/memory

    # qtaguid will limit access to specific data based on group memberships.
    #   net_bw_acct grants impersonation of socket owners.
    #   net_bw_stats grants access to other apps' detailed tagged-socket stats.
    chown root net_bw_acct /proc/net/xt_qtaguid/ctrl
    chown root net_bw_stats /proc/net/xt_qtaguid/stats

    # Allow everybody to read the xt_qtaguid resource tracking misc dev.
    # This is needed by any process that uses socket tagging.
    chmod 0644 /dev/xt_qtaguid

    chown root root /dev/cg2_bpf
    chmod 0600 /dev/cg2_bpf
    mount bpf bpf /sys/fs/bpf nodev noexec nosuid

    # Create location for fs_mgr to store abbreviated output from filesystem
    # checker programs.
    mkdir /dev/fscklogs 0770 root system

    # pstore/ramoops previous console log
    mount pstore pstore /sys/fs/pstore nodev noexec nosuid
    chown system log /sys/fs/pstore
    chmod 0550 /sys/fs/pstore
    chown system log /sys/fs/pstore/console-ramoops
    chmod 0440 /sys/fs/pstore/console-ramoops
    chown system log /sys/fs/pstore/console-ramoops-0
    chmod 0440 /sys/fs/pstore/console-ramoops-0
    chown system log /sys/fs/pstore/pmsg-ramoops-0
    chmod 0440 /sys/fs/pstore/pmsg-ramoops-0

    # enable armv8_deprecated instruction hooks
    write /proc/sys/abi/swp 1

    # Linux's execveat() syscall may construct paths containing /dev/fd
    # expecting it to point to /proc/self/fd
    symlink /proc/self/fd /dev/fd

    export DOWNLOAD_CACHE /data/cache

    # set RLIMIT_NICE to allow priorities from 19 to -20
    setrlimit nice 40 40

    # Allow up to 32K FDs per process
    setrlimit nofile 32768 32768

    # This allows the ledtrig-transient properties to be created here so
    # that they can be chown'd to system:system later on boot
    write /sys/class/leds/vibrator/trigger "transient"

    # This is used by Bionic to select optimized routines.
    write /dev/cpu_variant:${ro.bionic.arch} ${ro.bionic.cpu_variant}
    chmod 0444 /dev/cpu_variant:${ro.bionic.arch}
    write /dev/cpu_variant:${ro.bionic.2nd_arch} ${ro.bionic.2nd_cpu_variant}
    chmod 0444 /dev/cpu_variant:${ro.bionic.2nd_arch}

    # Allow system processes to read / write power state.
    chown system system /sys/power/state
    chown system system /sys/power/wakeup_count
    chmod 0660 /sys/power/state

    # Start logd before any other services run to ensure we capture all of their logs.
    start logd

    # Start essential services.
    start servicemanager
    start hwservicemanager
    start vndservicemanager

# Healthd can trigger a full boot from charger mode by signaling this
# property when the power button is held.
on property:sys.boot_from_charger_mode=1
    class_stop charger
    trigger late-init

on load_persist_props_action
    load_persist_props
    start logd
    start logd-reinit

# Indicate to fw loaders that the relevant mounts are up.
on firmware_mounts_complete
    rm /dev/.booting

# Mount filesystems and start core system services.
on late-init
    trigger early-fs

    # Mount fstab in init.{$device}.rc by mount_all command. Optional parameter
    # '--early' can be specified to skip entries with 'latemount'.
    # /system and /vendor must be mounted by the end of the fs stage,
    # while /data is optional.
    trigger fs
    trigger post-fs

    # Mount fstab in init.{$device}.rc by mount_all with '--late' parameter
    # to only mount entries with 'latemount'. This is needed if '--early' is
    # specified in the previous mount_all command on the fs stage.
    # With /system mounted and properties form /system + /factory available,
    # some services can be started.
    trigger late-fs

    # Now we can mount /data. File encryption requires keymaster to decrypt
    # /data, which in turn can only be loaded when system properties are present.
    trigger post-fs-data

    # Load persist properties and override properties (if enabled) from /data.
    trigger load_persist_props_action

    # Now we can start zygote for devices with file based encryption
    trigger zygote-start

    # Remove a file to wake up anything waiting for firmware.
    trigger firmware_mounts_complete

    trigger early-boot
    trigger boot

on early-fs
<<<<<<< HEAD
   # Start vod for restoreCheckpoint/needsCheckpoint in mount_all()
   start vold

on post-fs
=======
    # Once metadata has been mounted, we'll need vold to deal with userdata checkpointing
>>>>>>> 0c4afc43
    start vold

on post-fs
    exec - system system -- /system/bin/vdc checkpoint markBootAttempt

    # Once everything is setup, no need to modify /.
    # The bind+remount combination allows this to work in containers.
    mount rootfs rootfs / remount bind ro nodev
    # Mount default storage into root namespace
    mount none /mnt/runtime/default /storage bind rec
    mount none none /storage slave rec

    # Make sure /sys/kernel/debug (if present) is labeled properly
    # Note that tracefs may be mounted under debug, so we need to cross filesystems
    restorecon --recursive --cross-filesystems /sys/kernel/debug

    # We chown/chmod /cache again so because mount is run as root + defaults
    chown system cache /cache
    chmod 0770 /cache
    # We restorecon /cache in case the cache partition has been reset.
    restorecon_recursive /cache

    # Create /cache/recovery in case it's not there. It'll also fix the odd
    # permissions if created by the recovery system.
    mkdir /cache/recovery 0770 system cache

    # Backup/restore mechanism uses the cache partition
    mkdir /cache/backup_stage 0700 system system
    mkdir /cache/backup 0700 system system

    #change permissions on vmallocinfo so we can grab it from bugreports
    chown root log /proc/vmallocinfo
    chmod 0440 /proc/vmallocinfo

    chown root log /proc/slabinfo
    chmod 0440 /proc/slabinfo

    #change permissions on kmsg & sysrq-trigger so bugreports can grab kthread stacks
    chown root system /proc/kmsg
    chmod 0440 /proc/kmsg
    chown root system /proc/sysrq-trigger
    chmod 0220 /proc/sysrq-trigger
    chown system log /proc/last_kmsg
    chmod 0440 /proc/last_kmsg

    # make the selinux kernel policy world-readable
    chmod 0444 /sys/fs/selinux/policy

    # create the lost+found directories, so as to enforce our permissions
    mkdir /cache/lost+found 0770 root root

    restorecon_recursive /metadata
    mkdir /metadata/vold
    chmod 0700 /metadata/vold
    mkdir /metadata/password_slots 0771 root system

    mkdir /metadata/apex 0700 root system
    mkdir /metadata/apex/sessions 0700 root system
on late-fs
    # Ensure that tracefs has the correct permissions.
    # This does not work correctly if it is called in post-fs.
    chmod 0755 /sys/kernel/debug/tracing

    # HALs required before storage encryption can get unlocked (FBE/FDE)
    class_start early_hal

on post-fs-data
    mark_post_data

    # Start checkpoint before we touch data
    start vold
    exec - system system -- /system/bin/vdc checkpoint prepareCheckpoint

    # We chown/chmod /data again so because mount is run as root + defaults
    chown system system /data
    chmod 0771 /data
    # We restorecon /data in case the userdata partition has been reset.
    restorecon /data

    # Make sure we have the device encryption key.
    installkey /data

    # Start bootcharting as soon as possible after the data partition is
    # mounted to collect more data.
    mkdir /data/bootchart 0755 shell shell
    bootchart start

    # Load fsverity keys. This needs to happen before apexd, as post-install of
    # APEXes may rely on keys.
    exec -- /system/bin/fsverity_init

    # Make sure that apexd is started in the default namespace
    enter_default_mount_ns

    # /data/apex is now available. Start apexd to scan and activate APEXes.
    mkdir /data/apex 0750 root system
    mkdir /data/apex/active 0750 root system
    mkdir /data/apex/backup 0700 root system
    mkdir /data/apex/sessions 0700 root system
    mkdir /data/app-staging 0750 system system
    start apexd

    # Avoid predictable entropy pool. Carry over entropy from previous boot.
    copy /data/system/entropy.dat /dev/urandom

    # create basic filesystem structure
    mkdir /data/misc 01771 system misc
    mkdir /data/misc/recovery 0770 system log
    copy /data/misc/recovery/ro.build.fingerprint /data/misc/recovery/ro.build.fingerprint.1
    chmod 0440 /data/misc/recovery/ro.build.fingerprint.1
    chown system log /data/misc/recovery/ro.build.fingerprint.1
    write /data/misc/recovery/ro.build.fingerprint ${ro.build.fingerprint}
    chmod 0440 /data/misc/recovery/ro.build.fingerprint
    chown system log /data/misc/recovery/ro.build.fingerprint
    mkdir /data/misc/recovery/proc 0770 system log
    copy /data/misc/recovery/proc/version /data/misc/recovery/proc/version.1
    chmod 0440 /data/misc/recovery/proc/version.1
    chown system log /data/misc/recovery/proc/version.1
    copy /proc/version /data/misc/recovery/proc/version
    chmod 0440 /data/misc/recovery/proc/version
    chown system log /data/misc/recovery/proc/version
    mkdir /data/misc/bluedroid 02770 bluetooth bluetooth
    # Fix the access permissions and group ownership for 'bt_config.conf'
    chmod 0660 /data/misc/bluedroid/bt_config.conf
    chown bluetooth bluetooth /data/misc/bluedroid/bt_config.conf
    mkdir /data/misc/bluetooth 0770 bluetooth bluetooth
    mkdir /data/misc/bluetooth/logs 0770 bluetooth bluetooth
    mkdir /data/misc/keystore 0700 keystore keystore
    mkdir /data/misc/gatekeeper 0700 system system
    mkdir /data/misc/keychain 0771 system system
    mkdir /data/misc/net 0750 root shell
    mkdir /data/misc/radio 0770 system radio
    mkdir /data/misc/sms 0770 system radio
    mkdir /data/misc/carrierid 0770 system radio
    mkdir /data/misc/apns 0770 system radio
    mkdir /data/misc/zoneinfo 0775 system system
    mkdir /data/misc/network_watchlist 0774 system system
    mkdir /data/misc/textclassifier 0771 system system
    mkdir /data/misc/vpn 0770 system vpn
    mkdir /data/misc/shared_relro 0771 shared_relro shared_relro
    mkdir /data/misc/systemkeys 0700 system system
    mkdir /data/misc/wifi 0770 wifi wifi
    mkdir /data/misc/wifi/sockets 0770 wifi wifi
    mkdir /data/misc/wifi/wpa_supplicant 0770 wifi wifi
    mkdir /data/misc/ethernet 0770 system system
    mkdir /data/misc/dhcp 0770 dhcp dhcp
    mkdir /data/misc/user 0771 root root
    mkdir /data/misc/perfprofd 0775 root root
    # give system access to wpa_supplicant.conf for backup and restore
    chmod 0660 /data/misc/wifi/wpa_supplicant.conf
    mkdir /data/local 0751 root root
    mkdir /data/misc/media 0700 media media
    mkdir /data/misc/audioserver 0700 audioserver audioserver
    mkdir /data/misc/cameraserver 0700 cameraserver cameraserver
    mkdir /data/misc/vold 0700 root root
    mkdir /data/misc/boottrace 0771 system shell
    mkdir /data/misc/update_engine 0700 root root
    mkdir /data/misc/update_engine_log 02750 root log
    mkdir /data/misc/trace 0700 root root
    # create location to store surface and window trace files
    mkdir /data/misc/wmtrace 0700 system system
    # profile file layout
    mkdir /data/misc/profiles 0771 system system
    mkdir /data/misc/profiles/cur 0771 system system
    mkdir /data/misc/profiles/ref 0771 system system
    mkdir /data/misc/profman 0770 system shell
    mkdir /data/misc/gcov 0770 root root

    mkdir /data/preloads 0775 system system

    mkdir /data/vendor 0771 root root
    mkdir /data/vendor_ce 0771 root root
    mkdir /data/vendor_de 0771 root root
    mkdir /data/vendor/hardware 0771 root root

    # For security reasons, /data/local/tmp should always be empty.
    # Do not place files or directories in /data/local/tmp
    mkdir /data/local/tmp 0771 shell shell
    mkdir /data/local/traces 0777 shell shell
    mkdir /data/data 0771 system system
    mkdir /data/app-private 0771 system system
    mkdir /data/app-ephemeral 0771 system system
    mkdir /data/app-asec 0700 root root
    mkdir /data/app-lib 0771 system system
    mkdir /data/app 0771 system system
    mkdir /data/property 0700 root root
    mkdir /data/tombstones 0771 system system
    mkdir /data/vendor/tombstones 0771 root root
    mkdir /data/vendor/tombstones/wifi 0771 wifi wifi

    # create dalvik-cache, so as to enforce our permissions
    mkdir /data/dalvik-cache 0771 root root
    # create the A/B OTA directory, so as to enforce our permissions
    mkdir /data/ota 0771 root root

    # create the OTA package directory. It will be accessed by GmsCore (cache
    # group), update_engine and update_verifier.
    mkdir /data/ota_package 0770 system cache

    # create resource-cache and double-check the perms
    mkdir /data/resource-cache 0771 system system
    chown system system /data/resource-cache
    chmod 0771 /data/resource-cache

    # create the lost+found directories, so as to enforce our permissions
    mkdir /data/lost+found 0770 root root

    # create directory for DRM plug-ins - give drm the read/write access to
    # the following directory.
    mkdir /data/drm 0770 drm drm

    # create directory for MediaDrm plug-ins - give drm the read/write access to
    # the following directory.
    mkdir /data/mediadrm 0770 mediadrm mediadrm

    mkdir /data/anr 0775 system system

    # NFC: create data/nfc for nv storage
    mkdir /data/nfc 0770 nfc nfc
    mkdir /data/nfc/param 0770 nfc nfc

    # Create all remaining /data root dirs so that they are made through init
    # and get proper encryption policy installed
    mkdir /data/backup 0700 system system
    mkdir /data/ss 0700 system system

    mkdir /data/system 0775 system system
    mkdir /data/system/dropbox 0700 system system
    mkdir /data/system/heapdump 0700 system system
    mkdir /data/system/users 0775 system system

    mkdir /data/system_de 0770 system system
    mkdir /data/system_ce 0770 system system

    mkdir /data/misc_de 01771 system misc
    mkdir /data/misc_ce 01771 system misc

    mkdir /data/user 0711 system system
    mkdir /data/user_de 0711 system system
    symlink /data/data /data/user/0

    mkdir /data/media 0770 media_rw media_rw

    mkdir /data/cache 0770 system cache
    mkdir /data/cache/recovery 0770 system cache
    mkdir /data/cache/backup_stage 0700 system system
    mkdir /data/cache/backup 0700 system system

    # Wait for apexd to finish activating APEXes before starting more processes.
    wait_for_prop apexd.status ready
    parse_apex_configs

    init_user0

    # Set SELinux security contexts on upgrade or policy update.
    restorecon --recursive --skip-ce /data

    # Check any timezone data in /data is newer than the copy in the runtime module, delete if not.
    exec - system system -- /system/bin/tzdatacheck /apex/com.android.runtime/etc/tz /data/misc/zoneinfo

    # If there is no post-fs-data action in the init.<device>.rc file, you
    # must uncomment this line, otherwise encrypted filesystems
    # won't work.
    # Set indication (checked by vold) that we have finished this action
    #setprop vold.post_fs_data_done 1

    # sys.memfd_use set to false by default, which keeps it disabled
    # until it is confirmed that apps and vendor processes don't make
    # IOCTLs on ashmem fds any more.
    setprop sys.use_memfd false

    # Set fscklog permission
    chown root system /dev/fscklogs/log
    chmod 0770 /dev/fscklogs/log

# It is recommended to put unnecessary data/ initialization from post-fs-data
# to start-zygote in device's init.rc to unblock zygote start.
on zygote-start && property:ro.crypto.state=unencrypted
    # A/B update verifier that marks a successful boot.
    exec_start update_verifier_nonencrypted
    start netd
    start zygote
    start zygote_secondary

on zygote-start && property:ro.crypto.state=unsupported
    # A/B update verifier that marks a successful boot.
    exec_start update_verifier_nonencrypted
    start netd
    start zygote
    start zygote_secondary

on zygote-start && property:ro.crypto.state=encrypted && property:ro.crypto.type=file
    # A/B update verifier that marks a successful boot.
    exec_start update_verifier_nonencrypted
    start netd
    start zygote
    start zygote_secondary

on boot
    # basic network init
    ifup lo
    hostname localhost
    domainname localdomain

    # IPsec SA default expiration length
    write /proc/sys/net/core/xfrm_acq_expires 3600

    # Memory management.  Basic kernel parameters, and allow the high
    # level system server to be able to adjust the kernel OOM driver
    # parameters to match how it is managing things.
    write /proc/sys/vm/overcommit_memory 1
    write /proc/sys/vm/min_free_order_shift 4
    chown root system /sys/module/lowmemorykiller/parameters/adj
    chmod 0664 /sys/module/lowmemorykiller/parameters/adj
    chown root system /sys/module/lowmemorykiller/parameters/minfree
    chmod 0664 /sys/module/lowmemorykiller/parameters/minfree

    # System server manages zram writeback
    chown root system /sys/block/zram0/idle
    chmod 0664 /sys/block/zram0/idle
    chown root system /sys/block/zram0/writeback
    chmod 0664 /sys/block/zram0/writeback

    # Tweak background writeout
    write /proc/sys/vm/dirty_expire_centisecs 200
    write /proc/sys/vm/dirty_background_ratio  5

    # F2FS tuning. Set cp_interval larger than dirty_expire_centisecs
    # to avoid power consumption when system becomes mostly idle. Be careful
    # to make it too large, since it may bring userdata loss, if they
    # are not aware of using fsync()/sync() to prepare sudden power-cut.
    write /sys/fs/f2fs/${dev.mnt.blk.data}/cp_interval 200

    # Permissions for System Server and daemons.
    chown radio system /sys/android_power/state
    chown radio system /sys/android_power/request_state
    chown radio system /sys/android_power/acquire_full_wake_lock
    chown radio system /sys/android_power/acquire_partial_wake_lock
    chown radio system /sys/android_power/release_wake_lock
    chown system system /sys/power/autosleep
    chown radio wakelock /sys/power/wake_lock
    chown radio wakelock /sys/power/wake_unlock
    chmod 0660 /sys/power/wake_lock
    chmod 0660 /sys/power/wake_unlock

    chown system system /sys/devices/system/cpu/cpufreq/interactive/timer_rate
    chmod 0660 /sys/devices/system/cpu/cpufreq/interactive/timer_rate
    chown system system /sys/devices/system/cpu/cpufreq/interactive/timer_slack
    chmod 0660 /sys/devices/system/cpu/cpufreq/interactive/timer_slack
    chown system system /sys/devices/system/cpu/cpufreq/interactive/min_sample_time
    chmod 0660 /sys/devices/system/cpu/cpufreq/interactive/min_sample_time
    chown system system /sys/devices/system/cpu/cpufreq/interactive/hispeed_freq
    chmod 0660 /sys/devices/system/cpu/cpufreq/interactive/hispeed_freq
    chown system system /sys/devices/system/cpu/cpufreq/interactive/target_loads
    chmod 0660 /sys/devices/system/cpu/cpufreq/interactive/target_loads
    chown system system /sys/devices/system/cpu/cpufreq/interactive/go_hispeed_load
    chmod 0660 /sys/devices/system/cpu/cpufreq/interactive/go_hispeed_load
    chown system system /sys/devices/system/cpu/cpufreq/interactive/above_hispeed_delay
    chmod 0660 /sys/devices/system/cpu/cpufreq/interactive/above_hispeed_delay
    chown system system /sys/devices/system/cpu/cpufreq/interactive/boost
    chmod 0660 /sys/devices/system/cpu/cpufreq/interactive/boost
    chown system system /sys/devices/system/cpu/cpufreq/interactive/boostpulse
    chown system system /sys/devices/system/cpu/cpufreq/interactive/input_boost
    chmod 0660 /sys/devices/system/cpu/cpufreq/interactive/input_boost
    chown system system /sys/devices/system/cpu/cpufreq/interactive/boostpulse_duration
    chmod 0660 /sys/devices/system/cpu/cpufreq/interactive/boostpulse_duration
    chown system system /sys/devices/system/cpu/cpufreq/interactive/io_is_busy
    chmod 0660 /sys/devices/system/cpu/cpufreq/interactive/io_is_busy

    # Assume SMP uses shared cpufreq policy for all CPUs
    chown system system /sys/devices/system/cpu/cpu0/cpufreq/scaling_max_freq
    chmod 0660 /sys/devices/system/cpu/cpu0/cpufreq/scaling_max_freq

    chown system system /sys/class/leds/vibrator/trigger
    chown system system /sys/class/leds/vibrator/activate
    chown system system /sys/class/leds/vibrator/brightness
    chown system system /sys/class/leds/vibrator/duration
    chown system system /sys/class/leds/vibrator/state
    chown system system /sys/class/timed_output/vibrator/enable
    chown system system /sys/class/leds/keyboard-backlight/brightness
    chown system system /sys/class/leds/lcd-backlight/brightness
    chown system system /sys/class/leds/button-backlight/brightness
    chown system system /sys/class/leds/jogball-backlight/brightness
    chown system system /sys/class/leds/red/brightness
    chown system system /sys/class/leds/green/brightness
    chown system system /sys/class/leds/blue/brightness
    chown system system /sys/class/leds/red/device/grpfreq
    chown system system /sys/class/leds/red/device/grppwm
    chown system system /sys/class/leds/red/device/blink
    chown system system /sys/module/sco/parameters/disable_esco
    chown system system /sys/kernel/ipv4/tcp_wmem_min
    chown system system /sys/kernel/ipv4/tcp_wmem_def
    chown system system /sys/kernel/ipv4/tcp_wmem_max
    chown system system /sys/kernel/ipv4/tcp_rmem_min
    chown system system /sys/kernel/ipv4/tcp_rmem_def
    chown system system /sys/kernel/ipv4/tcp_rmem_max
    chown root radio /proc/cmdline

    # Define default initial receive window size in segments.
    setprop net.tcp.default_init_rwnd 60

    # Start standard binderized HAL daemons
    class_start hal

    class_start core

on nonencrypted
    class_start main
    class_start late_start

on property:sys.init_log_level=*
    loglevel ${sys.init_log_level}

on charger
    class_start charger

on property:vold.decrypt=trigger_load_persist_props
    load_persist_props
    start logd
    start logd-reinit

on property:vold.decrypt=trigger_post_fs_data
    trigger post-fs-data
    trigger zygote-start

on property:vold.decrypt=trigger_restart_min_framework
    # A/B update verifier that marks a successful boot.
    exec_start update_verifier
    class_start main

on property:vold.decrypt=trigger_restart_framework
    # A/B update verifier that marks a successful boot.
    exec_start update_verifier
    class_start_post_data hal
    class_start_post_data core
    class_start main
    class_start late_start
    setprop service.bootanim.exit 0
    start bootanim

on property:vold.decrypt=trigger_shutdown_framework
    class_reset late_start
    class_reset main
    class_reset_post_data core
    class_reset_post_data hal

on property:sys.boot_completed=1
    bootchart stop

# system server cannot write to /proc/sys files,
# and chown/chmod does not work for /proc/sys/ entries.
# So proxy writes through init.
on property:sys.sysctl.extra_free_kbytes=*
    write /proc/sys/vm/extra_free_kbytes ${sys.sysctl.extra_free_kbytes}

# "tcp_default_init_rwnd" Is too long!
on property:sys.sysctl.tcp_def_init_rwnd=*
    write /proc/sys/net/ipv4/tcp_default_init_rwnd ${sys.sysctl.tcp_def_init_rwnd}

on property:security.perf_harden=0
    write /proc/sys/kernel/perf_event_paranoid 1
    write /proc/sys/kernel/perf_event_max_sample_rate ${debug.perf_event_max_sample_rate:-100000}
    write /proc/sys/kernel/perf_cpu_time_max_percent ${debug.perf_cpu_time_max_percent:-25}
    write /proc/sys/kernel/perf_event_mlock_kb ${debug.perf_event_mlock_kb:-516}

on property:security.perf_harden=1
    write /proc/sys/kernel/perf_event_paranoid 3

# on shutdown
# In device's init.rc, this trigger can be used to do device-specific actions
# before shutdown. e.g disable watchdog and mask error handling

## Daemon processes to be run by init.
##
service ueventd /system/bin/ueventd
    class core
    critical
    seclabel u:r:ueventd:s0
    shutdown critical

service console /system/bin/sh
    class core
    console
    disabled
    user shell
    group shell log readproc
    seclabel u:r:shell:s0
    setenv HOSTNAME console

on property:ro.debuggable=1
    # Give writes to anyone for the trace folder on debug builds.
    # The folder is used to store method traces.
    chmod 0773 /data/misc/trace
    # Give reads to anyone for the window trace folder on debug builds.
    chmod 0775 /data/misc/wmtrace
    start console

service flash_recovery /system/bin/install-recovery.sh
    class main
    oneshot<|MERGE_RESOLUTION|>--- conflicted
+++ resolved
@@ -346,14 +346,7 @@
     trigger boot
 
 on early-fs
-<<<<<<< HEAD
-   # Start vod for restoreCheckpoint/needsCheckpoint in mount_all()
-   start vold
-
-on post-fs
-=======
     # Once metadata has been mounted, we'll need vold to deal with userdata checkpointing
->>>>>>> 0c4afc43
     start vold
 
 on post-fs
