--- conflicted
+++ resolved
@@ -11,10 +11,6 @@
     mount debugfs debugfs /sys/kernel/debug
     chmod 0755 /sys/kernel/debug
 
-<<<<<<< HEAD
-on property:sys.boot_completed=1 && property:ro.product.debugfs_restrictions.enabled=true
-=======
 on property:sys.boot_completed=1 && property:ro.product.debugfs_restrictions.enabled=true && \
    property:persist.dbg.keep_debugfs_mounted=""
->>>>>>> a13b7a7a
    umount /sys/kernel/debug