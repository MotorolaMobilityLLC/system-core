LOCAL_PATH:= $(call my-dir)

#######################################
# init.rc
include $(CLEAR_VARS)

LOCAL_MODULE := init.rc
LOCAL_SRC_FILES := $(LOCAL_MODULE)
LOCAL_MODULE_CLASS := ETC
LOCAL_MODULE_PATH := $(TARGET_ROOT_OUT)

include $(BUILD_PREBUILT)

#######################################
# init-debug.rc
include $(CLEAR_VARS)

LOCAL_MODULE := init-debug.rc
LOCAL_SRC_FILES := $(LOCAL_MODULE)
LOCAL_MODULE_CLASS := ETC
LOCAL_MODULE_TAGS := debug
LOCAL_MODULE_PATH := $(TARGET_OUT_ETC)/init

include $(BUILD_PREBUILT)

#######################################
# asan.options
ifneq ($(filter address,$(SANITIZE_TARGET)),)

include $(CLEAR_VARS)

LOCAL_MODULE := asan.options
LOCAL_MODULE_CLASS := ETC
LOCAL_SRC_FILES := $(LOCAL_MODULE)
LOCAL_MODULE_PATH := $(TARGET_OUT)

include $(BUILD_PREBUILT)

# ASAN extration.
ASAN_EXTRACT_FILES :=
ifeq ($(SANITIZE_TARGET_SYSTEM),true)
include $(CLEAR_VARS)
LOCAL_MODULE:= asan_extract
LOCAL_MODULE_TAGS := optional
LOCAL_MODULE_CLASS := EXECUTABLES
LOCAL_SRC_FILES := asan_extract.sh
LOCAL_INIT_RC := asan_extract.rc
# We need bzip2 on device for extraction.
LOCAL_REQUIRED_MODULES := bzip2
include $(BUILD_PREBUILT)
ASAN_EXTRACT_FILES := asan_extract
endif

endif

#######################################
# init.environ.rc

include $(CLEAR_VARS)
LOCAL_MODULE_CLASS := ETC
LOCAL_MODULE := init.environ.rc
LOCAL_MODULE_PATH := $(TARGET_ROOT_OUT)

EXPORT_GLOBAL_ASAN_OPTIONS :=
ifneq ($(filter address,$(SANITIZE_TARGET)),)
  EXPORT_GLOBAL_ASAN_OPTIONS := export ASAN_OPTIONS include=/system/asan.options
  LOCAL_REQUIRED_MODULES := asan.options $(ASAN_OPTIONS_FILES) $(ASAN_EXTRACT_FILES)
endif

EXPORT_GLOBAL_GCOV_OPTIONS :=
ifeq ($(NATIVE_COVERAGE),true)
  EXPORT_GLOBAL_GCOV_OPTIONS := export GCOV_PREFIX /data/misc/gcov
endif

# Put it here instead of in init.rc module definition,
# because init.rc is conditionally included.
#
# create some directories (some are mount points) and symlinks
LOCAL_POST_INSTALL_CMD := mkdir -p $(addprefix $(TARGET_ROOT_OUT)/, \
    sbin dev proc sys system data odm oem acct config storage mnt $(BOARD_ROOT_EXTRA_FOLDERS)); \
    ln -sf /system/bin $(TARGET_ROOT_OUT)/bin; \
    ln -sf /system/etc $(TARGET_ROOT_OUT)/etc; \
    ln -sf /data/user_de/0/com.android.shell/files/bugreports $(TARGET_ROOT_OUT)/bugreports; \
    ln -sf /sys/kernel/debug $(TARGET_ROOT_OUT)/d; \
    ln -sf /storage/self/primary $(TARGET_ROOT_OUT)/sdcard
ifdef BOARD_USES_VENDORIMAGE
  LOCAL_POST_INSTALL_CMD += ; mkdir -p $(TARGET_ROOT_OUT)/vendor
else
  LOCAL_POST_INSTALL_CMD += ; ln -sf /system/vendor $(TARGET_ROOT_OUT)/vendor
endif
ifdef BOARD_USES_PRODUCTIMAGE
  LOCAL_POST_INSTALL_CMD += ; mkdir -p $(TARGET_ROOT_OUT)/product
else
  LOCAL_POST_INSTALL_CMD += ; ln -sf /system/product $(TARGET_ROOT_OUT)/product
endif
ifdef BOARD_CACHEIMAGE_FILE_SYSTEM_TYPE
  LOCAL_POST_INSTALL_CMD += ; mkdir -p $(TARGET_ROOT_OUT)/cache
else
  LOCAL_POST_INSTALL_CMD += ; ln -sf /data/cache $(TARGET_ROOT_OUT)/cache
endif
ifdef BOARD_ROOT_EXTRA_SYMLINKS
# BOARD_ROOT_EXTRA_SYMLINKS is a list of <target>:<link_name>.
  LOCAL_POST_INSTALL_CMD += $(foreach s, $(BOARD_ROOT_EXTRA_SYMLINKS),\
    $(eval p := $(subst :,$(space),$(s)))\
    ; mkdir -p $(dir $(TARGET_ROOT_OUT)/$(word 2,$(p))) \
    ; ln -sf $(word 1,$(p)) $(TARGET_ROOT_OUT)/$(word 2,$(p)))
endif
# The A/B updater uses a top-level /postinstall directory to mount the new
# system before reboot.
ifeq ($(AB_OTA_UPDATER),true)
  LOCAL_POST_INSTALL_CMD += ; mkdir -p $(TARGET_ROOT_OUT)/postinstall
endif

include $(BUILD_SYSTEM)/base_rules.mk

# Regenerate init.environ.rc if PRODUCT_BOOTCLASSPATH has changed.
bcp_md5 := $(word 1, $(shell echo $(PRODUCT_BOOTCLASSPATH) $(PRODUCT_SYSTEM_SERVER_CLASSPATH) | $(MD5SUM)))
bcp_dep := $(intermediates)/$(bcp_md5).bcp.dep
$(bcp_dep) :
	$(hide) mkdir -p $(dir $@) && rm -rf $(dir $@)*.bcp.dep && touch $@

$(LOCAL_BUILT_MODULE): $(LOCAL_PATH)/init.environ.rc.in $(bcp_dep)
	@echo "Generate: $< -> $@"
	@mkdir -p $(dir $@)
	$(hide) sed -e 's?%BOOTCLASSPATH%?$(PRODUCT_BOOTCLASSPATH)?g' $< >$@
	$(hide) sed -i -e 's?%SYSTEMSERVERCLASSPATH%?$(PRODUCT_SYSTEM_SERVER_CLASSPATH)?g' $@
	$(hide) sed -i -e 's?%EXPORT_GLOBAL_ASAN_OPTIONS%?$(EXPORT_GLOBAL_ASAN_OPTIONS)?g' $@
	$(hide) sed -i -e 's?%EXPORT_GLOBAL_GCOV_OPTIONS%?$(EXPORT_GLOBAL_GCOV_OPTIONS)?g' $@

bcp_md5 :=
bcp_dep :=

# If BOARD_VNDK_VERSION is defined, append PLATFORM_VNDK_VERSION to base name.
define append_vndk_version
$(strip \
  $(if $(BOARD_VNDK_VERSION), \
    $(basename $(1)).$(PLATFORM_VNDK_VERSION)$(suffix $(1)), \
    $(1) \
  ) \
)
endef

# Update namespace configuration file with library lists and VNDK version
#
# $(1): Input source file (ld.config.txt)
# $(2): Output built module
# $(3): VNDK version suffix
define update_and_install_ld_config
llndk_libraries := $(call normalize-path-list,$(addsuffix .so,\
  $(filter-out $(VNDK_PRIVATE_LIBRARIES),$(LLNDK_LIBRARIES))))
private_llndk_libraries := $(call normalize-path-list,$(addsuffix .so,\
  $(filter $(VNDK_PRIVATE_LIBRARIES),$(LLNDK_LIBRARIES))))
vndk_sameprocess_libraries := $(call normalize-path-list,$(addsuffix .so,\
  $(filter-out $(VNDK_PRIVATE_LIBRARIES),$(VNDK_SAMEPROCESS_LIBRARIES))))
vndk_core_libraries := $(call normalize-path-list,$(addsuffix .so,\
  $(filter-out $(VNDK_PRIVATE_LIBRARIES),$(VNDK_CORE_LIBRARIES))))
sanitizer_runtime_libraries := $(call normalize-path-list,$(addsuffix .so,\
  $(ADDRESS_SANITIZER_RUNTIME_LIBRARY) \
  $(UBSAN_RUNTIME_LIBRARY) \
  $(TSAN_RUNTIME_LIBRARY) \
  $(2ND_ADDRESS_SANITIZER_RUNTIME_LIBRARY) \
  $(2ND_UBSAN_RUNTIME_LIBRARY) \
  $(2ND_TSAN_RUNTIME_LIBRARY)))
# If BOARD_VNDK_VERSION is not defined, VNDK version suffix will not be used.
vndk_version_suffix := $(if $(strip $(3)),-$(strip $(3)))

$(2): PRIVATE_LLNDK_LIBRARIES := $$(llndk_libraries)
$(2): PRIVATE_PRIVATE_LLNDK_LIBRARIES := $$(private_llndk_libraries)
$(2): PRIVATE_VNDK_SAMEPROCESS_LIBRARIES := $$(vndk_sameprocess_libraries)
$(2): PRIVATE_VNDK_CORE_LIBRARIES := $$(vndk_core_libraries)
$(2): PRIVATE_SANITIZER_RUNTIME_LIBRARIES := $$(sanitizer_runtime_libraries)
$(2): PRIVATE_VNDK_VERSION := $$(vndk_version_suffix)
$(2): $(1)
	@echo "Generate: $$< -> $$@"
	@mkdir -p $$(dir $$@)
	$$(hide) sed -e 's?%LLNDK_LIBRARIES%?$$(PRIVATE_LLNDK_LIBRARIES)?g' $$< >$$@
	$$(hide) sed -i -e 's?%PRIVATE_LLNDK_LIBRARIES%?$$(PRIVATE_PRIVATE_LLNDK_LIBRARIES)?g' $$@
	$$(hide) sed -i -e 's?%VNDK_SAMEPROCESS_LIBRARIES%?$$(PRIVATE_VNDK_SAMEPROCESS_LIBRARIES)?g' $$@
	$$(hide) sed -i -e 's?%VNDK_CORE_LIBRARIES%?$$(PRIVATE_VNDK_CORE_LIBRARIES)?g' $$@
	$$(hide) sed -i -e 's?%SANITIZER_RUNTIME_LIBRARIES%?$$(PRIVATE_SANITIZER_RUNTIME_LIBRARIES)?g' $$@
	$$(hide) sed -i -e 's?%VNDK_VER%?$$(PRIVATE_VNDK_VERSION)?g' $$@

llndk_libraries :=
private_llndk_libraries :=
vndk_sameprocess_libraries :=
vndk_core_libraries :=
sanitizer_runtime_libraries :=
vndk_version_suffix :=
endef # update_and_install_ld_config

#######################################
# ld.config.txt
#
# For VNDK enforced devices that have defined BOARD_VNDK_VERSION, use
<<<<<<< HEAD
# "ld.config.vndk.txt" as a source file. This configuration includes
# strict VNDK run-time restrictions for vendor process.
# Other treblized devices, that have not defined BOARD_VNDK_VERSION or that
# have set BOARD_VNDK_RUNTIME_DISABLE to true, use "ld.config.vndk_light.txt"
=======
# "ld.config.txt" as a source file. This configuration includes strict VNDK
# run-time restrictions for vendor process.
# Other treblized devices, that have not defined BOARD_VNDK_VERSION or that
# have set BOARD_VNDK_RUNTIME_DISABLE to true, use "ld.config.vndk_lite.txt"
>>>>>>> 311f8405
# as a source file. This configuration does not have strict VNDK run-time
# restrictions.
# If the device is not treblized, use "ld.config.legacy.txt" for legacy
# namespace configuration.
include $(CLEAR_VARS)
LOCAL_MODULE := ld.config.txt
LOCAL_MODULE_CLASS := ETC
LOCAL_MODULE_PATH := $(TARGET_OUT_ETC)

_enforce_vndk_at_runtime := false
ifdef BOARD_VNDK_VERSION
ifneq ($(BOARD_VNDK_RUNTIME_DISABLE),true)
  _enforce_vndk_at_runtime := true
endif
endif

ifeq ($(_enforce_vndk_at_runtime),true)
# for VNDK enforced devices
LOCAL_MODULE_STEM := $(call append_vndk_version,$(LOCAL_MODULE))
include $(BUILD_SYSTEM)/base_rules.mk
$(eval $(call update_and_install_ld_config,\
<<<<<<< HEAD
  $(LOCAL_PATH)/etc/ld.config.vndk.txt,\
=======
  $(LOCAL_PATH)/etc/ld.config.txt,\
>>>>>>> 311f8405
  $(LOCAL_BUILT_MODULE),\
  $(PLATFORM_VNDK_VERSION)))

else ifeq ($(PRODUCT_TREBLE_LINKER_NAMESPACES)|$(SANITIZE_TARGET),true|)
# for treblized but VNDK non-enforced devices
LOCAL_MODULE_STEM := $(call append_vndk_version,$(LOCAL_MODULE))
include $(BUILD_SYSTEM)/base_rules.mk
$(eval $(call update_and_install_ld_config,\
<<<<<<< HEAD
  $(LOCAL_PATH)/etc/ld.config.vndk_light.txt,\
=======
  $(LOCAL_PATH)/etc/ld.config.vndk_lite.txt,\
>>>>>>> 311f8405
  $(LOCAL_BUILT_MODULE),\
  $(if $(BOARD_VNDK_VERSION),$(PLATFORM_VNDK_VERSION))))

else
# for legacy non-treblized devices
LOCAL_SRC_FILES := etc/ld.config.legacy.txt
LOCAL_MODULE_STEM := $(LOCAL_MODULE)
include $(BUILD_PREBUILT)

endif # if _enforce_vndk_at_runtime is true

_enforce_vndk_at_runtime :=

#######################################
# ld.config.noenforce.txt
#
# This file is a temporary configuration file only for GSI. Originally GSI has
# BOARD_VNDK_VERSION defined and has strict VNDK enforcing rule based on
<<<<<<< HEAD
# "ld.config.vndk.txt". However for the devices, that have not defined
# BOARD_VNDK_VERSION, GSI provides this configuration file which is based on
# "ld.config.vndk_light.txt".
=======
# "ld.config.txt". However for the devices, that have not defined
# BOARD_VNDK_VERSION, GSI provides this configuration file which is based on
# "ld.config.vndk_lite.txt".
>>>>>>> 311f8405
# Do not install this file for the devices other than GSI.
include $(CLEAR_VARS)
LOCAL_MODULE := ld.config.noenforce.txt
LOCAL_MODULE_CLASS := ETC
LOCAL_MODULE_PATH := $(TARGET_OUT_ETC)
LOCAL_MODULE_STEM := $(LOCAL_MODULE)
include $(BUILD_SYSTEM)/base_rules.mk
$(eval $(call update_and_install_ld_config,\
<<<<<<< HEAD
  $(LOCAL_PATH)/etc/ld.config.vndk_light.txt,\
=======
  $(LOCAL_PATH)/etc/ld.config.vndk_lite.txt,\
>>>>>>> 311f8405
  $(LOCAL_BUILT_MODULE),\
  $(PLATFORM_VNDK_VERSION)))

#######################################
# llndk.libraries.txt
include $(CLEAR_VARS)
LOCAL_MODULE := llndk.libraries.txt
LOCAL_MODULE_CLASS := ETC
LOCAL_MODULE_PATH := $(TARGET_OUT_ETC)
LOCAL_MODULE_STEM := $(call append_vndk_version,$(LOCAL_MODULE))
include $(BUILD_SYSTEM)/base_rules.mk
$(LOCAL_BUILT_MODULE): PRIVATE_LLNDK_LIBRARIES := $(LLNDK_LIBRARIES)
$(LOCAL_BUILT_MODULE):
	@echo "Generate: $@"
	@mkdir -p $(dir $@)
	$(hide) echo -n > $@
	$(hide) $(foreach lib,$(PRIVATE_LLNDK_LIBRARIES), \
		echo $(lib).so >> $@;)

#######################################
# vndksp.libraries.txt
include $(CLEAR_VARS)
LOCAL_MODULE := vndksp.libraries.txt
LOCAL_MODULE_CLASS := ETC
LOCAL_MODULE_PATH := $(TARGET_OUT_ETC)
LOCAL_MODULE_STEM := $(call append_vndk_version,$(LOCAL_MODULE))
include $(BUILD_SYSTEM)/base_rules.mk
$(LOCAL_BUILT_MODULE): PRIVATE_VNDK_SAMEPROCESS_LIBRARIES := $(VNDK_SAMEPROCESS_LIBRARIES)
$(LOCAL_BUILT_MODULE):
	@echo "Generate: $@"
	@mkdir -p $(dir $@)
	$(hide) echo -n > $@
	$(hide) $(foreach lib,$(PRIVATE_VNDK_SAMEPROCESS_LIBRARIES), \
		echo $(lib).so >> $@;)<|MERGE_RESOLUTION|>--- conflicted
+++ resolved
@@ -192,17 +192,10 @@
 # ld.config.txt
 #
 # For VNDK enforced devices that have defined BOARD_VNDK_VERSION, use
-<<<<<<< HEAD
-# "ld.config.vndk.txt" as a source file. This configuration includes
-# strict VNDK run-time restrictions for vendor process.
-# Other treblized devices, that have not defined BOARD_VNDK_VERSION or that
-# have set BOARD_VNDK_RUNTIME_DISABLE to true, use "ld.config.vndk_light.txt"
-=======
 # "ld.config.txt" as a source file. This configuration includes strict VNDK
 # run-time restrictions for vendor process.
 # Other treblized devices, that have not defined BOARD_VNDK_VERSION or that
 # have set BOARD_VNDK_RUNTIME_DISABLE to true, use "ld.config.vndk_lite.txt"
->>>>>>> 311f8405
 # as a source file. This configuration does not have strict VNDK run-time
 # restrictions.
 # If the device is not treblized, use "ld.config.legacy.txt" for legacy
@@ -224,11 +217,7 @@
 LOCAL_MODULE_STEM := $(call append_vndk_version,$(LOCAL_MODULE))
 include $(BUILD_SYSTEM)/base_rules.mk
 $(eval $(call update_and_install_ld_config,\
-<<<<<<< HEAD
-  $(LOCAL_PATH)/etc/ld.config.vndk.txt,\
-=======
   $(LOCAL_PATH)/etc/ld.config.txt,\
->>>>>>> 311f8405
   $(LOCAL_BUILT_MODULE),\
   $(PLATFORM_VNDK_VERSION)))
 
@@ -237,11 +226,7 @@
 LOCAL_MODULE_STEM := $(call append_vndk_version,$(LOCAL_MODULE))
 include $(BUILD_SYSTEM)/base_rules.mk
 $(eval $(call update_and_install_ld_config,\
-<<<<<<< HEAD
-  $(LOCAL_PATH)/etc/ld.config.vndk_light.txt,\
-=======
   $(LOCAL_PATH)/etc/ld.config.vndk_lite.txt,\
->>>>>>> 311f8405
   $(LOCAL_BUILT_MODULE),\
   $(if $(BOARD_VNDK_VERSION),$(PLATFORM_VNDK_VERSION))))
 
@@ -260,15 +245,9 @@
 #
 # This file is a temporary configuration file only for GSI. Originally GSI has
 # BOARD_VNDK_VERSION defined and has strict VNDK enforcing rule based on
-<<<<<<< HEAD
-# "ld.config.vndk.txt". However for the devices, that have not defined
-# BOARD_VNDK_VERSION, GSI provides this configuration file which is based on
-# "ld.config.vndk_light.txt".
-=======
 # "ld.config.txt". However for the devices, that have not defined
 # BOARD_VNDK_VERSION, GSI provides this configuration file which is based on
 # "ld.config.vndk_lite.txt".
->>>>>>> 311f8405
 # Do not install this file for the devices other than GSI.
 include $(CLEAR_VARS)
 LOCAL_MODULE := ld.config.noenforce.txt
@@ -277,11 +256,7 @@
 LOCAL_MODULE_STEM := $(LOCAL_MODULE)
 include $(BUILD_SYSTEM)/base_rules.mk
 $(eval $(call update_and_install_ld_config,\
-<<<<<<< HEAD
-  $(LOCAL_PATH)/etc/ld.config.vndk_light.txt,\
-=======
   $(LOCAL_PATH)/etc/ld.config.vndk_lite.txt,\
->>>>>>> 311f8405
   $(LOCAL_BUILT_MODULE),\
   $(PLATFORM_VNDK_VERSION)))
 
