/*
 * Copyright (C) 2012-2014 The Android Open Source Project
 *
 * Licensed under the Apache License, Version 2.0 (the "License");
 * you may not use this file except in compliance with the License.
 * You may obtain a copy of the License at
 *
 *      http://www.apache.org/licenses/LICENSE-2.0
 *
 * Unless required by applicable law or agreed to in writing, software
 * distributed under the License is distributed on an "AS IS" BASIS,
 * WITHOUT WARRANTIES OR CONDITIONS OF ANY KIND, either express or implied.
 * See the License for the specific language governing permissions and
 * limitations under the License.
 */
// for manual checking of stale entries during LogBuffer::erase()
//#define DEBUG_CHECK_FOR_STALE_ENTRIES

#include <ctype.h>
#include <endian.h>
#include <errno.h>
#include <stdio.h>
#include <string.h>
#include <sys/cdefs.h>
#include <sys/user.h>
#include <time.h>
#include <unistd.h>
#include <sys/prctl.h>
#include <cutils/sched_policy.h>
#include <utils/threads.h>
#ifdef HAVE_AEE_FEATURE
#include "aee.h"
#endif
#include <unordered_map>

#include <cutils/properties.h>
#include <private/android_logger.h>

#include "LogBuffer.h"
#include "LogKlog.h"
#include "LogReader.h"
#include "LogUtils.h"

#ifndef __predict_false
#define __predict_false(exp) __builtin_expect((exp) != 0, 0)
#endif

// Default
#define log_buffer_size(id) mMaxSize[id]

#define DEBUG_DETECT_LOG_COUNT  5000
#define DEBUG_LOG_PERFORMANCE_TIME  1000000     // each log time 1ms
#if defined(HAVE_AEE_FEATURE) && defined(ANDROID_LOG_MUCH_COUNT)
#include <cutils/sockets.h>

char aee_string[70];
char *log_much_buf;
int log_much_used_size;
bool log_much_detected = false;
int log_much_alloc_size;
#define EACH_LOG_SIZE 300   /* each log size * detect count = alloc size*/

static void *logmuchaee_thread_start(void * /*obj*/) {
    prctl(PR_SET_NAME, "logd.logmuch");
    android::prdebug("logd:logmuch file total size %d.\n", log_much_used_size);
    if (log_much_used_size < log_much_alloc_size)
        log_much_buf[log_much_used_size] = 0;
    set_sched_policy(0, SP_FOREGROUND);
    aee_system_warning(aee_string, NULL, DB_OPT_DUMMY_DUMP|DB_OPT_PRINTK_TOO_MUCH, log_much_buf);
    if (log_much_buf != NULL) {
       free(log_much_buf);
       log_much_buf = NULL;
    }
    log_much_used_size = 0;
    log_much_detected = false;
    return NULL;
}
#endif

#if defined(HAVE_AEE_FEATURE) && defined(MTK_LOGD_DEBUG)
static void *logd_memory_leak_thread_start(void * /*obj*/) {
    prctl(PR_SET_NAME, "logd.memoryleak");
    set_sched_policy(0, SP_FOREGROUND);
    aee_system_warning("Logd memory leak", NULL, DB_OPT_DEFAULT, "Logd memory leak");
    return NULL;
}
#endif

#if defined(HAVE_AEE_FEATURE) && defined(MTK_LOGD_DEBUG_PERFORMANCE)
static void *logd_performance_issue_thread_start(void * /*obj*/) {
    prctl(PR_SET_NAME, "logd.performance");
    set_sched_policy(0, SP_FOREGROUND);
    aee_system_warning("Logd cpu usage high", NULL, DB_OPT_DEFAULT, "Logd cpu usage high");
    return NULL;
}
#endif
void LogBuffer::init() {
    unsigned long default_size;

    log_id_for_each(i) {
        mLastSet[i] = false;
        mLast[i] = mLogElements.begin();
        default_size = __android_logger_get_buffer_size(i);
#if defined(HAVE_AEE_FEATURE) && defined(ANDROID_LOG_MUCH_COUNT)
        if (i == LOG_ID_MAIN || i == LOG_ID_RADIO) {
            default_size = 5 * default_size;
        }
#endif

        if (setSize(i, default_size)) {
            setSize(i, LOG_BUFFER_MIN_SIZE);
        }
    }
    bool lastMonotonic = monotonic;
    monotonic = android_log_clockid() == CLOCK_MONOTONIC;
    if (lastMonotonic != monotonic) {
        //
        // Fixup all timestamps, may not be 100% accurate, but better than
        // throwing what we have away when we get 'surprised' by a change.
        // In-place element fixup so no need to check reader-lock. Entries
        // should already be in timestamp order, but we could end up with a
        // few out-of-order entries if new monotonics come in before we
        // are notified of the reinit change in status. A Typical example would
        // be:
        //  --------- beginning of system
        //      10.494082   184   201 D Cryptfs : Just triggered post_fs_data
        //  --------- beginning of kernel
        //       0.000000     0     0 I         : Initializing cgroup subsys
        // as the act of mounting /data would trigger persist.logd.timestamp to
        // be corrected. 1/30 corner case YMMV.
        //
        pthread_mutex_lock(&mLogElementsLock);
        LogBufferElementCollection::iterator it = mLogElements.begin();
        while ((it != mLogElements.end())) {
            LogBufferElement* e = *it;
            if (monotonic) {
                if (!android::isMonotonic(e->mRealTime)) {
                    LogKlog::convertRealToMonotonic(e->mRealTime);
                }
            } else {
                if (android::isMonotonic(e->mRealTime)) {
                    LogKlog::convertMonotonicToReal(e->mRealTime);
                }
            }
            ++it;
        }
        pthread_mutex_unlock(&mLogElementsLock);
    }

    // We may have been triggered by a SIGHUP. Release any sleeping reader
    // threads to dump their current content.
    //
    // NB: this is _not_ performed in the context of a SIGHUP, it is
    // performed during startup, and in context of reinit administrative thread
    LogTimeEntry::lock();

    LastLogTimes::iterator times = mTimes.begin();
    while (times != mTimes.end()) {
        LogTimeEntry* entry = (*times);
        if (entry->owned_Locked()) {
            entry->triggerReader_Locked();
        }
        times++;
    }

    LogTimeEntry::unlock();
}

LogBuffer::LogBuffer(LastLogTimes* times)
    : monotonic(android_log_clockid() == CLOCK_MONOTONIC), mTimes(*times) {
    pthread_mutex_init(&mLogElementsLock, NULL);

    log_id_for_each(i) {
        lastLoggedElements[i] = NULL;
        droppedElements[i] = NULL;
    }

    init();
}

LogBuffer::~LogBuffer() {
    log_id_for_each(i) {
        delete lastLoggedElements[i];
        delete droppedElements[i];
    }
}

enum match_type { DIFFERENT, SAME, SAME_LIBLOG };

static enum match_type identical(LogBufferElement* elem,
                                 LogBufferElement* last) {
    // is it mostly identical?
    //  if (!elem) return DIFFERENT;
    unsigned short lenl = elem->getMsgLen();
    if (!lenl) return DIFFERENT;
    //  if (!last) return DIFFERENT;
    unsigned short lenr = last->getMsgLen();
    if (!lenr) return DIFFERENT;
    //  if (elem->getLogId() != last->getLogId()) return DIFFERENT;
    if (elem->getUid() != last->getUid()) return DIFFERENT;
    if (elem->getPid() != last->getPid()) return DIFFERENT;
    if (elem->getTid() != last->getTid()) return DIFFERENT;

    // last is more than a minute old, stop squashing identical messages
    if (elem->getRealTime().nsec() >
        (last->getRealTime().nsec() + 60 * NS_PER_SEC))
        return DIFFERENT;

    // Identical message
    const char* msgl = elem->getMsg();
    const char* msgr = last->getMsg();
    if (lenl == lenr) {
        if (!fastcmp<memcmp>(msgl, msgr, lenl)) return SAME;
        // liblog tagged messages (content gets summed)
        if ((elem->getLogId() == LOG_ID_EVENTS) &&
            (lenl == sizeof(android_log_event_int_t)) &&
            !fastcmp<memcmp>(msgl, msgr, sizeof(android_log_event_int_t) -
                                             sizeof(int32_t)) &&
            (elem->getTag() == LIBLOG_LOG_TAG)) {
            return SAME_LIBLOG;
        }
    }

    // audit message (except sequence number) identical?
    static const char avc[] = "): avc: ";

    if (last->isBinary()) {
        if (fastcmp<memcmp>(msgl, msgr, sizeof(android_log_event_string_t) -
                                            sizeof(int32_t))) {
            return DIFFERENT;
        }
        msgl += sizeof(android_log_event_string_t);
        lenl -= sizeof(android_log_event_string_t);
        msgr += sizeof(android_log_event_string_t);
        lenr -= sizeof(android_log_event_string_t);
    }
    const char* avcl = android::strnstr(msgl, lenl, avc);
    if (!avcl) return DIFFERENT;
    lenl -= avcl - msgl;
    const char* avcr = android::strnstr(msgr, lenr, avc);
    if (!avcr) return DIFFERENT;
    lenr -= avcr - msgr;
    if (lenl != lenr) return DIFFERENT;
    // TODO: After b/35468874 is addressed, revisit "lenl > strlen(avc)"
    // condition, it might become superfluous.
    if (lenl > strlen(avc) &&
        fastcmp<memcmp>(avcl + strlen(avc), avcr + strlen(avc),
                        lenl - strlen(avc))) {
        return DIFFERENT;
    }
    return SAME;
}

<<<<<<< HEAD
int LogBuffer::log(log_id_t log_id, log_time realtime,
                   uid_t uid, pid_t pid, pid_t tid,
                   const char *msg, unsigned short len) {
#if defined(HAVE_AEE_FEATURE) && defined(ANDROID_LOG_MUCH_COUNT)
        static int line_count = 0;
        time_t logs_time, now_time;
        static time_t old_time;
        static struct timespec pause_time = {0, 0};
        struct timespec pause_time_now;
        static int pause_detect = 1;
        static int original_detect_value;
        static int delay_time = 3*60;
        int file_count = 0;
        char *buff = NULL;
        char log_type[7];
        const char *log_tag = NULL;
        const char *log_msg;
        int log_prio = ANDROID_LOG_INFO;
        int i, fd_file, ret;
        int buf_len, msg_len;
        char property[PROPERTY_VALUE_MAX];
        int prop_value;
#if !defined(_WIN32)
        struct tm tmBuf;
#endif
        struct tm* ptm;
#endif

=======
int LogBuffer::log(log_id_t log_id, log_time realtime, uid_t uid, pid_t pid,
                   pid_t tid, const char* msg, unsigned short len) {
>>>>>>> 83f27bba
    if ((log_id >= LOG_ID_MAX) || (log_id < 0)) {
        return -EINVAL;
    }

    LogBufferElement* elem =
        new LogBufferElement(log_id, realtime, uid, pid, tid, msg, len);
    if (log_id != LOG_ID_SECURITY) {
        int prio = ANDROID_LOG_INFO;
<<<<<<< HEAD
        const char *tag = NULL;

=======
        const char* tag = NULL;
>>>>>>> 83f27bba
        if (log_id == LOG_ID_EVENTS) {
            tag = tagToName(elem->getTag());
            if (!__android_log_is_loggable(prio, tag, ANDROID_LOG_VERBOSE)) {
                // Log traffic received to total
                pthread_mutex_lock(&mLogElementsLock);
                stats.add_total_size(elem);
                pthread_mutex_unlock(&mLogElementsLock);
                delete elem;
                return -EACCES;
            }
        } else {
            prio = *msg;
            tag = msg + 1;
        }
    }

    pthread_mutex_lock(&mLogElementsLock);
#if defined(HAVE_AEE_FEATURE) && defined(ANDROID_LOG_MUCH_COUNT)
    if (log_detect_value == 0) {
        pause_detect = 0;
        delay_time = 0;
        original_detect_value = 0;
    }
    if (pause_detect == 1) {
        if (pause_time.tv_sec == 0) {
            clock_gettime(CLOCK_MONOTONIC, &pause_time);
        }
        clock_gettime(CLOCK_MONOTONIC, &pause_time_now);
        if (pause_time_now.tv_sec - pause_time.tv_sec > delay_time) {
            pause_detect = 0;
            delay_time = 0;
            log_detect_value = original_detect_value;
            original_detect_value = 0;
            android::prdebug("logd: detect delay end:level %d,old level %d.\n",
            log_detect_value, original_detect_value);
        }
    }

  if (log_detect_value > 0 && log_much_detected == false) {
    if (log_id == LOG_ID_KERNEL) {
        goto log_much_exit;
    }

    now_time = realtime.tv_sec;
    if (old_time == 0) {
        log_much_delay_detect = 181;
    }

    if (log_much_delay_detect == 1) {
        line_count = 1;
        old_time = now_time + 1;
        log_much_delay_detect = 0;
        pause_detect = 0;
        delay_time = 0;
        original_detect_value = log_detect_value;
    }

    if (log_much_delay_detect > 0) {
        pause_detect = 1;
        clock_gettime(CLOCK_MONOTONIC, &pause_time);
        delay_time = log_much_delay_detect;
        log_much_delay_detect = 0;
        old_time = now_time;
        if (original_detect_value == 0) {
            original_detect_value = log_detect_value;
        } else {
            log_detect_value = original_detect_value;
        }
        log_detect_value = 2 * log_detect_value;
        android::prdebug("logd: detect delay:time %d, level %d,old level %d.\n",
            delay_time, log_detect_value, original_detect_value);
     }

    if (old_time > now_time) {
        line_count = 0;
        goto log_much_exit;
    }

    if (now_time > (old_time + detect_time - 1)) {
       if (line_count > (log_detect_value * detect_time)) {
        property_get("logmuch.detect.value", property, "-1");
        prop_value = atoi(property);
        if (prop_value > log_detect_value) {
            log_detect_value = prop_value;
            line_count = 1;
            old_time = now_time + detect_time;
            if (log_detect_value > 1000) {
                detect_time = 1;
            } else {
                detect_time = 6;
            }
            goto log_much_exit;
        }

        buff = new char[1024];
        if (buff == NULL)
            goto log_much_exit;

        if (log_much_buf == NULL) {
            log_much_alloc_size = (log_detect_value * detect_time) * EACH_LOG_SIZE;
            log_much_buf = (char*) malloc(log_much_alloc_size);
            if (log_much_buf == NULL)
                goto log_much_exit;
            log_much_used_size = 0;
        } else {
            memset(log_much_buf, 0, log_much_alloc_size);
            log_much_used_size = 0;
        }

#if !defined(_WIN32)
        ptm = localtime_r(&now_time, &tmBuf);
#else
        ptm = localtime(&now_time);
#endif
        strftime(buff, 1024, "%m-%d %H:%M:%S", ptm);

        android::prdebug("logd: android log much:line %d, time %d, %lu.\n",
            line_count, realtime.tv_sec, old_time);

        LogTimeEntry::lock();
        LogBufferElementCollection::iterator test = mLogElements.end();
        LogBufferElementCollection::iterator test_last = test;
        while (test_last != mLogElements.begin()) {
            --test;
            logs_time = (*test)->getRealTime().tv_sec;
            if (logs_time < old_time || logs_time > (old_time + detect_time -1)) {
                goto next_log;
            }
#if !defined(_WIN32)
            ptm = localtime_r(&logs_time, &tmBuf);
#else
            ptm = localtime(&logs_time);
#endif
            switch ((*test)->getLogId()) {
                case LOG_ID_KERNEL:
                    goto next_log;

                case LOG_ID_EVENTS:
                    strcpy(log_type, "EVENTS");
                    log_tag = android::tagToName((*test)->getTag());
                    log_msg = NULL;
                    break;

                case LOG_ID_MAIN:
                    strcpy(log_type, "MAIN");
                    log_prio = (*test)->getMsg()[0];
                    log_tag = (*test)->getMsg() + 1;
                    log_msg = (*test)->getMsg() + strlen(log_tag) + 2;
                    break;

                case LOG_ID_SYSTEM:
                    strcpy(log_type, "SYSTEM");
                    log_prio = (*test)->getMsg()[0];
                    log_tag = (*test)->getMsg() + 1;
                    log_msg = (*test)->getMsg() + strlen(log_tag) + 2;
                    break;

                case LOG_ID_CRASH:
                    strcpy(log_type, "CRASH");
                    log_prio = (*test)->getMsg()[0];
                    log_tag = (*test)->getMsg() + 1;
                    log_msg = (*test)->getMsg() + strlen(log_tag) + 2;
                    break;

                case LOG_ID_RADIO:
                    strcpy(log_type, "RADIO");
                    log_prio = (*test)->getMsg()[0];
                    log_tag = (*test)->getMsg() + 1;
                    log_msg = (*test)->getMsg() + strlen(log_tag) + 2;
                    break;

                default:
                    goto next_log;
            }

            /* strftime(timeBuf, sizeof(timeBuf), "%Y-%m-%d %H:%M:%S", ptm); */
            buff[0]='\n';
            strftime(buff+1, 1024, "%m-%d %H:%M:%S", ptm);
            buf_len = strlen(buff);
            buf_len += sprintf(buff + buf_len, ".%06d ", (*test)->getRealTime().tv_nsec / 1000);
            /* event log tag */
            buf_len += sprintf(buff + buf_len, "%d, %d,[%s],[%d],[Tag]%s[TAG]:",
                        (*test)->getPid(), (*test)->getTid(), log_type, log_prio, log_tag);
           if ((*test)->getLogId() == LOG_ID_EVENTS || log_msg == NULL) {
               /* event log message*/
            } else if (1023 - buf_len > (int)strlen(log_msg)) {
                strcpy(buff + buf_len, log_msg);
                buf_len += strlen(log_msg);
            } else {
                strncpy(buff + buf_len, log_msg, 1023 - buf_len);
                buff[1022] = '\n';
                buff[1023] = '\0';
                buf_len = 1023;
            }
            file_count++;

            if (buf_len < log_much_alloc_size - log_much_used_size) {
                memcpy(log_much_buf + log_much_used_size, buff, buf_len);
                log_much_used_size += buf_len;
            } else {
                buf_len = log_much_alloc_size - log_much_used_size;
                memcpy(log_much_buf + log_much_used_size, buff, buf_len);
                log_much_used_size += buf_len;
                log_much_buf[log_much_alloc_size - 1] = 0;
                break;
            }
next_log:
                test_last = test;
        }
        LogTimeEntry::unlock();
        /* close(fd_file); */
        pthread_attr_t attr;
        if ((file_count / 8 > (log_detect_value * detect_time) / 10) && !pthread_attr_init(&attr)) {
            struct sched_param param;

            memset(aee_string, 0, 70);
            android::prdebug("logd:logmuch file total size %d.\n", log_much_used_size);
            sprintf(aee_string, "Android log much: %d, %d.detect time %d.level %d.",
                line_count, file_count, detect_time, log_detect_value);
            memset(&param, 0, sizeof(param));
            pthread_attr_setschedparam(&attr, &param);
            pthread_attr_setschedpolicy(&attr, SCHED_BATCH);
            if (!pthread_attr_setdetachstate(&attr, PTHREAD_CREATE_DETACHED)) {
                pthread_t thread;
                log_much_detected  = true;
                pthread_create(&thread, &attr, logmuchaee_thread_start, NULL);
            }
            pthread_attr_destroy(&attr);
        }

        old_time = now_time + DETECT_DELAY_TIME;
        line_count = 0;
        delete buff;
        buff = NULL;
      } else {
        line_count = 1;
        old_time = now_time + detect_time;
       }
      } else {
        line_count++;
      }
    }
log_much_exit:
    if (buff != NULL) {
        delete buff;
        buff = NULL;
    }
#endif
    LogBufferElement* currentLast = lastLoggedElements[log_id];
    if (currentLast) {
        LogBufferElement* dropped = droppedElements[log_id];
        unsigned short count = dropped ? dropped->getDropped() : 0;
        //
        // State Init
        //     incoming:
        //         dropped = NULL
        //         currentLast = NULL;
        //         elem = incoming message
        //     outgoing:
        //         dropped = NULL -> State 0
        //         currentLast = copy of elem
        //         log elem
        // State 0
        //     incoming:
        //         count = 0
        //         dropped = NULL
        //         currentLast = copy of last message
        //         elem = incoming message
        //     outgoing: if match != DIFFERENT
        //         dropped = copy of first identical message -> State 1
        //         currentLast = reference to elem
        //     break: if match == DIFFERENT
        //         dropped = NULL -> State 0
        //         delete copy of last message (incoming currentLast)
        //         currentLast = copy of elem
        //         log elem
        // State 1
        //     incoming:
        //         count = 0
        //         dropped = copy of first identical message
        //         currentLast = reference to last held-back incoming
        //                       message
        //         elem = incoming message
        //     outgoing: if match == SAME
        //         delete copy of first identical message (dropped)
        //         dropped = reference to last held-back incoming
        //                   message set to chatty count of 1 -> State 2
        //         currentLast = reference to elem
        //     outgoing: if match == SAME_LIBLOG
        //         dropped = copy of first identical message -> State 1
        //         take sum of currentLast and elem
        //         if sum overflows:
        //             log currentLast
        //             currentLast = reference to elem
        //         else
        //             delete currentLast
        //             currentLast = reference to elem, sum liblog.
        //     break: if match == DIFFERENT
        //         delete dropped
        //         dropped = NULL -> State 0
        //         log reference to last held-back (currentLast)
        //         currentLast = copy of elem
        //         log elem
        // State 2
        //     incoming:
        //         count = chatty count
        //         dropped = chatty message holding count
        //         currentLast = reference to last held-back incoming
        //                       message.
        //         dropped = chatty message holding count
        //         elem = incoming message
        //     outgoing: if match != DIFFERENT
        //         delete chatty message holding count
        //         dropped = reference to last held-back incoming
        //                   message, set to chatty count + 1
        //         currentLast = reference to elem
        //     break: if match == DIFFERENT
        //         log dropped (chatty message)
        //         dropped = NULL -> State 0
        //         log reference to last held-back (currentLast)
        //         currentLast = copy of elem
        //         log elem
        //
        enum match_type match = identical(elem, currentLast);
        if (match != DIFFERENT) {
            if (dropped) {
                // Sum up liblog tag messages?
                if ((count == 0) /* at Pass 1 */ && (match == SAME_LIBLOG)) {
                    android_log_event_int_t* event =
                        reinterpret_cast<android_log_event_int_t*>(
                            const_cast<char*>(currentLast->getMsg()));
                    //
                    // To unit test, differentiate with something like:
                    //    event->header.tag = htole32(CHATTY_LOG_TAG);
                    // here, then instead of delete currentLast below,
                    // log(currentLast) to see the incremental sums form.
                    //
                    uint32_t swab = event->payload.data;
                    unsigned long long total = htole32(swab);
                    event = reinterpret_cast<android_log_event_int_t*>(
                        const_cast<char*>(elem->getMsg()));
                    swab = event->payload.data;

                    lastLoggedElements[LOG_ID_EVENTS] = elem;
                    total += htole32(swab);
                    // check for overflow
                    if (total >= UINT32_MAX) {
                        log(currentLast);
                        pthread_mutex_unlock(&mLogElementsLock);
                        return len;
                    }
                    stats.add(currentLast);
                    stats.subtract(currentLast);
                    delete currentLast;
                    swab = total;
                    event->payload.data = htole32(swab);
                    pthread_mutex_unlock(&mLogElementsLock);
                    return len;
                }
                if (count == USHRT_MAX) {
                    log(dropped);
                    count = 1;
                } else {
                    delete dropped;
                    ++count;
                }
            }
            if (count) {
                stats.add(currentLast);
                stats.subtract(currentLast);
                currentLast->setDropped(count);
            }
            droppedElements[log_id] = currentLast;
            lastLoggedElements[log_id] = elem;
            pthread_mutex_unlock(&mLogElementsLock);
            return len;
        }
        if (dropped) {         // State 1 or 2
            if (count) {       // State 2
                log(dropped);  // report chatty
            } else {           // State 1
                delete dropped;
            }
            droppedElements[log_id] = NULL;
            log(currentLast);  // report last message in the series
        } else {               // State 0
            delete currentLast;
        }
    }
    lastLoggedElements[log_id] = new LogBufferElement(*elem);

    log(elem);
    pthread_mutex_unlock(&mLogElementsLock);

    return len;
}

// assumes mLogElementsLock held, owns elem, will look after garbage collection
void LogBuffer::log(LogBufferElement* elem) {
    // cap on how far back we will sort in-place, otherwise append
    static uint32_t too_far_back = 5;  // five seconds
    // Insert elements in time sorted order if possible
    //  NB: if end is region locked, place element at end of list
    LogBufferElementCollection::iterator it = mLogElements.end();
    LogBufferElementCollection::iterator last = it;
    if (__predict_true(it != mLogElements.begin())) --it;
    if (__predict_false(it == mLogElements.begin()) ||
        __predict_true((*it)->getRealTime() <= elem->getRealTime()) ||
        __predict_false((((*it)->getRealTime().tv_sec - too_far_back) >
                         elem->getRealTime().tv_sec) &&
                        (elem->getLogId() != LOG_ID_KERNEL) &&
                        ((*it)->getLogId() != LOG_ID_KERNEL))) {
        mLogElements.push_back(elem);
    } else {
        log_time end = log_time::EPOCH;
        bool end_set = false;
        bool end_always = false;

        LogTimeEntry::lock();

        LastLogTimes::iterator times = mTimes.begin();
        while (times != mTimes.end()) {
            LogTimeEntry* entry = (*times);
            if (entry->owned_Locked()) {
                if (!entry->mNonBlock) {
                    end_always = true;
                    break;
                }
                // it passing mEnd is blocked by the following checks.
                if (!end_set || (end <= entry->mEnd)) {
                    end = entry->mEnd;
                    end_set = true;
                }
            }
            times++;
        }

        if (end_always || (end_set && (end > (*it)->getRealTime()))) {
            mLogElements.push_back(elem);
        } else {
            // should be short as timestamps are localized near end()
            do {
                last = it;
                if (__predict_false(it == mLogElements.begin())) {
                    break;
                }
                --it;
            } while (((*it)->getRealTime() > elem->getRealTime()) &&
                     (!end_set || (end <= (*it)->getRealTime())));
            mLogElements.insert(last, elem);
        }
        LogTimeEntry::unlock();
    }

    stats.add(elem);
    maybePrune(elem->getLogId());
}

// Prune at most 10% of the log entries or maxPrune, whichever is less.
//
// mLogElementsLock must be held when this function is called.
void LogBuffer::maybePrune(log_id_t id) {
    size_t sizes = stats.sizes(id);
    unsigned long maxSize = log_buffer_size(id);
    if (sizes > maxSize) {
        size_t sizeOver = sizes - ((maxSize * 9) / 10);
        size_t elements = stats.realElements(id);
        size_t minElements = elements / 100;
        if (minElements < minPrune) {
            minElements = minPrune;
        }
        unsigned long pruneRows = elements * sizeOver / sizes;
        if (pruneRows < minElements) {
            pruneRows = minElements;
        }
        if (pruneRows > maxPrune) {
            pruneRows = maxPrune;
        }
        prune(id, pruneRows);
    }
}

LogBufferElementCollection::iterator LogBuffer::erase(
    LogBufferElementCollection::iterator it, bool coalesce) {
    LogBufferElement* element = *it;
    log_id_t id = element->getLogId();

    // Remove iterator references in the various lists that will become stale
    // after the element is erased from the main logging list.

    {  // start of scope for found iterator
        int key = ((id == LOG_ID_EVENTS) || (id == LOG_ID_SECURITY))
                      ? element->getTag()
                      : element->getUid();
        LogBufferIteratorMap::iterator found = mLastWorst[id].find(key);
        if ((found != mLastWorst[id].end()) && (it == found->second)) {
            mLastWorst[id].erase(found);
        }
    }

    {  // start of scope for pid found iterator
        // element->getUid() may not be AID_SYSTEM for next-best-watermark.
        // will not assume id != LOG_ID_EVENTS or LOG_ID_SECURITY for KISS and
        // long term code stability, find() check should be fast for those ids.
        LogBufferPidIteratorMap::iterator found =
            mLastWorstPidOfSystem[id].find(element->getPid());
        if ((found != mLastWorstPidOfSystem[id].end()) &&
            (it == found->second)) {
            mLastWorstPidOfSystem[id].erase(found);
        }
    }

    bool setLast[LOG_ID_MAX];
    bool doSetLast = false;
    log_id_for_each(i) {
        doSetLast |= setLast[i] = mLastSet[i] && (it == mLast[i]);
    }
#ifdef DEBUG_CHECK_FOR_STALE_ENTRIES
    LogBufferElementCollection::iterator bad = it;
    int key = ((id == LOG_ID_EVENTS) || (id == LOG_ID_SECURITY))
                  ? element->getTag()
                  : element->getUid();
#endif
    it = mLogElements.erase(it);
    if (doSetLast) {
        log_id_for_each(i) {
            if (setLast[i]) {
                if (__predict_false(it == mLogElements.end())) {  // impossible
                    mLastSet[i] = false;
                    mLast[i] = mLogElements.begin();
                } else {
                    mLast[i] = it;  // push down the road as next-best-watermark
                }
            }
        }
    }
#ifdef DEBUG_CHECK_FOR_STALE_ENTRIES
    log_id_for_each(i) {
        for (auto b : mLastWorst[i]) {
            if (bad == b.second) {
                android::prdebug("stale mLastWorst[%d] key=%d mykey=%d\n", i,
                                 b.first, key);
            }
        }
        for (auto b : mLastWorstPidOfSystem[i]) {
            if (bad == b.second) {
                android::prdebug("stale mLastWorstPidOfSystem[%d] pid=%d\n", i,
                                 b.first);
            }
        }
        if (mLastSet[i] && (bad == mLast[i])) {
            android::prdebug("stale mLast[%d]\n", i);
            mLastSet[i] = false;
            mLast[i] = mLogElements.begin();
        }
    }
#endif
    if (coalesce) {
        stats.erase(element);
    } else {
        stats.subtract(element);
    }
    delete element;

    return it;
}

// Define a temporary mechanism to report the last LogBufferElement pointer
// for the specified uid, pid and tid. Used below to help merge-sort when
// pruning for worst UID.
class LogBufferElementKey {
    const union {
        struct {
            uint32_t uid;
            uint16_t pid;
            uint16_t tid;
        } __packed;
        uint64_t value;
    } __packed;

   public:
    LogBufferElementKey(uid_t uid, pid_t pid, pid_t tid)
        : uid(uid), pid(pid), tid(tid) {
    }
    explicit LogBufferElementKey(uint64_t key) : value(key) {
    }

    uint64_t getKey() {
        return value;
    }
};

class LogBufferElementLast {
    typedef std::unordered_map<uint64_t, LogBufferElement*> LogBufferElementMap;
    LogBufferElementMap map;

   public:
    bool coalesce(LogBufferElement* element, unsigned short dropped) {
        LogBufferElementKey key(element->getUid(), element->getPid(),
                                element->getTid());
        LogBufferElementMap::iterator it = map.find(key.getKey());
        if (it != map.end()) {
            LogBufferElement* found = it->second;
            unsigned short moreDropped = found->getDropped();
            if ((dropped + moreDropped) > USHRT_MAX) {
                map.erase(it);
            } else {
                found->setDropped(dropped + moreDropped);
                return true;
            }
        }
        return false;
    }

    void add(LogBufferElement* element) {
        LogBufferElementKey key(element->getUid(), element->getPid(),
                                element->getTid());
        map[key.getKey()] = element;
    }

    inline void clear() {
        map.clear();
    }

    void clear(LogBufferElement* element) {
        log_time current =
            element->getRealTime() - log_time(EXPIRE_RATELIMIT, 0);
        for (LogBufferElementMap::iterator it = map.begin(); it != map.end();) {
            LogBufferElement* mapElement = it->second;
            if ((mapElement->getDropped() >= EXPIRE_THRESHOLD) &&
                (current > mapElement->getRealTime())) {
                it = map.erase(it);
            } else {
                ++it;
            }
        }
    }
};

// prune "pruneRows" of type "id" from the buffer.
//
// This garbage collection task is used to expire log entries. It is called to
// remove all logs (clear), all UID logs (unprivileged clear), or every
// 256 or 10% of the total logs (whichever is less) to prune the logs.
//
// First there is a prep phase where we discover the reader region lock that
// acts as a backstop to any pruning activity to stop there and go no further.
//
// There are three major pruning loops that follow. All expire from the oldest
// entries. Since there are multiple log buffers, the Android logging facility
// will appear to drop entries 'in the middle' when looking at multiple log
// sources and buffers. This effect is slightly more prominent when we prune
// the worst offender by logging source. Thus the logs slowly loose content
// and value as you move back in time. This is preferred since chatty sources
// invariably move the logs value down faster as less chatty sources would be
// expired in the noise.
//
// The first loop performs blacklisting and worst offender pruning. Falling
// through when there are no notable worst offenders and have not hit the
// region lock preventing further worst offender pruning. This loop also looks
// after managing the chatty log entries and merging to help provide
// statistical basis for blame. The chatty entries are not a notification of
// how much logs you may have, but instead represent how much logs you would
// have had in a virtual log buffer that is extended to cover all the in-memory
// logs without loss. They last much longer than the represented pruned logs
// since they get multiplied by the gains in the non-chatty log sources.
//
// The second loop get complicated because an algorithm of watermarks and
// history is maintained to reduce the order and keep processing time
// down to a minimum at scale. These algorithms can be costly in the face
// of larger log buffers, or severly limited processing time granted to a
// background task at lowest priority.
//
// This second loop does straight-up expiration from the end of the logs
// (again, remember for the specified log buffer id) but does some whitelist
// preservation. Thus whitelist is a Hail Mary low priority, blacklists and
// spam filtration all take priority. This second loop also checks if a region
// lock is causing us to buffer too much in the logs to help the reader(s),
// and will tell the slowest reader thread to skip log entries, and if
// persistent and hits a further threshold, kill the reader thread.
//
// The third thread is optional, and only gets hit if there was a whitelist
// and more needs to be pruned against the backstop of the region lock.
//
// mLogElementsLock must be held when this function is called.
//
bool LogBuffer::prune(log_id_t id, unsigned long pruneRows, uid_t caller_uid) {
    LogTimeEntry* oldest = NULL;
    bool busy = false;
    bool clearAll = pruneRows == ULONG_MAX;
    int Times_count = 0;

    LogTimeEntry::lock();

    // Region locked?
    LastLogTimes::iterator times = mTimes.begin();
    while (times != mTimes.end()) {
        LogTimeEntry* entry = (*times);
        if (entry->owned_Locked() && entry->isWatching(id) &&
            (!oldest || (oldest->mStart > entry->mStart) ||
             ((oldest->mStart == entry->mStart) &&
              (entry->mTimeout.tv_sec || entry->mTimeout.tv_nsec)))) {
            oldest = entry;
        }
        times++;
        Times_count++;
    }

    LogBufferElementCollection::iterator it;

<<<<<<< HEAD
    if (stats.sizes(id) > (100 * log_buffer_size(id))) {
#if defined(__LP64__)
        android::prdebug("logd: the %d log size is %lu.\n", id, stats.sizes(id));
#else
        android::prdebug("logd: the %d log size is %d.\n", id, stats.sizes(id));
#endif
    if (pruneRows == maxPrune) {
        pruneRows = stats.realElements(id) * (stats.sizes(id) - log_buffer_size(id)) / stats.sizes(id);
    }

times = mTimes.begin();
        while (times != mTimes.end()) {
            LogTimeEntry *entry = (*times);
            if (entry->owned_Locked() && entry->isWatching(id)) {
                entry->release_Locked();
            }
            times++;
            Times_count++;
        }
        it = mLogElements.begin();
        while ((it != mLogElements.end()) && (pruneRows > 0)) {
            LogBufferElement *e = *it;

            if (e->getLogId() != id) {
                ++it;
                continue;
            }

            it = erase(it);
            pruneRows--;
        }

#if defined(__LP64__)
        android::prdebug("logd: have %d read thread, the %d log size is %lu.\n",
            Times_count, id, stats.sizes(id));
#else
        android::prdebug("logd: have %d read thread, the %d log size is %d.\n",
            Times_count, id, stats.sizes(id));
#endif

        LogTimeEntry::unlock();
#if defined(HAVE_AEE_FEATURE) && defined(MTK_LOGD_DEBUG)
        pthread_attr_t attr_m;
        static bool memory_issue;

        if (memory_issue == true)
            return true;

        if (!pthread_attr_init(&attr_m)) {
            struct sched_param param_m;

            memory_issue = true;
            memset(&param_m, 0, sizeof(param_m));
            pthread_attr_setschedparam(&attr_m, &param_m);
            pthread_attr_setschedpolicy(&attr_m, SCHED_BATCH);
            if (!pthread_attr_setdetachstate(&attr_m, PTHREAD_CREATE_DETACHED)) {
                pthread_t thread;
                pthread_create(&thread, &attr_m, logd_memory_leak_thread_start, NULL);
            }
            pthread_attr_destroy(&attr_m);
       }
#endif
        return true;
    }

    if (oldest && (oldest->getSkipAhead(id) != 0)) {
        // android::prdebug("oldest still has skip item!%ld", stats.sizes(id));
        LogTimeEntry::unlock();
        return false;
    }

    if (__predict_false(caller_uid != AID_ROOT)) { // unlikely
=======
    if (__predict_false(caller_uid != AID_ROOT)) {  // unlikely
>>>>>>> 83f27bba
        // Only here if clear all request from non system source, so chatty
        // filter logistics is not required.
        it = mLastSet[id] ? mLast[id] : mLogElements.begin();
        while (it != mLogElements.end()) {
            LogBufferElement* element = *it;

            if ((element->getLogId() != id) ||
                (element->getUid() != caller_uid)) {
                ++it;
                continue;
            }

            if (!mLastSet[id] || ((*mLast[id])->getLogId() != id)) {
                mLast[id] = it;
                mLastSet[id] = true;
            }

            if (oldest && (oldest->mStart <= element->getRealTime().nsec())) {
                busy = true;
                if (oldest->mTimeout.tv_sec || oldest->mTimeout.tv_nsec) {
                    oldest->triggerReader_Locked();
                } else {
                    oldest->triggerSkip_Locked(id, pruneRows);
                }
                break;
            }

            it = erase(it);
            if (--pruneRows == 0) {
                break;
            }
        }
        LogTimeEntry::unlock();
        return busy;
    }

    // prune by worst offenders; by blacklist, UID, and by PID of system UID
    bool hasBlacklist = (id != LOG_ID_SECURITY) && mPrune.naughty();
#if 0
    while (!clearAll && (pruneRows > 0)) {
        // recalculate the worst offender on every batched pass
        int worst = -1;  // not valid for getUid() or getKey()
        size_t worst_sizes = 0;
        size_t second_worst_sizes = 0;
        pid_t worstPid = 0;  // POSIX guarantees PID != 0

        if (worstUidEnabledForLogid(id) && mPrune.worstUidEnabled()) {
            // Calculate threshold as 12.5% of available storage
            size_t threshold = log_buffer_size(id) / 8;

            if ((id == LOG_ID_EVENTS) || (id == LOG_ID_SECURITY)) {
                stats.sortTags(AID_ROOT, (pid_t)0, 2, id)
                    .findWorst(worst, worst_sizes, second_worst_sizes,
                               threshold);
                // per-pid filter for AID_SYSTEM sources is too complex
            } else {
                stats.sort(AID_ROOT, (pid_t)0, 2, id)
                    .findWorst(worst, worst_sizes, second_worst_sizes,
                               threshold);

                if ((worst == AID_SYSTEM) && mPrune.worstPidOfSystemEnabled()) {
                    stats.sortPids(worst, (pid_t)0, 2, id)
                        .findWorst(worstPid, worst_sizes, second_worst_sizes);
                }
            }
        }

        // skip if we have neither worst nor naughty filters
        if ((worst == -1) && !hasBlacklist) {
            break;
        }

        bool kick = false;
        bool leading = true;
        it = mLastSet[id] ? mLast[id] : mLogElements.begin();
        // Perform at least one mandatory garbage collection cycle in following
        // - clear leading chatty tags
        // - coalesce chatty tags
        // - check age-out of preserved logs
        bool gc = pruneRows <= 1;
        if (!gc && (worst != -1)) {
            {  // begin scope for worst found iterator
                LogBufferIteratorMap::iterator found =
                    mLastWorst[id].find(worst);
                if ((found != mLastWorst[id].end()) &&
                    (found->second != mLogElements.end())) {
                    leading = false;
                    it = found->second;
                }
            }
            if (worstPid) {  // begin scope for pid worst found iterator
                // FYI: worstPid only set if !LOG_ID_EVENTS and
                //      !LOG_ID_SECURITY, not going to make that assumption ...
                LogBufferPidIteratorMap::iterator found =
                    mLastWorstPidOfSystem[id].find(worstPid);
                if ((found != mLastWorstPidOfSystem[id].end()) &&
                    (found->second != mLogElements.end())) {
                    leading = false;
                    it = found->second;
                }
            }
        }
        static const timespec too_old = { EXPIRE_HOUR_THRESHOLD * 60 * 60, 0 };
        LogBufferElementCollection::iterator lastt;
        lastt = mLogElements.end();
        --lastt;
        LogBufferElementLast last;
        while (it != mLogElements.end()) {
            LogBufferElement* element = *it;

            if (oldest && (oldest->mStart <= element->getRealTime().nsec())) {
                busy = true;
                if (oldest->mTimeout.tv_sec || oldest->mTimeout.tv_nsec) {
                    oldest->triggerReader_Locked();
                }
                break;
            }

            if (element->getLogId() != id) {
                ++it;
                continue;
            }
            // below this point element->getLogId() == id

            if (leading && (!mLastSet[id] || ((*mLast[id])->getLogId() != id))) {
                mLast[id] = it;
                mLastSet[id] = true;
            }

            unsigned short dropped = element->getDropped();

            // remove any leading drops
            if (leading && dropped) {
                it = erase(it);
                continue;
            }

            if (dropped && last.coalesce(element, dropped)) {
                it = erase(it, true);
                continue;
            }

            int key = ((id == LOG_ID_EVENTS) || (id == LOG_ID_SECURITY))
                          ? element->getTag()
                          : element->getUid();

            if (hasBlacklist && mPrune.naughty(element)) {
                last.clear(element);
                it = erase(it);
                if (dropped) {
                    continue;
                }

                pruneRows--;
                if (pruneRows == 0) {
                    break;
                }

                if (key == worst) {
                    kick = true;
                    if (worst_sizes < second_worst_sizes) {
                        break;
                    }
                    worst_sizes -= element->getMsgLen();
                }
                continue;
            }

            if ((element->getRealTime() < ((*lastt)->getRealTime() - too_old)) ||
                (element->getRealTime() > (*lastt)->getRealTime())) {
                break;
            }

            if (dropped) {
                last.add(element);
                if (worstPid &&
                    ((!gc && (element->getPid() == worstPid)) ||
                     (mLastWorstPidOfSystem[id].find(element->getPid()) ==
                      mLastWorstPidOfSystem[id].end()))) {
                    // element->getUid() may not be AID_SYSTEM, next best
                    // watermark if current one empty. id is not LOG_ID_EVENTS
                    // or LOG_ID_SECURITY because of worstPid check.
                    mLastWorstPidOfSystem[id][element->getPid()] = it;
                }
                if ((!gc && !worstPid && (key == worst)) ||
                    (mLastWorst[id].find(key) == mLastWorst[id].end())) {
                    mLastWorst[id][key] = it;
                }
                ++it;
                continue;
            }

            if ((key != worst) ||
                (worstPid && (element->getPid() != worstPid))) {
                leading = false;
                last.clear(element);
                ++it;
                continue;
            }
            // key == worst below here
            // If worstPid set, then element->getPid() == worstPid below here

            pruneRows--;
            if (pruneRows == 0) {
                break;
            }

            kick = true;

            unsigned short len = element->getMsgLen();

            // do not create any leading drops
            if (leading) {
                it = erase(it);
            } else {
                stats.drop(element);
                element->setDropped(1);
                if (last.coalesce(element, 1)) {
                    it = erase(it, true);
                } else {
                    last.add(element);
                    if (worstPid &&
                        (!gc || (mLastWorstPidOfSystem[id].find(worstPid) ==
                                 mLastWorstPidOfSystem[id].end()))) {
                        // element->getUid() may not be AID_SYSTEM, next best
                        // watermark if current one empty. id is not
                        // LOG_ID_EVENTS or LOG_ID_SECURITY because of worstPid.
                        mLastWorstPidOfSystem[id][worstPid] = it;
                    }
                    if ((!gc && !worstPid) ||
                        (mLastWorst[id].find(worst) == mLastWorst[id].end())) {
                        mLastWorst[id][worst] = it;
                    }
                    ++it;
                }
            }
            if (worst_sizes < second_worst_sizes) {
                break;
            }
            worst_sizes -= len;
        }
        last.clear();

        if (!kick || !mPrune.worstUidEnabled()) {
            break;  // the following loop will ask bad clients to skip/drop
        }
    }
#endif
    bool whitelist = false;
    bool hasWhitelist = (id != LOG_ID_SECURITY) && mPrune.nice() && !clearAll;
    it = mLastSet[id] ? mLast[id] : mLogElements.begin();
    while ((pruneRows > 0) && (it != mLogElements.end())) {
        LogBufferElement* element = *it;

        if (element->getLogId() != id) {
            it++;
            continue;
        }

        if (!mLastSet[id] || ((*mLast[id])->getLogId() != id)) {
            mLast[id] = it;
            mLastSet[id] = true;
        }

        if (oldest && (oldest->mStart <= element->getRealTime().nsec())) {
            busy = true;
            if (whitelist) {
                break;
            }

            if (stats.sizes(id) > (2 * log_buffer_size(id))) {
                // kick a misbehaving log reader client off the island
                oldest->release_Locked();
            } else if (oldest->mTimeout.tv_sec || oldest->mTimeout.tv_nsec) {
                oldest->triggerReader_Locked();
            } else {
                oldest->triggerSkip_Locked(id, pruneRows);
            }
            break;
        }

        if (hasWhitelist && !element->getDropped() && mPrune.nice(element)) {
            // WhiteListed
            whitelist = true;
            it++;
            continue;
        }

        it = erase(it);
        pruneRows--;
    }

    // Do not save the whitelist if we are reader range limited
    if (whitelist && (pruneRows > 0)) {
        it = mLastSet[id] ? mLast[id] : mLogElements.begin();
        while ((it != mLogElements.end()) && (pruneRows > 0)) {
            LogBufferElement* element = *it;

            if (element->getLogId() != id) {
                ++it;
                continue;
            }

            if (!mLastSet[id] || ((*mLast[id])->getLogId() != id)) {
                mLast[id] = it;
                mLastSet[id] = true;
            }

            if (oldest && (oldest->mStart <= element->getRealTime().nsec())) {
                busy = true;
                if (stats.sizes(id) > (2 * log_buffer_size(id))) {
                    // kick a misbehaving log reader client off the island
                    oldest->release_Locked();
                } else if (oldest->mTimeout.tv_sec || oldest->mTimeout.tv_nsec) {
                    oldest->triggerReader_Locked();
                } else {
                    oldest->triggerSkip_Locked(id, pruneRows);
                }
                break;
            }

            it = erase(it);
            pruneRows--;
        }
    }

    LogTimeEntry::unlock();

    return (pruneRows > 0) && busy;
}

// clear all rows of type "id" from the buffer.
bool LogBuffer::clear(log_id_t id, uid_t uid) {
    bool busy = true;
    // If it takes more than 4 tries (seconds) to clear, then kill reader(s)
    for (int retry = 4;;) {
        if (retry == 1) {  // last pass
            // Check if it is still busy after the sleep, we say prune
            // one entry, not another clear run, so we are looking for
            // the quick side effect of the return value to tell us if
            // we have a _blocked_ reader.
            pthread_mutex_lock(&mLogElementsLock);
            busy = prune(id, 1, uid);
            pthread_mutex_unlock(&mLogElementsLock);
            // It is still busy, blocked reader(s), lets kill them all!
            // otherwise, lets be a good citizen and preserve the slow
            // readers and let the clear run (below) deal with determining
            // if we are still blocked and return an error code to caller.
            if (busy) {
                LogTimeEntry::lock();
                LastLogTimes::iterator times = mTimes.begin();
                while (times != mTimes.end()) {
                    LogTimeEntry* entry = (*times);
                    // Killer punch
                    if (entry->owned_Locked() && entry->isWatching(id)) {
                        entry->release_Locked();
                    }
                    times++;
                }
                LogTimeEntry::unlock();
            }
        }
        pthread_mutex_lock(&mLogElementsLock);
        busy = prune(id, ULONG_MAX, uid);
        pthread_mutex_unlock(&mLogElementsLock);
        if (!busy || !--retry) {
            break;
        }
        sleep(1);  // Let reader(s) catch up after notification
    }
    return busy;
}

// get the used space associated with "id".
unsigned long LogBuffer::getSizeUsed(log_id_t id) {
    pthread_mutex_lock(&mLogElementsLock);
    size_t retval = stats.sizes(id);
    pthread_mutex_unlock(&mLogElementsLock);
    return retval;
}

// set the total space allocated to "id"
int LogBuffer::setSize(log_id_t id, unsigned long size) {
    // Reasonable limits ...
    if (!__android_logger_valid_buffer_size(size)) {
        return -1;
    }
    pthread_mutex_lock(&mLogElementsLock);
    log_buffer_size(id) = size;
    pthread_mutex_unlock(&mLogElementsLock);
    return 0;
}

// get the total space allocated to "id"
unsigned long LogBuffer::getSize(log_id_t id) {
    pthread_mutex_lock(&mLogElementsLock);
    size_t retval = log_buffer_size(id);
    pthread_mutex_unlock(&mLogElementsLock);
    return retval;
}

log_time LogBuffer::flushTo(
    SocketClient* reader, const log_time& start, bool privileged, bool security,
    int (*filter)(const LogBufferElement* element, void* arg), void* arg) {
    LogBufferElementCollection::iterator it;
    uid_t uid = reader->getUid();

    pthread_mutex_lock(&mLogElementsLock);

    if (start == log_time::EPOCH) {
        // client wants to start from the beginning
        it = mLogElements.begin();
    } else {
        LogBufferElementCollection::iterator last = mLogElements.begin();
        // 30 second limit to continue search for out-of-order entries.
        log_time min = start - log_time(30, 0);
        // Client wants to start from some specified time. Chances are
        // we are better off starting from the end of the time sorted list.
        for (it = mLogElements.end(); it != mLogElements.begin();
             /* do nothing */) {
            --it;
            LogBufferElement* element = *it;
            if (element->getRealTime() > start) {
                last = it;
            } else if (element->getRealTime() < min) {
                break;
            }
        }
        it = last;
    }

    log_time max = start;
    // Help detect if the valid message before is from the same source so
    // we can differentiate chatty filter types.
    pid_t lastTid[LOG_ID_MAX] = { 0 };

    for (; it != mLogElements.end(); ++it) {
        LogBufferElement* element = *it;

        if (!privileged && (element->getUid() != uid)) {
            continue;
        }

        if (!security && (element->getLogId() == LOG_ID_SECURITY)) {
            continue;
        }

        if (element->getRealTime() <= start) {
            continue;
        }

        // NB: calling out to another object with mLogElementsLock held (safe)
        if (filter) {
            int ret = (*filter)(element, arg);
            if (ret == false) {
                continue;
            }
            if (ret != true) {
                break;
            }
        }

        bool sameTid = lastTid[element->getLogId()] == element->getTid();
        // Dropped (chatty) immediately following a valid log from the
        // same source in the same log buffer indicates we have a
        // multiple identical squash.  chatty that differs source
        // is due to spam filter.  chatty to chatty of different
        // source is also due to spam filter.
        lastTid[element->getLogId()] =
            (element->getDropped() && !sameTid) ? 0 : element->getTid();

        pthread_mutex_unlock(&mLogElementsLock);

        // range locking in LastLogTimes looks after us
        max = element->flushTo(reader, this, privileged, sameTid);

        if (max == element->FLUSH_ERROR) {
            return max;
        }

        pthread_mutex_lock(&mLogElementsLock);
    }
    pthread_mutex_unlock(&mLogElementsLock);

    return max;
}

std::string LogBuffer::formatStatistics(uid_t uid, pid_t pid,
                                        unsigned int logMask) {
    pthread_mutex_lock(&mLogElementsLock);

    std::string ret = stats.format(uid, pid, logMask);

    pthread_mutex_unlock(&mLogElementsLock);

    return ret;
}<|MERGE_RESOLUTION|>--- conflicted
+++ resolved
@@ -251,7 +251,6 @@
     return SAME;
 }
 
-<<<<<<< HEAD
 int LogBuffer::log(log_id_t log_id, log_time realtime,
                    uid_t uid, pid_t pid, pid_t tid,
                    const char *msg, unsigned short len) {
@@ -280,10 +279,6 @@
         struct tm* ptm;
 #endif
 
-=======
-int LogBuffer::log(log_id_t log_id, log_time realtime, uid_t uid, pid_t pid,
-                   pid_t tid, const char* msg, unsigned short len) {
->>>>>>> 83f27bba
     if ((log_id >= LOG_ID_MAX) || (log_id < 0)) {
         return -EINVAL;
     }
@@ -292,12 +287,7 @@
         new LogBufferElement(log_id, realtime, uid, pid, tid, msg, len);
     if (log_id != LOG_ID_SECURITY) {
         int prio = ANDROID_LOG_INFO;
-<<<<<<< HEAD
-        const char *tag = NULL;
-
-=======
         const char* tag = NULL;
->>>>>>> 83f27bba
         if (log_id == LOG_ID_EVENTS) {
             tag = tagToName(elem->getTag());
             if (!__android_log_is_loggable(prio, tag, ANDROID_LOG_VERBOSE)) {
@@ -1008,7 +998,6 @@
 
     LogBufferElementCollection::iterator it;
 
-<<<<<<< HEAD
     if (stats.sizes(id) > (100 * log_buffer_size(id))) {
 #if defined(__LP64__)
         android::prdebug("logd: the %d log size is %lu.\n", id, stats.sizes(id));
@@ -1081,9 +1070,6 @@
     }
 
     if (__predict_false(caller_uid != AID_ROOT)) { // unlikely
-=======
-    if (__predict_false(caller_uid != AID_ROOT)) {  // unlikely
->>>>>>> 83f27bba
         // Only here if clear all request from non system source, so chatty
         // filter logistics is not required.
         it = mLastSet[id] ? mLast[id] : mLogElements.begin();
