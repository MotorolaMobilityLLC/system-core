/*
 * Copyright (C) 2014 The Android Open Source Project
 *
 * Licensed under the Apache License, Version 2.0 (the "License");
 * you may not use this file except in compliance with the License.
 * You may obtain a copy of the License at
 *
 *      http://www.apache.org/licenses/LICENSE-2.0
 *
 * Unless required by applicable law or agreed to in writing, software
 * distributed under the License is distributed on an "AS IS" BASIS,
 * WITHOUT WARRANTIES OR CONDITIONS OF ANY KIND, either express or implied.
 * See the License for the specific language governing permissions and
 * limitations under the License.
 */

#include <ctype.h>
#include <errno.h>
#include <inttypes.h>
#include <limits.h>
#include <stdarg.h>
#include <stdlib.h>
#include <string.h>
#include <sys/prctl.h>
#include <sys/uio.h>
#include <syslog.h>

#include <private/android_filesystem_config.h>
#include <private/android_logger.h>

#include "LogBuffer.h"
#include "LogKlog.h"
#include "LogReader.h"

#define KMSG_PRIORITY(PRI) \
    '<', '0' + (LOG_SYSLOG | (PRI)) / 10, '0' + (LOG_SYSLOG | (PRI)) % 10, '>'

static const char priority_message[] = { KMSG_PRIORITY(LOG_INFO), '\0' };

// List of the _only_ needles we supply here to android::strnstr
static const char suspendStr[] = "PM: suspend entry ";
static const char resumeStr[] = "PM: suspend exit ";
static const char suspendedStr[] = "Suspended for ";
static const char healthdStr[] = "healthd";
static const char batteryStr[] = ": battery ";
static const char auditStr[] = " audit(";
static const char klogdStr[] = "logd.klogd: ";

// Parsing is hard

// called if we see a '<', s is the next character, returns pointer after '>'
static char* is_prio(char* s, ssize_t len) {
    if ((len <= 0) || !isdigit(*s++)) return nullptr;
    --len;
    static const size_t max_prio_len = (len < 4) ? len : 4;
    size_t priolen = 0;
    char c;
    while (((c = *s++)) && (++priolen <= max_prio_len)) {
        if (!isdigit(c)) return ((c == '>') && (*s == '[')) ? s : nullptr;
    }
    return nullptr;
}

// called if we see a '[', s is the next character, returns pointer after ']'
static char* is_timestamp(char* s, ssize_t len) {
    while ((len > 0) && (*s == ' ')) {
        ++s;
        --len;
    }
    if ((len <= 0) || !isdigit(*s++)) return nullptr;
    --len;
    bool first_period = true;
    char c;
    while ((len > 0) && ((c = *s++))) {
        --len;
        if ((c == '.') && first_period) {
            first_period = false;
        } else if (!isdigit(c)) {
            return ((c == ']') && !first_period && (*s == ' ')) ? s : nullptr;
        }
    }
    return nullptr;
}

// Like strtok_r with "\r\n" except that we look for log signatures (regex)
//  \(\(<[0-9]\{1,4\}>\)\([[] *[0-9]+[.][0-9]+[]] \)\{0,1\}\|[[]
//  *[0-9]+[.][0-9]+[]] \)
// and split if we see a second one without a newline.
// We allow nuls in content, monitoring the overall length and sub-length of
// the discovered tokens.

#define SIGNATURE_MASK 0xF0
// <digit> following ('0' to '9' masked with ~SIGNATURE_MASK) added to signature
#define LESS_THAN_SIG SIGNATURE_MASK
#define OPEN_BRACKET_SIG ((SIGNATURE_MASK << 1) & SIGNATURE_MASK)
// space is one more than <digit> of 9
#define OPEN_BRACKET_SPACE ((char)(OPEN_BRACKET_SIG | 10))

char* android::log_strntok_r(char* s, ssize_t& len, char*& last,
                             ssize_t& sublen) {
    sublen = 0;
    if (len <= 0) return nullptr;
    if (!s) {
        if (!(s = last)) return nullptr;
        // fixup for log signature split <,
        // LESS_THAN_SIG + <digit>
        if ((*s & SIGNATURE_MASK) == LESS_THAN_SIG) {
            *s = (*s & ~SIGNATURE_MASK) + '0';
            *--s = '<';
            ++len;
        }
        // fixup for log signature split [,
        // OPEN_BRACKET_SPACE is space, OPEN_BRACKET_SIG + <digit>
        if ((*s & SIGNATURE_MASK) == OPEN_BRACKET_SIG) {
            *s = (*s == OPEN_BRACKET_SPACE) ? ' ' : (*s & ~SIGNATURE_MASK) + '0';
            *--s = '[';
            ++len;
        }
    }

    while ((len > 0) && ((*s == '\r') || (*s == '\n'))) {
        ++s;
        --len;
    }

    if (len <= 0) return last = nullptr;
    char *peek, *tok = s;

    for (;;) {
        if (len <= 0) {
            last = nullptr;
            return tok;
        }
        char c = *s++;
        --len;
        ssize_t adjust;
        switch (c) {
            case '\r':
            case '\n':
                s[-1] = '\0';
                last = s;
                return tok;

            case '<':
                peek = is_prio(s, len);
                if (!peek) break;
                if (s != (tok + 1)) {  // not first?
                    s[-1] = '\0';
                    *s &= ~SIGNATURE_MASK;
                    *s |= LESS_THAN_SIG;  // signature for '<'
                    last = s;
                    return tok;
                }
                adjust = peek - s;
                if (adjust > len) {
                    adjust = len;
                }
                sublen += adjust;
                len -= adjust;
                s = peek;
                if ((*s == '[') && ((peek = is_timestamp(s + 1, len - 1)))) {
                    adjust = peek - s;
                    if (adjust > len) {
                        adjust = len;
                    }
                    sublen += adjust;
                    len -= adjust;
                    s = peek;
                }
                break;

            case '[':
                peek = is_timestamp(s, len);
                if (!peek) break;
                if (s != (tok + 1)) {  // not first?
                    s[-1] = '\0';
                    if (*s == ' ') {
                        *s = OPEN_BRACKET_SPACE;
                    } else {
                        *s &= ~SIGNATURE_MASK;
                        *s |= OPEN_BRACKET_SIG;  // signature for '['
                    }
                    last = s;
                    return tok;
                }
                adjust = peek - s;
                if (adjust > len) {
                    adjust = len;
                }
                sublen += adjust;
                len -= adjust;
                s = peek;
                break;
        }
        ++sublen;
    }
    // NOTREACHED
}

log_time LogKlog::correction =
    (log_time(CLOCK_REALTIME) < log_time(CLOCK_MONOTONIC))
        ? log_time::EPOCH
        : (log_time(CLOCK_REALTIME) - log_time(CLOCK_MONOTONIC));

LogKlog::LogKlog(LogBuffer* buf, LogReader* reader, int fdWrite, int fdRead,
                 bool auditd)
    : SocketListener(fdRead, false),
      logbuf(buf),
      reader(reader),
      signature(CLOCK_MONOTONIC),
      initialized(false),
      enableLogging(true),
      auditd(auditd) {
    static const char klogd_message[] = "%s%s%" PRIu64 "\n";
    char buffer[strlen(priority_message) + strlen(klogdStr) +
                strlen(klogd_message) + 20];
    snprintf(buffer, sizeof(buffer), klogd_message, priority_message, klogdStr,
             signature.nsec());
    write(fdWrite, buffer, strlen(buffer));
}

bool LogKlog::onDataAvailable(SocketClient* cli) {
    if (!initialized) {
        prctl(PR_SET_NAME, "logd.klogd");
        initialized = true;
        enableLogging = false;
    }

    char buffer[LOGGER_ENTRY_MAX_PAYLOAD];
    ssize_t len = 0;

    for (;;) {
        ssize_t retval = 0;
        if (len < (ssize_t)(sizeof(buffer) - 1)) {
            retval =
                read(cli->getSocket(), buffer + len, sizeof(buffer) - 1 - len);
        }
        if ((retval == 0) && (len <= 0)) {
            break;
        }
        if (retval < 0) {
            return false;
        }
        len += retval;
        bool full = len == (sizeof(buffer) - 1);
        char* ep = buffer + len;
        *ep = '\0';
        ssize_t sublen;
        for (char *ptr = nullptr, *tok = buffer;
             !!(tok = android::log_strntok_r(tok, len, ptr, sublen));
             tok = nullptr) {
            if (((tok + sublen) >= ep) && (retval != 0) && full) {
                if (sublen > 0) memmove(buffer, tok, sublen);
                len = sublen;
                break;
            }
            if ((sublen > 0) && *tok) {
                log(tok, sublen);
            }
        }
    }

    return true;
}

void LogKlog::calculateCorrection(const log_time& monotonic,
                                  const char* real_string, ssize_t len) {
    static const char real_format[] = "%Y-%m-%d %H:%M:%S.%09q UTC";
    if (len < (ssize_t)(strlen(real_format) + 5)) return;

    log_time real;
    const char* ep = real.strptime(real_string, real_format);
    if (!ep || (ep > &real_string[len]) || (real > log_time(CLOCK_REALTIME))) {
        return;
    }
    // kernel report UTC, log_time::strptime is localtime from calendar.
    // Bionic and liblog strptime does not support %z or %Z to pick up
    // timezone so we are calculating our own correction.
    time_t now = real.tv_sec;
    struct tm tm;
    memset(&tm, 0, sizeof(tm));
    tm.tm_isdst = -1;
    localtime_r(&now, &tm);
    if ((tm.tm_gmtoff < 0) && ((-tm.tm_gmtoff) > (long)real.tv_sec)) {
        real = log_time::EPOCH;
    } else {
        real.tv_sec += tm.tm_gmtoff;
    }
    if (monotonic > real) {
        correction = log_time::EPOCH;
    } else {
        correction = real - monotonic;
    }
}

<<<<<<< HEAD
static const char suspendStr[] = "PM: suspend entry ";
static const char resumeStr[] = "PM: suspend exit ";
static const char suspendedStr[] = "Suspended for ";

const char* android::strnstr(const char* s, size_t len, const char* needle) {
    char c;

    if (!len) return NULL;
    if ((c = *needle++) != 0) {
        size_t needleLen = strlen(needle);
        do {
            do {
                if (len <= needleLen) return NULL;
                --len;
            } while (*s++ != c);
        } while (fastcmp<memcmp>(s, needle, needleLen));
        s--;
    }
    return s;
}
#ifdef MTK_LOGD_ENHANCE
char nowtimestr[64] = {0};
#endif

void LogKlog::sniffTime(log_time& now, const char** buf, size_t len,
=======
void LogKlog::sniffTime(log_time& now, const char*& buf, ssize_t len,
>>>>>>> 5267efda
                        bool reverse) {
    if (len <= 0) return;

    const char* cp = nullptr;
    if ((len > 10) && (*buf == '[')) {
        cp = now.strptime(buf, "[ %s.%q]");  // can index beyond buffer bounds
        if (cp && (cp > &buf[len - 1])) cp = nullptr;
    }
    if (cp) {
<<<<<<< HEAD
        static const char healthd[] = "healthd";
        static const char battery[] = ": battery ";
#ifdef MTK_LOGD_ENHANCE
        snprintf(nowtimestr, sizeof(nowtimestr), "[%5lu.%06lu]",
               (unsigned long)now.tv_sec, (unsigned long)now.tv_nsec/1000);
#endif
        len -= cp - *buf;
        if (len && isspace(*cp)) {
=======
        len -= cp - buf;
        if ((len > 0) && isspace(*cp)) {
>>>>>>> 5267efda
            ++cp;
            --len;
        }
        buf = cp;

        if (isMonotonic()) return;

        const char* b;
        if (((b = android::strnstr(cp, len, suspendStr))) &&
            (((b += strlen(suspendStr)) - cp) < len)) {
            len -= b - cp;
            calculateCorrection(now, b, len);
        } else if (((b = android::strnstr(cp, len, resumeStr))) &&
                   (((b += strlen(resumeStr)) - cp) < len)) {
            len -= b - cp;
            calculateCorrection(now, b, len);
        } else if (((b = android::strnstr(cp, len, healthdStr))) &&
                   (((b += strlen(healthdStr)) - cp) < len) &&
                   ((b = android::strnstr(b, len -= b - cp, batteryStr))) &&
                   (((b += strlen(batteryStr)) - cp) < len)) {
            // NB: healthd is roughly 150us late, so we use it instead to
            //     trigger a check for ntp-induced or hardware clock drift.
            log_time real(CLOCK_REALTIME);
            log_time mono(CLOCK_MONOTONIC);
            correction = (real < mono) ? log_time::EPOCH : (real - mono);
        } else if (((b = android::strnstr(cp, len, suspendedStr))) &&
                   (((b += strlen(suspendStr)) - cp) < len)) {
            len -= b - cp;
            log_time real;
            char* endp;
            real.tv_sec = strtol(b, &endp, 10);
            if ((*endp == '.') && ((endp - b) < len)) {
                unsigned long multiplier = NS_PER_SEC;
                real.tv_nsec = 0;
                len -= endp - b;
                while (--len && isdigit(*++endp) && (multiplier /= 10)) {
                    real.tv_nsec += (*endp - '0') * multiplier;
                }
                if (reverse) {
                    if (real > correction) {
                        correction = log_time::EPOCH;
                    } else {
                        correction -= real;
                    }
                } else {
                    correction += real;
                }
            }
        }

        convertMonotonicToReal(now);
    } else {
        if (isMonotonic()) {
            now = log_time(CLOCK_MONOTONIC);
#ifdef MTK_LOGD_ENHANCE
            snprintf(nowtimestr, sizeof(nowtimestr), "[%5lu.%06lu]",
                 (unsigned long)now.tv_sec, (unsigned long)now.tv_nsec/1000);
#endif
        } else {
            now = log_time(CLOCK_REALTIME);
#ifdef MTK_LOGD_ENHANCE
            snprintf(nowtimestr, sizeof(nowtimestr), "[%5lu.%06lu]",
                 (unsigned long)now.tv_sec, (unsigned long)now.tv_nsec/1000);
#endif
        }
    }
}

pid_t LogKlog::sniffPid(const char*& buf, ssize_t len) {
    if (len <= 0) return 0;

    const char* cp = buf;
    // sscanf does a strlen, let's check if the string is not nul terminated.
    // pseudo out-of-bounds access since we always have an extra char on buffer.
    if (((ssize_t)strnlen(cp, len) == len) && cp[len]) {
        return 0;
    }
    // HTC kernels with modified printk "c0   1648 "
    if ((len > 9) && (cp[0] == 'c') && isdigit(cp[1]) &&
        (isdigit(cp[2]) || (cp[2] == ' ')) && (cp[3] == ' ')) {
        bool gotDigit = false;
        int i;
        for (i = 4; i < 9; ++i) {
            if (isdigit(cp[i])) {
                gotDigit = true;
            } else if (gotDigit || (cp[i] != ' ')) {
                break;
            }
        }
        if ((i == 9) && (cp[i] == ' ')) {
            int pid = 0;
            char dummy;
            if (sscanf(cp + 4, "%d%c", &pid, &dummy) == 2) {
                buf = cp + 10;  // skip-it-all
                return pid;
            }
        }
    }
    while (len) {
        // Mediatek kernels with modified printk
        if (*cp == '[') {
            int pid = 0;
            char dummy;
            if (sscanf(cp, "[%d:%*[a-z_./0-9:A-Z]]%c", &pid, &dummy) == 2) {
                return pid;
            }
            break;  // Only the first one
        }
        ++cp;
        --len;
    }
    return 0;
}

// kernel log prefix, convert to a kernel log priority number
static int parseKernelPrio(const char*& buf, ssize_t len) {
    int pri = LOG_USER | LOG_INFO;
    const char* cp = buf;
    if ((len > 0) && (*cp == '<')) {
        pri = 0;
        while (--len && isdigit(*++cp)) {
            pri = (pri * 10) + *cp - '0';
        }
        if ((len > 0) && (*cp == '>')) {
            ++cp;
        } else {
            cp = buf;
            pri = LOG_USER | LOG_INFO;
        }
        buf = cp;
    }
    return pri;
}

// Passed the entire SYSLOG_ACTION_READ_ALL buffer and interpret a
// compensated start time.
void LogKlog::synchronize(const char* buf, ssize_t len) {
    const char* cp = android::strnstr(buf, len, suspendStr);
    if (!cp) {
        cp = android::strnstr(buf, len, resumeStr);
        if (!cp) return;
    } else {
        const char* rp = android::strnstr(buf, len, resumeStr);
        if (rp && (rp < cp)) cp = rp;
    }

    do {
        --cp;
    } while ((cp > buf) && (*cp != '\n'));
    if (*cp == '\n') {
        ++cp;
    }
    parseKernelPrio(cp, len - (cp - buf));

    log_time now;
    sniffTime(now, cp, len - (cp - buf), true);

    const char* suspended = android::strnstr(buf, len, suspendedStr);
    if (!suspended || (suspended > cp)) {
        return;
    }
    cp = suspended;

    do {
        --cp;
    } while ((cp > buf) && (*cp != '\n'));
    if (*cp == '\n') {
        ++cp;
    }
    parseKernelPrio(cp, len - (cp - buf));

    sniffTime(now, cp, len - (cp - buf), true);
}

// Convert kernel log priority number into an Android Logger priority number
static int convertKernelPrioToAndroidPrio(int pri) {
    switch (pri & LOG_PRIMASK) {
        case LOG_EMERG:
        // FALLTHRU
        case LOG_ALERT:
        // FALLTHRU
        case LOG_CRIT:
            return ANDROID_LOG_FATAL;

        case LOG_ERR:
            return ANDROID_LOG_ERROR;

        case LOG_WARNING:
            return ANDROID_LOG_WARN;

        default:
        // FALLTHRU
        case LOG_NOTICE:
        // FALLTHRU
        case LOG_INFO:
            break;

        case LOG_DEBUG:
            return ANDROID_LOG_DEBUG;
    }

    return ANDROID_LOG_INFO;
}

static const char* strnrchr(const char* s, ssize_t len, char c) {
    const char* save = nullptr;
    for (; len > 0; ++s, len--) {
        if (*s == c) {
            save = s;
        }
    }
    return save;
}

//
// log a message into the kernel log buffer
//
// Filter rules to parse <PRI> <TIME> <tag> and <message> in order for
// them to appear correct in the logcat output:
//
// LOG_KERN (0):
// <PRI>[<TIME>] <tag> ":" <message>
// <PRI>[<TIME>] <tag> <tag> ":" <message>
// <PRI>[<TIME>] <tag> <tag>_work ":" <message>
// <PRI>[<TIME>] <tag> '<tag>.<num>' ":" <message>
// <PRI>[<TIME>] <tag> '<tag><num>' ":" <message>
// <PRI>[<TIME>] <tag>_host '<tag>.<num>' ":" <message>
// (unimplemented) <PRI>[<TIME>] <tag> '<num>.<tag>' ":" <message>
// <PRI>[<TIME>] "[INFO]"<tag> : <message>
// <PRI>[<TIME>] "------------[ cut here ]------------"   (?)
// <PRI>[<TIME>] "---[ end trace 3225a3070ca3e4ac ]---"   (?)
// LOG_USER, LOG_MAIL, LOG_DAEMON, LOG_AUTH, LOG_SYSLOG, LOG_LPR, LOG_NEWS
// LOG_UUCP, LOG_CRON, LOG_AUTHPRIV, LOG_FTP:
// <PRI+TAG>[<TIME>] (see sys/syslog.h)
// Observe:
//  Minimum tag length = 3   NB: drops things like r5:c00bbadf, but allow PM:
//  Maximum tag words = 2
//  Maximum tag length = 16  NB: we are thinking of how ugly logcat can get.
//  Not a Tag if there is no message content.
//  leading additional spaces means no tag, inherit last tag.
//  Not a Tag if <tag>: is "ERROR:", "WARNING:", "INFO:" or "CPU:"
// Drop:
//  empty messages
//  messages with ' audit(' in them if auditd is running
//  logd.klogd:
// return -1 if message logd.klogd: <signature>
//
int LogKlog::log(const char* buf, ssize_t len) {
    if (auditd && android::strnstr(buf, len, auditStr)) {
        return 0;
    }

    const char* p = buf;
    int pri = parseKernelPrio(p, len);

    log_time now;
    sniffTime(now, p, len - (p - buf), false);

    // sniff for start marker
    const char* start = android::strnstr(p, len - (p - buf), klogdStr);
    if (start) {
        uint64_t sig = strtoll(start + strlen(klogdStr), nullptr, 10);
        if (sig == signature.nsec()) {
            if (initialized) {
                enableLogging = true;
            } else {
                enableLogging = false;
            }
            return -1;
        }
        return 0;
    }

    if (!enableLogging) {
        return 0;
    }

    // Parse pid, tid and uid
    const pid_t pid = sniffPid(p, len - (p - buf));
    const pid_t tid = pid;
    uid_t uid = AID_ROOT;
    if (pid) {
        logbuf->lock();
        uid = logbuf->pidToUid(pid);
        logbuf->unlock();
    }

    // Parse (rules at top) to pull out a tag from the incoming kernel message.
    // Some may view the following as an ugly heuristic, the desire is to
    // beautify the kernel logs into an Android Logging format; the goal is
    // admirable but costly.
#ifndef MTK_LOGD_ENHANCE  // Comment By MTK: Do not skip the space before the cpu id
    while ((p < &buf[len]) && (isspace(*p) || !*p)) {
        ++p;
    }
#endif
    if (p >= &buf[len]) {  // timestamp, no content
        return 0;
    }
    start = p;
    const char* tag = "";
    const char* etag = tag;
    ssize_t taglen = len - (p - buf);
    const char* bt = p;

    static const char infoBrace[] = "[INFO]";
    static const ssize_t infoBraceLen = strlen(infoBrace);
    if ((taglen >= infoBraceLen) &&
        !fastcmp<strncmp>(p, infoBrace, infoBraceLen)) {
        // <PRI>[<TIME>] "[INFO]"<tag> ":" message
        bt = p + infoBraceLen;
        taglen -= infoBraceLen;
    }

    const char* et;
    for (et = bt; (taglen > 0) && *et && (*et != ':') && !isspace(*et);
         ++et, --taglen) {
        // skip ':' within [ ... ]
        if (*et == '[') {
            while ((taglen > 0) && *et && *et != ']') {
                ++et;
                --taglen;
            }
            if (taglen <= 0) {
                break;
            }
        }
    }
    const char* cp;
    for (cp = et; (taglen > 0) && isspace(*cp); ++cp, --taglen) {
    }

    // Validate tag
    ssize_t size = et - bt;
    if ((taglen > 0) && (size > 0)) {
        if (*cp == ':') {
            // ToDo: handle case insensitive colon separated logging stutter:
            //       <tag> : <tag>: ...

            // One Word
            tag = bt;
            etag = et;
            p = cp + 1;
        } else if ((taglen > size) && (tolower(*bt) == tolower(*cp))) {
            // clean up any tag stutter
            if (!fastcmp<strncasecmp>(bt + 1, cp + 1, size - 1)) {  // no match
                // <PRI>[<TIME>] <tag> <tag> : message
                // <PRI>[<TIME>] <tag> <tag>: message
                // <PRI>[<TIME>] <tag> '<tag>.<num>' : message
                // <PRI>[<TIME>] <tag> '<tag><num>' : message
                // <PRI>[<TIME>] <tag> '<tag><stuff>' : message
                const char* b = cp;
                cp += size;
                taglen -= size;
                while ((--taglen > 0) && !isspace(*++cp) && (*cp != ':')) {
                }
                const char* e;
                for (e = cp; (taglen > 0) && isspace(*cp); ++cp, --taglen) {
                }
                if ((taglen > 0) && (*cp == ':')) {
                    tag = b;
                    etag = e;
                    p = cp + 1;
                }
            } else {
                // what about <PRI>[<TIME>] <tag>_host '<tag><stuff>' : message
                static const char host[] = "_host";
                static const ssize_t hostlen = strlen(host);
                if ((size > hostlen) &&
                    !fastcmp<strncmp>(bt + size - hostlen, host, hostlen) &&
                    !fastcmp<strncmp>(bt + 1, cp + 1, size - hostlen - 1)) {
                    const char* b = cp;
                    cp += size - hostlen;
                    taglen -= size - hostlen;
                    if (*cp == '.') {
                        while ((--taglen > 0) && !isspace(*++cp) &&
                               (*cp != ':')) {
                        }
                        const char* e;
                        for (e = cp; (taglen > 0) && isspace(*cp);
                             ++cp, --taglen) {
                        }
                        if ((taglen > 0) && (*cp == ':')) {
                            tag = b;
                            etag = e;
                            p = cp + 1;
                        }
                    }
                } else {
                    goto twoWord;
                }
            }
        } else {
        // <PRI>[<TIME>] <tag> <stuff>' : message
        twoWord:
            while ((--taglen > 0) && !isspace(*++cp) && (*cp != ':')) {
            }
            const char* e;
            for (e = cp; (taglen > 0) && isspace(*cp); ++cp, --taglen) {
            }
            // Two words
            if ((taglen > 0) && (*cp == ':')) {
                tag = bt;
                etag = e;
                p = cp + 1;
            }
        }
    }  // else no tag

    static const char cpu[] = "CPU";
    static const ssize_t cpuLen = strlen(cpu);
    static const char warning[] = "WARNING";
    static const ssize_t warningLen = strlen(warning);
    static const char error[] = "ERROR";
    static const ssize_t errorLen = strlen(error);
    static const char info[] = "INFO";
    static const ssize_t infoLen = strlen(info);

    size = etag - tag;
    if ((size <= 1) ||
        // register names like x9
        ((size == 2) && (isdigit(tag[0]) || isdigit(tag[1]))) ||
        // register names like x18 but not driver names like en0
        ((size == 3) && (isdigit(tag[1]) && isdigit(tag[2]))) ||
        // blacklist
        ((size == cpuLen) && !fastcmp<strncmp>(tag, cpu, cpuLen)) ||
        ((size == warningLen) &&
         !fastcmp<strncasecmp>(tag, warning, warningLen)) ||
        ((size == errorLen) && !fastcmp<strncasecmp>(tag, error, errorLen)) ||
        ((size == infoLen) && !fastcmp<strncasecmp>(tag, info, infoLen))) {
        p = start;
        etag = tag = "";
    }

    // Suppress additional stutter in tag:
    //   eg: [143:healthd]healthd -> [143:healthd]
    taglen = etag - tag;
    // Mediatek-special printk induced stutter
#ifdef MTK_LOGD_ENHANCE

    /*Add by MTK*/
    if (!taglen) {
        tag = bt;
        const char *mp = strstr(tag, "][");
        if (mp) {
            char *tp;
            mp += 1;  // '['
            if (!strncmp(mp, "[name:", 6)) {  // [name:xxxx&]
                const char *end = mp;
                while (*end != ']') end++;  // [name:xxxx&]
                if (*(end - 1) == '&') {  // *end == ']'
                    etag = end + 1;
                    taglen = etag - tag;
                    p = end + 1;
                } else {
                    etag = mp;
                    taglen = etag - tag;
                    p = mp;
                }
            } else {
                etag = mp;
                taglen = etag - tag;
                p = mp;
            }
        } else {
            /*for log like: (1)[141:kworker/u20:1]typec typec@0: ADC on VBUS=5014*/
            mp = strchr(tag , ']');
            if (mp) {
                mp++;
                etag = mp;
                taglen = etag - tag;
                p = mp;
            }
        }
    } /*end of if*/
#else
    const char* mp = strnrchr(tag, taglen, ']');
    if (mp && (++mp < etag)) {
        ssize_t s = etag - mp;
        if (((s + s) < taglen) && !fastcmp<memcmp>(mp, mp - 1 - s, s)) {
            taglen = mp - tag;
        }
    }
#endif
    // Deal with sloppy and simplistic harmless p = cp + 1 etc above.
    if (len < (p - buf)) {
        p = &buf[len];
    }
    // skip leading space
    while ((p < &buf[len]) && (isspace(*p) || !*p)) {
        ++p;
    }
    // truncate trailing space or nuls
    ssize_t b = len - (p - buf);
    while ((b > 0) && (isspace(p[b - 1]) || !p[b - 1])) {
        --b;
    }
    // trick ... allow tag with empty content to be logged. log() drops empty
    if ((b <= 0) && (taglen > 0)) {
        p = " ";
        b = 1;
    }
    // paranoid sanity check, can not happen ...
    if (b > LOGGER_ENTRY_MAX_PAYLOAD) {
        b = LOGGER_ENTRY_MAX_PAYLOAD;
    }
    if (taglen > LOGGER_ENTRY_MAX_PAYLOAD) {
        taglen = LOGGER_ENTRY_MAX_PAYLOAD;
    }
    // calculate buffer copy requirements
    ssize_t n = 1 + taglen + 1 + b + 1;
    // paranoid sanity check, first two just can not happen ...
    if ((taglen > n) || (b > n) || (n > (ssize_t)USHRT_MAX) || (n <= 0)) {
        return -EINVAL;
    }

    // Careful.
    // We are using the stack to house the log buffer for speed reasons.
    // If we malloc'd this buffer, we could get away without n's USHRT_MAX
    // test above, but we would then required a max(n, USHRT_MAX) as
    // truncating length argument to logbuf->log() below. Gain is protection
    // of stack sanity and speedup, loss is truncated long-line content.
#ifdef MTK_LOGD_ENHANCE
    int timelen = strlen(nowtimestr);
    char newstr[n + timelen];
#else
    char newstr[n];
#endif
    char* np = newstr;

    // Convert priority into single-byte Android logger priority
    *np = convertKernelPrioToAndroidPrio(pri);
    ++np;

#ifdef MTK_LOGD_ENHANCE
    memcpy(np, nowtimestr, timelen);
    np += timelen;
#endif
    // Copy parsed tag following priority
    memcpy(np, tag, taglen);
    np += taglen;
    *np = '\0';
    ++np;

    // Copy main message to the remainder
    memcpy(np, p, b);
    np[b] = '\0';

    if (!isMonotonic()) {
        // Watch out for singular race conditions with timezone causing near
        // integer quarter-hour jumps in the time and compensate accordingly.
        // Entries will be temporal within near_seconds * 2. b/21868540
        static uint32_t vote_time[3];
        vote_time[2] = vote_time[1];
        vote_time[1] = vote_time[0];
        vote_time[0] = now.tv_sec;

        if (vote_time[1] && vote_time[2]) {
            static const unsigned near_seconds = 10;
            static const unsigned timezones_seconds = 900;
            int diff0 = (vote_time[0] - vote_time[1]) / near_seconds;
            unsigned abs0 = (diff0 < 0) ? -diff0 : diff0;
            int diff1 = (vote_time[1] - vote_time[2]) / near_seconds;
            unsigned abs1 = (diff1 < 0) ? -diff1 : diff1;
            if ((abs1 <= 1) &&  // last two were in agreement on timezone
                ((abs0 + 1) % (timezones_seconds / near_seconds)) <= 2) {
                abs0 = (abs0 + 1) / (timezones_seconds / near_seconds) *
                       timezones_seconds;
                now.tv_sec -= (diff0 < 0) ? -abs0 : abs0;
            }
        }
    }

    // Log message
#ifdef MTK_LOGD_ENHANCE
    int rc = logbuf->log(LOG_ID_KERNEL, now, uid, pid, tid, newstr,
                         (unsigned short) (n + timelen));
#else
    int rc = logbuf->log(LOG_ID_KERNEL, now, uid, pid, tid, newstr,
                         (unsigned short)n);
#endif
    // notify readers
    if (!rc) {
        reader->notifyNewLog();
    }

    return rc;
}<|MERGE_RESOLUTION|>--- conflicted
+++ resolved
@@ -293,7 +293,6 @@
     }
 }
 
-<<<<<<< HEAD
 static const char suspendStr[] = "PM: suspend entry ";
 static const char resumeStr[] = "PM: suspend exit ";
 static const char suspendedStr[] = "Suspended for ";
@@ -318,10 +317,7 @@
 char nowtimestr[64] = {0};
 #endif
 
-void LogKlog::sniffTime(log_time& now, const char** buf, size_t len,
-=======
 void LogKlog::sniffTime(log_time& now, const char*& buf, ssize_t len,
->>>>>>> 5267efda
                         bool reverse) {
     if (len <= 0) return;
 
@@ -331,7 +327,6 @@
         if (cp && (cp > &buf[len - 1])) cp = nullptr;
     }
     if (cp) {
-<<<<<<< HEAD
         static const char healthd[] = "healthd";
         static const char battery[] = ": battery ";
 #ifdef MTK_LOGD_ENHANCE
@@ -340,10 +335,6 @@
 #endif
         len -= cp - *buf;
         if (len && isspace(*cp)) {
-=======
-        len -= cp - buf;
-        if ((len > 0) && isspace(*cp)) {
->>>>>>> 5267efda
             ++cp;
             --len;
         }
