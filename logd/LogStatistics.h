/*
 * Copyright (C) 2014 The Android Open Source Project
 *
 * Licensed under the Apache License, Version 2.0 (the "License");
 * you may not use this file except in compliance with the License.
 * You may obtain a copy of the License at
 *
 *      http://www.apache.org/licenses/LICENSE-2.0
 *
 * Unless required by applicable law or agreed to in writing, software
 * distributed under the License is distributed on an "AS IS" BASIS,
 * WITHOUT WARRANTIES OR CONDITIONS OF ANY KIND, either express or implied.
 * See the License for the specific language governing permissions and
 * limitations under the License.
 */

#ifndef _LOGD_LOG_STATISTICS_H__
#define _LOGD_LOG_STATISTICS_H__

#include <ctype.h>
#include <stdlib.h>
#include <sys/types.h>

#include <algorithm>  // std::max
#include <memory>
#include <string>  // std::string
#include <unordered_map>

#include <android-base/stringprintf.h>
#include <android/log.h>
#include <private/android_filesystem_config.h>

#include "LogBufferElement.h"
#include "LogUtils.h"

#define log_id_for_each(i) \
    for (log_id_t i = LOG_ID_MIN; (i) < LOG_ID_MAX; (i) = (log_id_t)((i) + 1))

class LogStatistics;

template <typename TKey, typename TEntry>
class LogHashtable {
    std::unordered_map<TKey, TEntry> map;

    size_t bucket_size() const {
        size_t count = 0;
        for (size_t idx = 0; idx < map.bucket_count(); ++idx) {
            size_t bucket_size = map.bucket_size(idx);
            if (bucket_size == 0) bucket_size = 1;
            count += bucket_size;
        }
        float load_factor = map.max_load_factor();
        if (load_factor < 1.0) return count;
        return count * load_factor;
    }

    static const size_t unordered_map_per_entry_overhead = sizeof(void*);
    static const size_t unordered_map_bucket_overhead = sizeof(void*);

   public:
    size_t size() const {
        return map.size();
    }

    // Estimate unordered_map memory usage.
    size_t sizeOf() const {
        return sizeof(*this) +
               (size() * (sizeof(TEntry) + unordered_map_per_entry_overhead)) +
               (bucket_size() * sizeof(size_t) + unordered_map_bucket_overhead);
    }

    typedef typename std::unordered_map<TKey, TEntry>::iterator iterator;
    typedef
        typename std::unordered_map<TKey, TEntry>::const_iterator const_iterator;

    std::unique_ptr<const TEntry* []> sort(uid_t uid, pid_t pid,
                                           size_t len) const {
        if (!len) {
            std::unique_ptr<const TEntry* []> sorted(NULL);
            return sorted;
        }

        const TEntry** retval = new const TEntry*[len];
        memset(retval, 0, sizeof(*retval) * len);

        for (const_iterator it = map.begin(); it != map.end(); ++it) {
            const TEntry& entry = it->second;

            if ((uid != AID_ROOT) && (uid != entry.getUid())) {
                continue;
            }
            if (pid && entry.getPid() && (pid != entry.getPid())) {
                continue;
            }

            size_t sizes = entry.getSizes();
            ssize_t index = len - 1;
            while ((!retval[index] || (sizes > retval[index]->getSizes())) &&
                   (--index >= 0))
                ;
            if (++index < (ssize_t)len) {
                size_t num = len - index - 1;
                if (num) {
                    memmove(&retval[index + 1], &retval[index],
                            num * sizeof(retval[0]));
                }
                retval[index] = &entry;
            }
        }
        std::unique_ptr<const TEntry* []> sorted(retval);
        return sorted;
    }

    inline iterator add(TKey key, LogBufferElement* element) {
        iterator it = map.find(key);
        if (it == map.end()) {
            it = map.insert(std::make_pair(key, TEntry(element))).first;
        } else {
            it->second.add(element);
        }
        return it;
    }

    inline iterator add(TKey key) {
        iterator it = map.find(key);
        if (it == map.end()) {
            it = map.insert(std::make_pair(key, TEntry(key))).first;
        } else {
            it->second.add(key);
        }
        return it;
    }

    void subtract(TKey key, LogBufferElement* element) {
        iterator it = map.find(key);
        if ((it != map.end()) && it->second.subtract(element)) {
            map.erase(it);
        }
    }

    inline void drop(TKey key, LogBufferElement* element) {
        iterator it = map.find(key);
        if (it != map.end()) {
            it->second.drop(element);
        }
    }

    inline iterator begin() {
        return map.begin();
    }
    inline const_iterator begin() const {
        return map.begin();
    }
    inline iterator end() {
        return map.end();
    }
    inline const_iterator end() const {
        return map.end();
    }

    std::string format(const LogStatistics& stat, uid_t uid, pid_t pid,
                       const std::string& name = std::string(""),
                       log_id_t id = LOG_ID_MAX) const {
        static const size_t maximum_sorted_entries = 32;
        std::string output;
        std::unique_ptr<const TEntry* []> sorted =
            sort(uid, pid, maximum_sorted_entries);
        if (!sorted.get()) {
            return output;
        }
        bool headerPrinted = false;
        for (size_t index = 0; index < maximum_sorted_entries; ++index) {
            const TEntry* entry = sorted[index];
            if (!entry) {
                break;
            }
            if (entry->getSizes() <= (sorted[0]->getSizes() / 100)) {
                break;
            }
            if (!headerPrinted) {
                output += "\n\n";
                output += entry->formatHeader(name, id);
                headerPrinted = true;
            }
            output += entry->format(stat, id);
        }
        return output;
    }
};

namespace EntryBaseConstants {
static constexpr size_t pruned_len = 14;
static constexpr size_t total_len = 80;
}

struct EntryBase {
    size_t size;

    EntryBase() : size(0) {
    }
    explicit EntryBase(LogBufferElement* element) : size(element->getMsgLen()) {
    }

    size_t getSizes() const {
        return size;
    }

    inline void add(LogBufferElement* element) {
        size += element->getMsgLen();
    }
    inline bool subtract(LogBufferElement* element) {
        size -= element->getMsgLen();
        return !size;
    }

    static std::string formatLine(const std::string& name,
                                  const std::string& size,
                                  const std::string& pruned) {
        ssize_t drop_len =
            std::max(pruned.length() + 1, EntryBaseConstants::pruned_len);
        ssize_t size_len =
            std::max(size.length() + 1, EntryBaseConstants::total_len -
                                            name.length() - drop_len - 1);

        std::string ret = android::base::StringPrintf(
            "%s%*s%*s", name.c_str(), (int)size_len, size.c_str(),
            (int)drop_len, pruned.c_str());
        // remove any trailing spaces
        size_t pos = ret.size();
        size_t len = 0;
        while (pos && isspace(ret[--pos])) ++len;
        if (len) ret.erase(pos + 1, len);
        return ret + "\n";
    }
};

struct EntryBaseDropped : public EntryBase {
    size_t dropped;

    EntryBaseDropped() : dropped(0) {
    }
    explicit EntryBaseDropped(LogBufferElement* element)
        : EntryBase(element), dropped(element->getDropped()) {
    }

    size_t getDropped() const {
        return dropped;
    }

    inline void add(LogBufferElement* element) {
        dropped += element->getDropped();
        EntryBase::add(element);
    }
    inline bool subtract(LogBufferElement* element) {
        dropped -= element->getDropped();
        return EntryBase::subtract(element) && !dropped;
    }
    inline void drop(LogBufferElement* element) {
        dropped += 1;
        EntryBase::subtract(element);
    }
};

struct UidEntry : public EntryBaseDropped {
    const uid_t uid;
    pid_t pid;

    explicit UidEntry(LogBufferElement* element)
        : EntryBaseDropped(element),
          uid(element->getUid()),
          pid(element->getPid()) {
    }

    inline const uid_t& getKey() const {
        return uid;
    }
    inline const uid_t& getUid() const {
        return getKey();
    }
    inline const pid_t& getPid() const {
        return pid;
    }

    inline void add(LogBufferElement* element) {
        if (pid != element->getPid()) {
            pid = -1;
        }
        EntryBaseDropped::add(element);
    }

    std::string formatHeader(const std::string& name, log_id_t id) const;
    std::string format(const LogStatistics& stat, log_id_t id) const;
};

namespace android {
uid_t pidToUid(pid_t pid);
}

struct PidEntry : public EntryBaseDropped {
    const pid_t pid;
    uid_t uid;
    char* name;

    explicit PidEntry(pid_t pid)
        : EntryBaseDropped(),
          pid(pid),
          uid(android::pidToUid(pid)),
          name(android::pidToName(pid)) {
    }
    explicit PidEntry(LogBufferElement* element)
        : EntryBaseDropped(element),
          pid(element->getPid()),
          uid(element->getUid()),
          name(android::pidToName(pid)) {
    }
    PidEntry(const PidEntry& element)
        : EntryBaseDropped(element),
          pid(element.pid),
          uid(element.uid),
          name(element.name ? strdup(element.name) : NULL) {
    }
    ~PidEntry() {
        free(name);
    }

    const pid_t& getKey() const {
        return pid;
    }
    const pid_t& getPid() const {
        return getKey();
    }
    const uid_t& getUid() const {
        return uid;
    }
    const char* getName() const {
        return name;
    }

    inline void add(pid_t newPid) {
        if (name && !fastcmp<strncmp>(name, "zygote", 6)) {
            free(name);
            name = NULL;
        }
        if (!name) {
            name = android::pidToName(newPid);
        }
    }

    inline void add(LogBufferElement* element) {
        uid_t incomingUid = element->getUid();
        if (getUid() != incomingUid) {
            uid = incomingUid;
            free(name);
            name = android::pidToName(element->getPid());
        } else {
            add(element->getPid());
        }
        EntryBaseDropped::add(element);
    }

    std::string formatHeader(const std::string& name, log_id_t id) const;
    std::string format(const LogStatistics& stat, log_id_t id) const;
};

struct TidEntry : public EntryBaseDropped {
    const pid_t tid;
    pid_t pid;
    uid_t uid;
    char* name;

    TidEntry(pid_t tid, pid_t pid)
        : EntryBaseDropped(),
          tid(tid),
          pid(pid),
          uid(android::pidToUid(tid)),
          name(android::tidToName(tid)) {
    }
    explicit TidEntry(LogBufferElement* element)
        : EntryBaseDropped(element),
          tid(element->getTid()),
          pid(element->getPid()),
          uid(element->getUid()),
          name(android::tidToName(tid)) {
    }
    TidEntry(const TidEntry& element)
        : EntryBaseDropped(element),
          tid(element.tid),
          pid(element.pid),
          uid(element.uid),
          name(element.name ? strdup(element.name) : NULL) {
    }
    ~TidEntry() {
        free(name);
    }

    const pid_t& getKey() const {
        return tid;
    }
    const pid_t& getTid() const {
        return getKey();
    }
    const pid_t& getPid() const {
        return pid;
    }
    const uid_t& getUid() const {
        return uid;
    }
    const char* getName() const {
        return name;
    }

    inline void add(pid_t incomingTid) {
        if (name && !fastcmp<strncmp>(name, "zygote", 6)) {
            free(name);
            name = NULL;
        }
        if (!name) {
            name = android::tidToName(incomingTid);
        }
    }

    inline void add(LogBufferElement* element) {
        uid_t incomingUid = element->getUid();
        pid_t incomingPid = element->getPid();
        if ((getUid() != incomingUid) || (getPid() != incomingPid)) {
            uid = incomingUid;
            pid = incomingPid;
            free(name);
            name = android::tidToName(element->getTid());
        } else {
            add(element->getTid());
        }
        EntryBaseDropped::add(element);
    }

    std::string formatHeader(const std::string& name, log_id_t id) const;
    std::string format(const LogStatistics& stat, log_id_t id) const;
};

struct TagEntry : public EntryBaseDropped {
    const uint32_t tag;
    pid_t pid;
    uid_t uid;

    explicit TagEntry(LogBufferElement* element)
        : EntryBaseDropped(element),
          tag(element->getTag()),
          pid(element->getPid()),
          uid(element->getUid()) {
    }

    const uint32_t& getKey() const {
        return tag;
    }
    const pid_t& getPid() const {
        return pid;
    }
    const uid_t& getUid() const {
        return uid;
    }
    const char* getName() const {
        return android::tagToName(tag);
    }

    inline void add(LogBufferElement* element) {
        if (uid != element->getUid()) {
            uid = -1;
        }
        if (pid != element->getPid()) {
            pid = -1;
        }
        EntryBaseDropped::add(element);
    }

    std::string formatHeader(const std::string& name, log_id_t id) const;
    std::string format(const LogStatistics& stat, log_id_t id) const;
};

template <typename TEntry>
class LogFindWorst {
    std::unique_ptr<const TEntry* []> sorted;

   public:
    explicit LogFindWorst(std::unique_ptr<const TEntry* []>&& sorted)
        : sorted(std::move(sorted)) {
    }

    void findWorst(int& worst, size_t& worst_sizes, size_t& second_worst_sizes,
                   size_t threshold) {
        if (sorted.get() && sorted[0] && sorted[1]) {
            worst_sizes = sorted[0]->getSizes();
            if ((worst_sizes > threshold)
                // Allow time horizon to extend roughly tenfold, assume
                // average entry length is 100 characters.
                && (worst_sizes > (10 * sorted[0]->getDropped()))) {
                worst = sorted[0]->getKey();
                second_worst_sizes = sorted[1]->getSizes();
                if (second_worst_sizes < threshold) {
                    second_worst_sizes = threshold;
                }
            }
        }
    }

    void findWorst(int& worst, size_t worst_sizes, size_t& second_worst_sizes) {
        if (sorted.get() && sorted[0] && sorted[1]) {
            worst = sorted[0]->getKey();
            second_worst_sizes =
                worst_sizes - sorted[0]->getSizes() + sorted[1]->getSizes();
        }
    }
};

// Log Statistics
class LogStatistics {
    friend UidEntry;

    size_t mSizes[LOG_ID_MAX];
    size_t mElements[LOG_ID_MAX];
    size_t mDroppedElements[LOG_ID_MAX];
    size_t mSizesTotal[LOG_ID_MAX];
    size_t mElementsTotal[LOG_ID_MAX];
    static size_t SizesTotal;
    bool enable;

    // uid to size list
    typedef LogHashtable<uid_t, UidEntry> uidTable_t;
    uidTable_t uidTable[LOG_ID_MAX];

    // pid of system to size list
    typedef LogHashtable<pid_t, PidEntry> pidSystemTable_t;
    pidSystemTable_t pidSystemTable[LOG_ID_MAX];

    // pid to uid list
    typedef LogHashtable<pid_t, PidEntry> pidTable_t;
    pidTable_t pidTable;

    // tid to uid list
    typedef LogHashtable<pid_t, TidEntry> tidTable_t;
    tidTable_t tidTable;

    // tag list
    typedef LogHashtable<uint32_t, TagEntry> tagTable_t;
    tagTable_t tagTable;

    // security tag list
    tagTable_t securityTagTable;

    size_t sizeOf() const {
        size_t size = sizeof(*this) + pidTable.sizeOf() + tidTable.sizeOf() +
                      tagTable.sizeOf() + securityTagTable.sizeOf() +
                      (pidTable.size() * sizeof(pidTable_t::iterator)) +
                      (tagTable.size() * sizeof(tagTable_t::iterator));
        for (auto it : pidTable) {
            const char* name = it.second.getName();
            if (name) size += strlen(name) + 1;
        }
        for (auto it : tidTable) {
            const char* name = it.second.getName();
            if (name) size += strlen(name) + 1;
        }
        log_id_for_each(id) {
            size += uidTable[id].sizeOf();
            size += uidTable[id].size() * sizeof(uidTable_t::iterator);
            size += pidSystemTable[id].sizeOf();
            size +=
                pidSystemTable[id].size() * sizeof(pidSystemTable_t::iterator);
        }
        return size;
    }

   public:
    LogStatistics();

    void enableStatistics() {
        enable = true;
    }

<<<<<<< HEAD
    void add(LogBufferElement *entry);
    void add_total_size(LogBufferElement *entry);
    void subtract(LogBufferElement *entry);
=======
    void add(LogBufferElement* entry);
    void subtract(LogBufferElement* entry);
>>>>>>> 9bf2d272
    // entry->setDropped(1) must follow this call
    void drop(LogBufferElement* entry);
    // Correct for coalescing two entries referencing dropped content
    void erase(LogBufferElement* element) {
        log_id_t log_id = element->getLogId();
        --mElements[log_id];
        --mDroppedElements[log_id];
    }

    LogFindWorst<UidEntry> sort(uid_t uid, pid_t pid, size_t len, log_id id) {
        return LogFindWorst<UidEntry>(uidTable[id].sort(uid, pid, len));
    }
    LogFindWorst<PidEntry> sortPids(uid_t uid, pid_t pid, size_t len,
                                    log_id id) {
        return LogFindWorst<PidEntry>(pidSystemTable[id].sort(uid, pid, len));
    }
    LogFindWorst<TagEntry> sortTags(uid_t uid, pid_t pid, size_t len, log_id) {
        return LogFindWorst<TagEntry>(tagTable.sort(uid, pid, len));
    }

    // fast track current value by id only
    size_t sizes(log_id_t id) const {
        return mSizes[id];
    }
    size_t elements(log_id_t id) const {
        return mElements[id];
    }
    size_t realElements(log_id_t id) const {
        return mElements[id] - mDroppedElements[id];
    }
    size_t sizesTotal(log_id_t id) const {
        return mSizesTotal[id];
    }
    size_t elementsTotal(log_id_t id) const {
        return mElementsTotal[id];
    }
    static size_t sizesTotal() {
        return SizesTotal;
    }

    std::string format(uid_t uid, pid_t pid, unsigned int logMask) const;

    // helper (must be locked directly or implicitly by mLogElementsLock)
    const char* pidToName(pid_t pid) const;
    uid_t pidToUid(pid_t pid);
    const char* uidToName(uid_t uid) const;
};

#endif  // _LOGD_LOG_STATISTICS_H__<|MERGE_RESOLUTION|>--- conflicted
+++ resolved
@@ -576,14 +576,9 @@
         enable = true;
     }
 
-<<<<<<< HEAD
     void add(LogBufferElement *entry);
     void add_total_size(LogBufferElement *entry);
     void subtract(LogBufferElement *entry);
-=======
-    void add(LogBufferElement* entry);
-    void subtract(LogBufferElement* entry);
->>>>>>> 9bf2d272
     // entry->setDropped(1) must follow this call
     void drop(LogBufferElement* entry);
     // Correct for coalescing two entries referencing dropped content
