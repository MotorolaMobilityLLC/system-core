--- conflicted
+++ resolved
@@ -76,14 +76,10 @@
         pthread_cond_signal(&threadTriggeredCondition);
     }
 
-<<<<<<< HEAD
-    void triggerSkip_Locked(log_id_t id, unsigned int skip) { skipAhead[id] = skip; }
-    unsigned int getSkipAhead(log_id_t id) { return skipAhead[id]; }
-=======
     void triggerSkip_Locked(log_id_t id, unsigned int skip) {
         skipAhead[id] = skip;
     }
->>>>>>> 83f27bba
+    unsigned int getSkipAhead(log_id_t id) { return skipAhead[id]; }
     void cleanSkip_Locked(void);
 
     // These called after LogTimeEntry removed from list, lock implicitly held
