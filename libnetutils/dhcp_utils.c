/*
 * Copyright 2008, The Android Open Source Project
 *
 * Licensed under the Apache License, Version 2.0 (the "License");
 * you may not use this file except in compliance with the License.
 * You may obtain a copy of the License at
 *
 *     http://www.apache.org/licenses/LICENSE-2.0
 *
 * Unless required by applicable law or agreed to in writing, software
 * distributed under the License is distributed on an "AS IS" BASIS,
 * WITHOUT WARRANTIES OR CONDITIONS OF ANY KIND, either express or implied.
 * See the License for the specific language governing permissions and
 * limitations under the License.
 */

/* Utilities for managing the dhcpcd DHCP client daemon */

#include <stdio.h>
#include <stdlib.h>
#include <string.h>
#include <unistd.h>
#include <arpa/inet.h>
#include <netinet/in.h>

#include <cutils/properties.h>

static const char DAEMON_NAME[]        = "dhcpcd";
static const char DAEMON_PROP_NAME[]   = "init.svc.dhcpcd";
static const char HOSTNAME_PROP_NAME[] = "net.hostname";
static const char DHCP_PROP_NAME_PREFIX[]  = "dhcp";
static const char DHCP_CONFIG_PATH[]   = "/system/etc/dhcpcd/dhcpcd.conf";
static const int NAP_TIME = 200;   /* wait for 200ms at a time */
                                  /* when polling for property values */
static const char DAEMON_NAME_RENEW[]  = "iprenew";
static char errmsg[100] = "\0";
/* interface length for dhcpcd daemon start (dhcpcd_<interface> as defined in init.rc file)
 * or for filling up system properties dhcpcd.<interface>.ipaddress, dhcpcd.<interface>.dns1
 * and other properties on a successful bind
 */
#define MAX_INTERFACE_LENGTH 25

/*
 * P2p interface names increase sequentially p2p-p2p0-1, p2p-p2p0-2.. after
 * group formation. This does not work well with system properties which can quickly
 * exhaust or for specifiying a dhcp start target in init which requires
 * interface to be pre-defined in init.rc file.
 *
 * This function returns a common string p2p for all p2p interfaces.
 */
void get_p2p_interface_replacement(const char *interface, char *p2p_interface) {
    /* Use p2p for any interface starting with p2p. */
    if (strncmp(interface, "p2p",3) == 0) {
        strncpy(p2p_interface, "p2p", MAX_INTERFACE_LENGTH);
    } else {
        strncpy(p2p_interface, interface, MAX_INTERFACE_LENGTH);
    }
}

/*
 * Wait for a system property to be assigned a specified value.
 * If desired_value is NULL, then just wait for the property to
 * be created with any value. maxwait is the maximum amount of
 * time in seconds to wait before giving up.
 */
static int wait_for_property(const char *name, const char *desired_value, int maxwait)
{
    char value[PROPERTY_VALUE_MAX] = {'\0'};
    int maxnaps = (maxwait * 1000) / NAP_TIME;

    if (maxnaps < 1) {
        maxnaps = 1;
    }

    while (maxnaps-- > 0) {
        usleep(NAP_TIME * 1000);
        if (property_get(name, value, NULL)) {
            if (desired_value == NULL ||
                    strcmp(value, desired_value) == 0) {
                return 0;
            }
        }
    }
    return -1; /* failure */
}

static int fill_ip_info(const char *interface,
                     char *ipaddr,
                     char *gateway,
                     uint32_t *prefixLength,
                     char *dns[],
                     char *server,
                     uint32_t *lease,
                     char *vendorInfo,
                     char *domain,
                     char *mtu)
{
    char prop_name[PROPERTY_KEY_MAX];
    char prop_value[PROPERTY_VALUE_MAX];
    /* Interface name after converting p2p0-p2p0-X to p2p to reuse system properties */
    char p2p_interface[MAX_INTERFACE_LENGTH];
    int x;

    get_p2p_interface_replacement(interface, p2p_interface);

    snprintf(prop_name, sizeof(prop_name), "%s.%s.ipaddress", DHCP_PROP_NAME_PREFIX, p2p_interface);
    property_get(prop_name, ipaddr, NULL);

    snprintf(prop_name, sizeof(prop_name), "%s.%s.gateway", DHCP_PROP_NAME_PREFIX, p2p_interface);
    property_get(prop_name, gateway, NULL);

    snprintf(prop_name, sizeof(prop_name), "%s.%s.server", DHCP_PROP_NAME_PREFIX, p2p_interface);
    property_get(prop_name, server, NULL);

    //TODO: Handle IPv6 when we change system property usage
    if (gateway[0] == '\0' || strncmp(gateway, "0.0.0.0", 7) == 0) {
        //DHCP server is our best bet as gateway
        strncpy(gateway, server, PROPERTY_VALUE_MAX);
    }

    snprintf(prop_name, sizeof(prop_name), "%s.%s.mask", DHCP_PROP_NAME_PREFIX, p2p_interface);
    if (property_get(prop_name, prop_value, NULL)) {
        int p;
        // this conversion is v4 only, but this dhcp client is v4 only anyway
        in_addr_t mask = ntohl(inet_addr(prop_value));
        // Check netmask is a valid IP address.  ntohl gives NONE response (all 1's) for
        // non 255.255.255.255 inputs.  if we get that value check if it is legit..
        if (mask == INADDR_NONE && strcmp(prop_value, "255.255.255.255") != 0) {
            snprintf(errmsg, sizeof(errmsg), "DHCP gave invalid net mask %s", prop_value);
            return -1;
        }
        for (p = 0; p < 32; p++) {
            if (mask == 0) break;
            // check for non-contiguous netmask, e.g., 255.254.255.0
            if ((mask & 0x80000000) == 0) {
                snprintf(errmsg, sizeof(errmsg), "DHCP gave invalid net mask %s", prop_value);
                return -1;
            }
            mask = mask << 1;
        }
        *prefixLength = p;
    }

    for (x=0; dns[x] != NULL; x++) {
        snprintf(prop_name, sizeof(prop_name), "%s.%s.dns%d", DHCP_PROP_NAME_PREFIX, p2p_interface, x+1);
        property_get(prop_name, dns[x], NULL);
    }

    snprintf(prop_name, sizeof(prop_name), "%s.%s.leasetime", DHCP_PROP_NAME_PREFIX, p2p_interface);
    if (property_get(prop_name, prop_value, NULL)) {
        *lease = atol(prop_value);
    }

    snprintf(prop_name, sizeof(prop_name), "%s.%s.vendorInfo", DHCP_PROP_NAME_PREFIX,
            p2p_interface);
    property_get(prop_name, vendorInfo, NULL);

    snprintf(prop_name, sizeof(prop_name), "%s.%s.domain", DHCP_PROP_NAME_PREFIX,
            p2p_interface);
    property_get(prop_name, domain, NULL);

    snprintf(prop_name, sizeof(prop_name), "%s.%s.mtu", DHCP_PROP_NAME_PREFIX,
            p2p_interface);
    property_get(prop_name, mtu, NULL);

    return 0;
}

/*
 * Get any available DHCP results.
 */
int dhcp_get_results(const char *interface,
                     char *ipaddr,
                     char *gateway,
                     uint32_t *prefixLength,
                     char *dns[],
                     char *server,
                     uint32_t *lease,
                     char *vendorInfo,
                     char *domain,
                     char *mtu)
{
    char result_prop_name[PROPERTY_KEY_MAX];
    char prop_value[PROPERTY_VALUE_MAX];

    /* Interface name after converting p2p0-p2p0-X to p2p to reuse system properties */
    char p2p_interface[MAX_INTERFACE_LENGTH];
    get_p2p_interface_replacement(interface, p2p_interface);
    snprintf(result_prop_name, sizeof(result_prop_name), "%s.%s.result",
            DHCP_PROP_NAME_PREFIX,
            p2p_interface);

    memset(prop_value, '\0', PROPERTY_VALUE_MAX);
    if (!property_get(result_prop_name, prop_value, NULL)) {
        snprintf(errmsg, sizeof(errmsg), "%s", "DHCP result property was not set");
        return -1;
    }
    if (strcmp(prop_value, "ok") == 0) {
        if (fill_ip_info(interface, ipaddr, gateway, prefixLength, dns,
                server, lease, vendorInfo, domain, mtu) == -1) {
            return -1;
        }
        return 0;
    } else {
        snprintf(errmsg, sizeof(errmsg), "DHCP result was %s", prop_value);
        return -1;
    }
}

/*
 * Start the dhcp client daemon, and wait for it to finish
 * configuring the interface.
 *
 * The device init.rc file needs a corresponding entry for this work.
 *
 * Example:
 * service dhcpcd_<interface> /system/bin/dhcpcd -ABKL -f dhcpcd.conf
 */
int dhcp_start(const char *interface)
{
    char result_prop_name[PROPERTY_KEY_MAX];
    char daemon_prop_name[PROPERTY_KEY_MAX];
    char prop_value[PROPERTY_VALUE_MAX] = {'\0'};
    char daemon_cmd[PROPERTY_VALUE_MAX * 2 + sizeof(DHCP_CONFIG_PATH)];
    const char *ctrl_prop = "ctl.start";
    const char *desired_status = "running";
    /* Interface name after converting p2p0-p2p0-X to p2p to reuse system properties */
    char p2p_interface[MAX_INTERFACE_LENGTH];

    get_p2p_interface_replacement(interface, p2p_interface);

    snprintf(result_prop_name, sizeof(result_prop_name), "%s.%s.result",
            DHCP_PROP_NAME_PREFIX,
            p2p_interface);

    snprintf(daemon_prop_name, sizeof(daemon_prop_name), "%s_%s",
            DAEMON_PROP_NAME,
            p2p_interface);

    /* Erase any previous setting of the dhcp result property */
    property_set(result_prop_name, "");

    /* Start the daemon and wait until it's ready */
    if (property_get(HOSTNAME_PROP_NAME, prop_value, NULL) && (prop_value[0] != '\0'))
        snprintf(daemon_cmd, sizeof(daemon_cmd), "%s_%s:-f %s -h %s %s", DAEMON_NAME,
                 p2p_interface, DHCP_CONFIG_PATH, prop_value, interface);
    else
        snprintf(daemon_cmd, sizeof(daemon_cmd), "%s_%s:-f %s %s", DAEMON_NAME,
                 p2p_interface, DHCP_CONFIG_PATH, interface);
    memset(prop_value, '\0', PROPERTY_VALUE_MAX);
    property_set(ctrl_prop, daemon_cmd);
    if (wait_for_property(daemon_prop_name, desired_status, 10) < 0) {
        snprintf(errmsg, sizeof(errmsg), "%s", "Timed out waiting for dhcpcd to start");
        return -1;
    }

    /* Wait for the daemon to return a result */
    if (wait_for_property(result_prop_name, NULL, 30) < 0) {
        snprintf(errmsg, sizeof(errmsg), "%s", "Timed out waiting for DHCP to finish");
        return -1;
    }

<<<<<<< HEAD
    if (!property_get(result_prop_name, prop_value, NULL)) {
        /* shouldn't ever happen, given the success of wait_for_property() */
        snprintf(errmsg, sizeof(errmsg), "%s", "DHCP result property was not set");
        return -1;
    }
    if (strcmp(prop_value, "ok") == 0) {
        if (fill_ip_info(interface, ipaddr, gateway, prefixLength, dns,
                server, lease, vendorInfo, domain, mtu) == -1) {
            return -1;
        }
        return 0;
    } else {
        snprintf(errmsg, sizeof(errmsg), "DHCP result was %s", prop_value);
        return -1;
    }
=======
    return 0;
>>>>>>> 9a96dd96
}

/**
 * Stop the DHCP client daemon.
 */
int dhcp_stop(const char *interface)
{
    char result_prop_name[PROPERTY_KEY_MAX];
    char daemon_prop_name[PROPERTY_KEY_MAX];
    char daemon_cmd[PROPERTY_VALUE_MAX * 2];
    const char *ctrl_prop = "ctl.stop";
    const char *desired_status = "stopped";

    char p2p_interface[MAX_INTERFACE_LENGTH];

    get_p2p_interface_replacement(interface, p2p_interface);

    snprintf(result_prop_name, sizeof(result_prop_name), "%s.%s.result",
            DHCP_PROP_NAME_PREFIX,
            p2p_interface);

    snprintf(daemon_prop_name, sizeof(daemon_prop_name), "%s_%s",
            DAEMON_PROP_NAME,
            p2p_interface);

    snprintf(daemon_cmd, sizeof(daemon_cmd), "%s_%s", DAEMON_NAME, p2p_interface);

    /* Stop the daemon and wait until it's reported to be stopped */
    property_set(ctrl_prop, daemon_cmd);
    if (wait_for_property(daemon_prop_name, desired_status, 5) < 0) {
        return -1;
    }
    property_set(result_prop_name, "failed");
    return 0;
}

/**
 * Release the current DHCP client lease.
 */
int dhcp_release_lease(const char *interface)
{
    char daemon_prop_name[PROPERTY_KEY_MAX];
    char daemon_cmd[PROPERTY_VALUE_MAX * 2];
    const char *ctrl_prop = "ctl.stop";
    const char *desired_status = "stopped";

    char p2p_interface[MAX_INTERFACE_LENGTH];

    get_p2p_interface_replacement(interface, p2p_interface);

    snprintf(daemon_prop_name, sizeof(daemon_prop_name), "%s_%s",
            DAEMON_PROP_NAME,
            p2p_interface);

    snprintf(daemon_cmd, sizeof(daemon_cmd), "%s_%s", DAEMON_NAME, p2p_interface);

    /* Stop the daemon and wait until it's reported to be stopped */
    property_set(ctrl_prop, daemon_cmd);
    if (wait_for_property(daemon_prop_name, desired_status, 5) < 0) {
        return -1;
    }
    return 0;
}

char *dhcp_get_errmsg() {
    return errmsg;
}

/**
 * The device init.rc file needs a corresponding entry.
 *
 * Example:
 * service iprenew_<interface> /system/bin/dhcpcd -n
 *
 */
int dhcp_start_renew(const char *interface)
{
    char result_prop_name[PROPERTY_KEY_MAX];
    char prop_value[PROPERTY_VALUE_MAX] = {'\0'};
    char daemon_cmd[PROPERTY_VALUE_MAX * 2];
    const char *ctrl_prop = "ctl.start";

    char p2p_interface[MAX_INTERFACE_LENGTH];

    get_p2p_interface_replacement(interface, p2p_interface);

    snprintf(result_prop_name, sizeof(result_prop_name), "%s.%s.result",
            DHCP_PROP_NAME_PREFIX,
            p2p_interface);

    /* Erase any previous setting of the dhcp result property */
    property_set(result_prop_name, "");

    /* Start the renew daemon and wait until it's ready */
    snprintf(daemon_cmd, sizeof(daemon_cmd), "%s_%s:%s", DAEMON_NAME_RENEW,
            p2p_interface, interface);
    memset(prop_value, '\0', PROPERTY_VALUE_MAX);
    property_set(ctrl_prop, daemon_cmd);

    /* Wait for the daemon to return a result */
    if (wait_for_property(result_prop_name, NULL, 30) < 0) {
        snprintf(errmsg, sizeof(errmsg), "%s", "Timed out waiting for DHCP Renew to finish");
        return -1;
    }

    return 0;
}<|MERGE_RESOLUTION|>--- conflicted
+++ resolved
@@ -260,25 +260,7 @@
         return -1;
     }
 
-<<<<<<< HEAD
-    if (!property_get(result_prop_name, prop_value, NULL)) {
-        /* shouldn't ever happen, given the success of wait_for_property() */
-        snprintf(errmsg, sizeof(errmsg), "%s", "DHCP result property was not set");
-        return -1;
-    }
-    if (strcmp(prop_value, "ok") == 0) {
-        if (fill_ip_info(interface, ipaddr, gateway, prefixLength, dns,
-                server, lease, vendorInfo, domain, mtu) == -1) {
-            return -1;
-        }
-        return 0;
-    } else {
-        snprintf(errmsg, sizeof(errmsg), "DHCP result was %s", prop_value);
-        return -1;
-    }
-=======
-    return 0;
->>>>>>> 9a96dd96
+    return 0;
 }
 
 /**
