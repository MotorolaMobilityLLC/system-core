--- conflicted
+++ resolved
@@ -19,13 +19,9 @@
 
 
 shared_libraries := \
-<<<<<<< HEAD
     liblog \
-    libnativebridge
-=======
     libnativebridge \
     libnativebridge-dummy
->>>>>>> c368c867
 
 $(foreach file,$(test_src_files), \
     $(eval include $(CLEAR_VARS)) \
