--- conflicted
+++ resolved
@@ -127,13 +127,11 @@
 
 unsigned long Service::next_start_order_ = 1;
 bool Service::is_exec_service_running_ = false;
-<<<<<<< HEAD
 #ifdef MTK_LOG
 Service* Service::pexec_service_ = NULL;
+#else
+std::chrono::time_point<std::chrono::steady_clock> Service::exec_service_started_;
 #endif
-=======
-std::chrono::time_point<std::chrono::steady_clock> Service::exec_service_started_;
->>>>>>> c23e1afd
 
 Service::Service(const std::string& name, Subcontext* subcontext_for_restart_commands,
                  const std::vector<std::string>& args, bool from_apex)
@@ -371,7 +369,7 @@
 
         wait_s = exec_duration_ms / 1000;
 
-        if (wait_s >= 60)
+        if (wait_s >= 10)
             LOG(INFO) << "Have been waiting SVC_EXEC service '" << name_ << "' for "
                       << exec_duration_ms << "ms."
                       << " pid " << pid_ << " (uid " << uid() << " gid "
@@ -418,13 +416,11 @@
 
     flags_ |= SVC_EXEC;
     is_exec_service_running_ = true;
-<<<<<<< HEAD
 #ifdef MTK_LOG
     pexec_service_ = this;
+#else
+    exec_service_started_ = std::chrono::steady_clock::now();
 #endif
-=======
-    exec_service_started_ = std::chrono::steady_clock::now();
->>>>>>> c23e1afd
 
     LOG(INFO) << "SVC_EXEC service '" << name_ << "' pid " << pid_ << " (uid " << proc_attr_.uid
               << " gid " << proc_attr_.gid << "+" << proc_attr_.supp_gids.size() << " context "
