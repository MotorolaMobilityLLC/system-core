/*
 * Copyright (C) 2015 The Android Open Source Project
 *
 * Licensed under the Apache License, Version 2.0 (the "License");
 * you may not use this file except in compliance with the License.
 * You may obtain a copy of the License at
 *
 *      http://www.apache.org/licenses/LICENSE-2.0
 *
 * Unless required by applicable law or agreed to in writing, software
 * distributed under the License is distributed on an "AS IS" BASIS,
 * WITHOUT WARRANTIES OR CONDITIONS OF ANY KIND, either express or implied.
 * See the License for the specific language governing permissions and
 * limitations under the License.
 */

#include "service.h"

#include <fcntl.h>
#include <inttypes.h>
#include <linux/securebits.h>
#include <sched.h>
#include <sys/prctl.h>
#include <sys/stat.h>
#include <sys/time.h>
#include <termios.h>
#include <unistd.h>

#include <android-base/file.h>
#include <android-base/logging.h>
#include <android-base/properties.h>
#include <android-base/scopeguard.h>
#include <android-base/stringprintf.h>
#include <android-base/strings.h>
#include <cutils/sockets.h>
#include <processgroup/processgroup.h>
#include <selinux/selinux.h>

#include "lmkd_service.h"
#include "service_list.h"
#include "util.h"

#ifdef INIT_FULL_SOURCES
#include <ApexProperties.sysprop.h>
#include <android/api-level.h>

#include "mount_namespace.h"
#include "reboot_utils.h"
#include "selinux.h"
#else
#include "host_init_stubs.h"
#endif

using android::base::boot_clock;
using android::base::GetBoolProperty;
using android::base::GetProperty;
using android::base::Join;
using android::base::make_scope_guard;
using android::base::SetProperty;
using android::base::StartsWith;
using android::base::StringPrintf;
using android::base::WriteStringToFile;

namespace android {
namespace init {

static Result<std::string> ComputeContextFromExecutable(const std::string& service_path) {
    std::string computed_context;

    char* raw_con = nullptr;
    char* raw_filecon = nullptr;

    if (getcon(&raw_con) == -1) {
        return Error() << "Could not get security context";
    }
    std::unique_ptr<char, decltype(&freecon)> mycon(raw_con, freecon);

    if (getfilecon(service_path.c_str(), &raw_filecon) == -1) {
        return Error() << "Could not get file context";
    }
    std::unique_ptr<char, decltype(&freecon)> filecon(raw_filecon, freecon);

    char* new_con = nullptr;
    int rc = security_compute_create(mycon.get(), filecon.get(),
                                     string_to_security_class("process"), &new_con);
    if (rc == 0) {
        computed_context = new_con;
        free(new_con);
    }
    if (rc == 0 && computed_context == mycon.get()) {
        return Error() << "File " << service_path << "(labeled \"" << filecon.get()
                       << "\") has incorrect label or no domain transition from " << mycon.get()
                       << " to another SELinux domain defined. Have you configured your "
                          "service correctly? https://source.android.com/security/selinux/"
                          "device-policy#label_new_services_and_address_denials. Note: this "
                          "error shows up even in permissive mode in order to make auditing "
                          "denials possible.";
    }
    if (rc < 0) {
        return Error() << "Could not get process context";
    }
    return computed_context;
}

static bool ExpandArgsAndExecv(const std::vector<std::string>& args, bool sigstop) {
    std::vector<std::string> expanded_args;
    std::vector<char*> c_strings;

    expanded_args.resize(args.size());
    c_strings.push_back(const_cast<char*>(args[0].data()));
    for (std::size_t i = 1; i < args.size(); ++i) {
        auto expanded_arg = ExpandProps(args[i]);
        if (!expanded_arg.ok()) {
            LOG(FATAL) << args[0] << ": cannot expand arguments': " << expanded_arg.error();
        }
        expanded_args[i] = *expanded_arg;
        c_strings.push_back(expanded_args[i].data());
    }
    c_strings.push_back(nullptr);

    if (sigstop) {
        kill(getpid(), SIGSTOP);
    }

    return execv(c_strings[0], c_strings.data()) == 0;
}

unsigned long Service::next_start_order_ = 1;
bool Service::is_exec_service_running_ = false;
<<<<<<< HEAD
#ifdef MTK_LOG
Service* Service::pexec_service_ = NULL;
#else
=======
pid_t Service::exec_service_pid_ = -1;
>>>>>>> 96ab8f23
std::chrono::time_point<std::chrono::steady_clock> Service::exec_service_started_;
#endif

Service::Service(const std::string& name, Subcontext* subcontext_for_restart_commands,
                 const std::vector<std::string>& args, bool from_apex)
    : Service(name, 0, 0, 0, {}, 0, "", subcontext_for_restart_commands, args, from_apex) {}

Service::Service(const std::string& name, unsigned flags, uid_t uid, gid_t gid,
                 const std::vector<gid_t>& supp_gids, int namespace_flags,
                 const std::string& seclabel, Subcontext* subcontext_for_restart_commands,
                 const std::vector<std::string>& args, bool from_apex)
    : name_(name),
      classnames_({"default"}),
      flags_(flags),
      pid_(0),
      crash_count_(0),
      proc_attr_{.ioprio_class = IoSchedClass_NONE,
                 .ioprio_pri = 0,
                 .uid = uid,
                 .gid = gid,
                 .supp_gids = supp_gids,
                 .priority = 0},
      namespaces_{.flags = namespace_flags},
      seclabel_(seclabel),
      subcontext_(subcontext_for_restart_commands),
      onrestart_(false, subcontext_for_restart_commands, "<Service '" + name + "' onrestart>", 0,
                 "onrestart", {}),
      oom_score_adjust_(DEFAULT_OOM_SCORE_ADJUST),
      start_order_(0),
      args_(args),
      from_apex_(from_apex) {}

void Service::NotifyStateChange(const std::string& new_state) const {
    if ((flags_ & SVC_TEMPORARY) != 0) {
        // Services created by 'exec' are temporary and don't have properties tracking their state.
        return;
    }

    std::string prop_name = "init.svc." + name_;
    SetProperty(prop_name, new_state);

    if (new_state == "running") {
        uint64_t start_ns = time_started_.time_since_epoch().count();
        std::string boottime_property = "ro.boottime." + name_;
        if (GetProperty(boottime_property, "").empty()) {
            SetProperty(boottime_property, std::to_string(start_ns));
        }
    }

    // init.svc_debug_pid.* properties are only for tests, and should not be used
    // on device for security checks.
    std::string pid_property = "init.svc_debug_pid." + name_;
    if (new_state == "running") {
        SetProperty(pid_property, std::to_string(pid_));
    } else if (new_state == "stopped") {
        SetProperty(pid_property, "");
    }
}

void Service::KillProcessGroup(int signal, bool report_oneshot) {
    // If we've already seen a successful result from killProcessGroup*(), then we have removed
    // the cgroup already and calling these functions a second time will simply result in an error.
    // This is true regardless of which signal was sent.
    // These functions handle their own logging, so no additional logging is needed.
    if (!process_cgroup_empty_) {
        LOG(INFO) << "Sending signal " << signal << " to service '" << name_ << "' (pid " << pid_
                  << ") process group...";
        int max_processes = 0;
        int r;
        if (signal == SIGTERM) {
            r = killProcessGroupOnce(proc_attr_.uid, pid_, signal, &max_processes);
        } else {
            r = killProcessGroup(proc_attr_.uid, pid_, signal, &max_processes);
        }

        if (report_oneshot && max_processes > 0) {
            LOG(WARNING)
                    << "Killed " << max_processes
                    << " additional processes from a oneshot process group for service '" << name_
                    << "'. This is new behavior, previously child processes would not be killed in "
                       "this case.";
        }

        if (r == 0) process_cgroup_empty_ = true;
    }

    if (oom_score_adjust_ != DEFAULT_OOM_SCORE_ADJUST) {
        LmkdUnregister(name_, pid_);
    }
}

void Service::SetProcessAttributesAndCaps() {
    // Keep capabilites on uid change.
    if (capabilities_ && proc_attr_.uid) {
        // If Android is running in a container, some securebits might already
        // be locked, so don't change those.
        unsigned long securebits = prctl(PR_GET_SECUREBITS);
        if (securebits == -1UL) {
            PLOG(FATAL) << "prctl(PR_GET_SECUREBITS) failed for " << name_;
        }
        securebits |= SECBIT_KEEP_CAPS | SECBIT_KEEP_CAPS_LOCKED;
        if (prctl(PR_SET_SECUREBITS, securebits) != 0) {
            PLOG(FATAL) << "prctl(PR_SET_SECUREBITS) failed for " << name_;
        }
    }

    if (auto result = SetProcessAttributes(proc_attr_); !result.ok()) {
        LOG(FATAL) << "cannot set attribute for " << name_ << ": " << result.error();
    }

    if (!seclabel_.empty()) {
        if (setexeccon(seclabel_.c_str()) < 0) {
            PLOG(FATAL) << "cannot setexeccon('" << seclabel_ << "') for " << name_;
        }
    }

    if (capabilities_) {
        if (!SetCapsForExec(*capabilities_)) {
            LOG(FATAL) << "cannot set capabilities for " << name_;
        }
    } else if (proc_attr_.uid) {
        // Inheritable caps can be non-zero when running in a container.
        if (!DropInheritableCaps()) {
            LOG(FATAL) << "cannot drop inheritable caps for " << name_;
        }
    }
}

void Service::Reap(const siginfo_t& siginfo) {
    if (!(flags_ & SVC_ONESHOT) || (flags_ & SVC_RESTART)) {
        KillProcessGroup(SIGKILL, false);
    } else {
        // Legacy behavior from ~2007 until Android R: this else branch did not exist and we did not
        // kill the process group in this case.
        if (SelinuxGetVendorAndroidVersion() >= __ANDROID_API_R__) {
            // The new behavior in Android R is to kill these process groups in all cases.  The
            // 'true' parameter instructions KillProcessGroup() to report a warning message where it
            // detects a difference in behavior has occurred.
            KillProcessGroup(SIGKILL, true);
        }
    }

    // Remove any socket resources we may have created.
    for (const auto& socket : sockets_) {
        if (socket.persist) {
            continue;
        }
        auto path = ANDROID_SOCKET_DIR "/" + socket.name;
        unlink(path.c_str());
    }

    for (const auto& f : reap_callbacks_) {
        f(siginfo);
    }

    if ((siginfo.si_code != CLD_EXITED || siginfo.si_status != 0) && on_failure_reboot_target_) {
        LOG(ERROR) << "Service with 'reboot_on_failure' option failed, shutting down system.";
        trigger_shutdown(*on_failure_reboot_target_);
    }

    if (flags_ & SVC_EXEC) UnSetExec();

    if (flags_ & SVC_TEMPORARY) return;

    pid_ = 0;
    flags_ &= (~SVC_RUNNING);
    start_order_ = 0;

    // Oneshot processes go into the disabled state on exit,
    // except when manually restarted.
    if ((flags_ & SVC_ONESHOT) && !(flags_ & SVC_RESTART) && !(flags_ & SVC_RESET)) {
        flags_ |= SVC_DISABLED;
    }

    // Disabled and reset processes do not get restarted automatically.
    if (flags_ & (SVC_DISABLED | SVC_RESET))  {
        NotifyStateChange("stopped");
        return;
    }

#if INIT_FULL_SOURCES
    static bool is_apex_updatable = android::sysprop::ApexProperties::updatable().value_or(false);
#else
    static bool is_apex_updatable = false;
#endif
    const bool is_process_updatable = !use_bootstrap_ns_ && is_apex_updatable;

    // If we crash > 4 times in 'fatal_crash_window_' minutes or before boot_completed,
    // reboot into bootloader or set crashing property
    boot_clock::time_point now = boot_clock::now();
    if (((flags_ & SVC_CRITICAL) || is_process_updatable) && !(flags_ & SVC_RESTART)) {
        bool boot_completed = GetBoolProperty("sys.boot_completed", false);
        if (now < time_crashed_ + fatal_crash_window_ || !boot_completed) {
            if (++crash_count_ > 4) {
                auto exit_reason = boot_completed ?
                    "in " + std::to_string(fatal_crash_window_.count()) + " minutes" :
                    "before boot completed";
                if (flags_ & SVC_CRITICAL) {
                    if (!GetBoolProperty("init.svc_debug.no_fatal." + name_, false)) {
                        // Aborts into `fatal_reboot_target_'.
                        SetFatalRebootTarget(fatal_reboot_target_);
                        LOG(FATAL) << "critical process '" << name_ << "' exited 4 times "
                                   << exit_reason;
                    }
                } else {
                    LOG(ERROR) << "process with updatable components '" << name_
                               << "' exited 4 times " << exit_reason;
                    // Notifies update_verifier and apexd
                    SetProperty("sys.init.updatable_crashing_process_name", name_);
                    SetProperty("sys.init.updatable_crashing", "1");
                }
            }
        } else {
            time_crashed_ = now;
            crash_count_ = 1;
        }
    }

    flags_ &= (~SVC_RESTART);
    flags_ |= SVC_RESTARTING;

    // Execute all onrestart commands for this service.
    onrestart_.ExecuteAllCommands();

    NotifyStateChange("restarting");
    return;
}

#ifdef MTK_LOG
int Service::DumpExecState() const {
    int wait_s = -1;

    if (this->flags() & SVC_EXEC) {
        auto exec_duration = boot_clock::now() - this->time_started();
        auto exec_duration_ms =
            std::chrono::duration_cast<std::chrono::milliseconds>(exec_duration).count();

        wait_s = exec_duration_ms / 1000;

        if (wait_s >= 10)
            LOG(INFO) << "Have been waiting SVC_EXEC service '" << name_ << "' for "
                      << exec_duration_ms << "ms."
                      << " pid " << pid_ << " (uid " << uid() << " gid "
                      << gid() << "+" << supp_gids().size() << " context "
                      << (!seclabel_.empty() ? seclabel_ : "default") << ")";
    }

    return wait_s;
}
#endif

void Service::DumpState() const {
    LOG(INFO) << "service " << name_;
    LOG(INFO) << "  class '" << Join(classnames_, " ") << "'";
    LOG(INFO) << "  exec " << Join(args_, " ");
    for (const auto& socket : sockets_) {
        LOG(INFO) << "  socket " << socket.name;
    }
    for (const auto& file : files_) {
        LOG(INFO) << "  file " << file.name;
    }
}


Result<void> Service::ExecStart() {
    auto reboot_on_failure = make_scope_guard([this] {
        if (on_failure_reboot_target_) {
            trigger_shutdown(*on_failure_reboot_target_);
        }
    });

    if (is_updatable() && !ServiceList::GetInstance().IsServicesUpdated()) {
        // Don't delay the service for ExecStart() as the semantic is that
        // the caller might depend on the side effect of the execution.
        return Error() << "Cannot start an updatable service '" << name_
                       << "' before configs from APEXes are all loaded";
    }

    flags_ |= SVC_ONESHOT;

    if (auto result = Start(); !result.ok()) {
        return result;
    }

    flags_ |= SVC_EXEC;
    is_exec_service_running_ = true;
<<<<<<< HEAD
#ifdef MTK_LOG
    pexec_service_ = this;
#else
=======
    exec_service_pid_ = pid_;
>>>>>>> 96ab8f23
    exec_service_started_ = std::chrono::steady_clock::now();
#endif

    LOG(INFO) << "SVC_EXEC service '" << name_ << "' pid " << pid_ << " (uid " << proc_attr_.uid
              << " gid " << proc_attr_.gid << "+" << proc_attr_.supp_gids.size() << " context "
              << (!seclabel_.empty() ? seclabel_ : "default") << ") started; waiting...";

    reboot_on_failure.Disable();
    return {};
}

static void ClosePipe(const std::array<int, 2>* pipe) {
    for (const auto fd : *pipe) {
        if (fd >= 0) {
            close(fd);
        }
    }
}

Result<void> Service::CheckConsole() {
    if (!(flags_ & SVC_CONSOLE)) {
        return {};
    }

    if (proc_attr_.console.empty()) {
        proc_attr_.console = "/dev/" + GetProperty("ro.boot.console", "console");
    }

    // Make sure that open call succeeds to ensure a console driver is
    // properly registered for the device node
    int console_fd = open(proc_attr_.console.c_str(), O_RDWR | O_CLOEXEC);
    if (console_fd < 0) {
        flags_ |= SVC_DISABLED;
        return ErrnoError() << "Couldn't open console '" << proc_attr_.console << "'";
    }
    close(console_fd);
    return {};
}

// Configures the memory cgroup properties for the service.
void Service::ConfigureMemcg() {
    if (swappiness_ != -1) {
        if (!setProcessGroupSwappiness(proc_attr_.uid, pid_, swappiness_)) {
            PLOG(ERROR) << "setProcessGroupSwappiness failed";
        }
    }

    if (soft_limit_in_bytes_ != -1) {
        if (!setProcessGroupSoftLimit(proc_attr_.uid, pid_, soft_limit_in_bytes_)) {
            PLOG(ERROR) << "setProcessGroupSoftLimit failed";
        }
    }

    size_t computed_limit_in_bytes = limit_in_bytes_;
    if (limit_percent_ != -1) {
        long page_size = sysconf(_SC_PAGESIZE);
        long num_pages = sysconf(_SC_PHYS_PAGES);
        if (page_size > 0 && num_pages > 0) {
            size_t max_mem = SIZE_MAX;
            if (size_t(num_pages) < SIZE_MAX / size_t(page_size)) {
                max_mem = size_t(num_pages) * size_t(page_size);
            }
            computed_limit_in_bytes =
                    std::min(computed_limit_in_bytes, max_mem / 100 * limit_percent_);
        }
    }

    if (!limit_property_.empty()) {
        // This ends up overwriting computed_limit_in_bytes but only if the
        // property is defined.
        computed_limit_in_bytes =
                android::base::GetUintProperty(limit_property_, computed_limit_in_bytes, SIZE_MAX);
    }

    if (computed_limit_in_bytes != size_t(-1)) {
        if (!setProcessGroupLimit(proc_attr_.uid, pid_, computed_limit_in_bytes)) {
            PLOG(ERROR) << "setProcessGroupLimit failed";
        }
    }
}

// Enters namespaces, sets environment variables, writes PID files and runs the service executable.
void Service::RunService(const std::optional<MountNamespace>& override_mount_namespace,
                         const std::vector<Descriptor>& descriptors,
                         std::unique_ptr<std::array<int, 2>, decltype(&ClosePipe)> pipefd) {
    if (auto result = EnterNamespaces(namespaces_, name_, override_mount_namespace); !result.ok()) {
        LOG(FATAL) << "Service '" << name_ << "' failed to set up namespaces: " << result.error();
    }

    for (const auto& [key, value] : environment_vars_) {
        setenv(key.c_str(), value.c_str(), 1);
    }

    for (const auto& descriptor : descriptors) {
        descriptor.Publish();
    }

    if (auto result = WritePidToFiles(&writepid_files_); !result.ok()) {
        LOG(ERROR) << "failed to write pid to files: " << result.error();
    }

    // Wait until the cgroups have been created and until the cgroup controllers have been
    // activated.
    char byte = 0;
    if (read((*pipefd)[0], &byte, 1) < 0) {
        PLOG(ERROR) << "failed to read from notification channel";
    }
    pipefd.reset();
    if (!byte) {
        LOG(FATAL) << "Service '" << name_  << "' failed to start due to a fatal error";
        _exit(EXIT_FAILURE);
    }

    if (task_profiles_.size() > 0 && !SetTaskProfiles(getpid(), task_profiles_)) {
        LOG(ERROR) << "failed to set task profiles";
    }

    // As requested, set our gid, supplemental gids, uid, context, and
    // priority. Aborts on failure.
    SetProcessAttributesAndCaps();

    if (!ExpandArgsAndExecv(args_, sigstop_)) {
        PLOG(ERROR) << "cannot execv('" << args_[0]
                    << "'). See the 'Debugging init' section of init's README.md for tips";
    }
}

Result<void> Service::Start() {
    auto reboot_on_failure = make_scope_guard([this] {
        if (on_failure_reboot_target_) {
            trigger_shutdown(*on_failure_reboot_target_);
        }
    });

    if (is_updatable() && !ServiceList::GetInstance().IsServicesUpdated()) {
        ServiceList::GetInstance().DelayService(*this);
        return Error() << "Cannot start an updatable service '" << name_
                       << "' before configs from APEXes are all loaded. "
                       << "Queued for execution.";
    }

    bool disabled = (flags_ & (SVC_DISABLED | SVC_RESET));
    ResetFlagsForStart();

    // Running processes require no additional work --- if they're in the
    // process of exiting, we've ensured that they will immediately restart
    // on exit, unless they are ONESHOT. For ONESHOT service, if it's in
    // stopping status, we just set SVC_RESTART flag so it will get restarted
    // in Reap().
    if (flags_ & SVC_RUNNING) {
        if ((flags_ & SVC_ONESHOT) && disabled) {
            flags_ |= SVC_RESTART;
        }
        // It is not an error to try to start a service that is already running.
        reboot_on_failure.Disable();
        return {};
    }

    std::unique_ptr<std::array<int, 2>, decltype(&ClosePipe)> pipefd(new std::array<int, 2>{-1, -1},
                                                                     ClosePipe);
    if (pipe(pipefd->data()) < 0) {
        return ErrnoError() << "pipe()";
    }

    if (Result<void> result = CheckConsole(); !result.ok()) {
        return result;
    }

    struct stat sb;
    if (stat(args_[0].c_str(), &sb) == -1) {
        flags_ |= SVC_DISABLED;
        return ErrnoError() << "Cannot find '" << args_[0] << "'";
    }

    std::string scon;
    if (!seclabel_.empty()) {
        scon = seclabel_;
    } else {
        auto result = ComputeContextFromExecutable(args_[0]);
        if (!result.ok()) {
            return result.error();
        }
        scon = *result;
    }

    // APEXd is always started in the "current" namespace because it is the process to set up
    // the current namespace.
    const bool is_apexd = args_[0] == "/system/bin/apexd";

    if (!IsDefaultMountNamespaceReady() && !is_apexd) {
        // If this service is started before APEXes and corresponding linker configuration
        // get available, mark it as pre-apexd one. Note that this marking is
        // permanent. So for example, if the service is re-launched (e.g., due
        // to crash), it is still recognized as pre-apexd... for consistency.
        use_bootstrap_ns_ = true;
    }

    // For pre-apexd services, override mount namespace as "bootstrap" one before starting.
    // Note: "ueventd" is supposed to be run in "default" mount namespace even if it's pre-apexd
    // to support loading firmwares from APEXes.
    std::optional<MountNamespace> override_mount_namespace;
    if (name_ == "ueventd") {
        override_mount_namespace = NS_DEFAULT;
    } else if (use_bootstrap_ns_) {
        override_mount_namespace = NS_BOOTSTRAP;
    }

    post_data_ = ServiceList::GetInstance().IsPostData();

    LOG(INFO) << "starting service '" << name_ << "'...";

    std::vector<Descriptor> descriptors;
    for (const auto& socket : sockets_) {
        if (auto result = socket.Create(scon); result.ok()) {
            descriptors.emplace_back(std::move(*result));
        } else {
            LOG(INFO) << "Could not create socket '" << socket.name << "': " << result.error();
        }
    }

    for (const auto& file : files_) {
        if (auto result = file.Create(); result.ok()) {
            descriptors.emplace_back(std::move(*result));
        } else {
            LOG(INFO) << "Could not open file '" << file.name << "': " << result.error();
        }
    }

    pid_t pid = -1;
    if (namespaces_.flags) {
        pid = clone(nullptr, nullptr, namespaces_.flags | SIGCHLD, nullptr);
    } else {
        pid = fork();
    }

    if (pid == 0) {
#ifdef MTK_LOG
        PropSetLogReset();
#endif
        umask(077);
        RunService(override_mount_namespace, descriptors, std::move(pipefd));
        _exit(127);
    }

    if (pid < 0) {
        pid_ = 0;
        return ErrnoError() << "Failed to fork";
    }

    if (oom_score_adjust_ != DEFAULT_OOM_SCORE_ADJUST) {
        std::string oom_str = std::to_string(oom_score_adjust_);
        std::string oom_file = StringPrintf("/proc/%d/oom_score_adj", pid);
        if (!WriteStringToFile(oom_str, oom_file)) {
            PLOG(ERROR) << "couldn't write oom_score_adj";
        }
    }

    time_started_ = boot_clock::now();
    pid_ = pid;
    flags_ |= SVC_RUNNING;
    start_order_ = next_start_order_++;
    process_cgroup_empty_ = false;

    bool use_memcg = swappiness_ != -1 || soft_limit_in_bytes_ != -1 || limit_in_bytes_ != -1 ||
                      limit_percent_ != -1 || !limit_property_.empty();
    errno = -createProcessGroup(proc_attr_.uid, pid_, use_memcg);
    if (errno != 0) {
        if (char byte = 0; write((*pipefd)[1], &byte, 1) < 0) {
            return ErrnoError() << "sending notification failed";
        }
        return Error() << "createProcessGroup(" << proc_attr_.uid << ", " << pid_
                       << ") failed for service '" << name_ << "'";
    }

    if (use_memcg) {
        ConfigureMemcg();
    }

    if (oom_score_adjust_ != DEFAULT_OOM_SCORE_ADJUST) {
        LmkdRegister(name_, proc_attr_.uid, pid_, oom_score_adjust_);
    }

    if (char byte = 1; write((*pipefd)[1], &byte, 1) < 0) {
        return ErrnoError() << "sending notification failed";
    }

    NotifyStateChange("running");
    reboot_on_failure.Disable();
    return {};
}

void Service::SetStartedInFirstStage(pid_t pid) {
    LOG(INFO) << "adding first-stage service '" << name_ << "'...";

    time_started_ = boot_clock::now();  // not accurate, but doesn't matter here
    pid_ = pid;
    flags_ |= SVC_RUNNING;
    start_order_ = next_start_order_++;

    NotifyStateChange("running");
}

void Service::ResetFlagsForStart() {
    // Starting a service removes it from the disabled or reset state and
    // immediately takes it out of the restarting state if it was in there.
    flags_ &= ~(SVC_DISABLED | SVC_RESTARTING | SVC_RESET | SVC_RESTART | SVC_DISABLED_START);
}

Result<void> Service::StartIfNotDisabled() {
    if (!(flags_ & SVC_DISABLED)) {
        return Start();
    } else {
        flags_ |= SVC_DISABLED_START;
    }
    return {};
}

Result<void> Service::Enable() {
    flags_ &= ~(SVC_DISABLED | SVC_RC_DISABLED);
    if (flags_ & SVC_DISABLED_START) {
        return Start();
    }
    return {};
}

void Service::Reset() {
    StopOrReset(SVC_RESET);
}

void Service::Stop() {
    StopOrReset(SVC_DISABLED);
}

void Service::Terminate() {
    flags_ &= ~(SVC_RESTARTING | SVC_DISABLED_START);
    flags_ |= SVC_DISABLED;
    if (pid_) {
        KillProcessGroup(SIGTERM);
        NotifyStateChange("stopping");
    }
}

void Service::Timeout() {
    // All process state flags will be taken care of in Reap(), we really just want to kill the
    // process here when it times out.  Oneshot processes will transition to be disabled, and
    // all other processes will transition to be restarting.
    LOG(INFO) << "Service '" << name_ << "' expired its timeout of " << timeout_period_->count()
              << " seconds and will now be killed";
    if (pid_) {
        KillProcessGroup(SIGKILL);
        NotifyStateChange("stopping");
    }
}

void Service::Restart() {
    if (flags_ & SVC_RUNNING) {
        /* Stop, wait, then start the service. */
        StopOrReset(SVC_RESTART);
    } else if (!(flags_ & SVC_RESTARTING)) {
        /* Just start the service since it's not running. */
        if (auto result = Start(); !result.ok()) {
            LOG(ERROR) << "Could not restart '" << name_ << "': " << result.error();
        }
    } /* else: Service is restarting anyways. */
}

// The how field should be either SVC_DISABLED, SVC_RESET, or SVC_RESTART.
void Service::StopOrReset(int how) {
    // The service is still SVC_RUNNING until its process exits, but if it has
    // already exited it shoudn't attempt a restart yet.
    flags_ &= ~(SVC_RESTARTING | SVC_DISABLED_START);

    if ((how != SVC_DISABLED) && (how != SVC_RESET) && (how != SVC_RESTART)) {
        // An illegal flag: default to SVC_DISABLED.
        how = SVC_DISABLED;
    }

    // If the service has not yet started, prevent it from auto-starting with its class.
    if (how == SVC_RESET) {
        flags_ |= (flags_ & SVC_RC_DISABLED) ? SVC_DISABLED : SVC_RESET;
    } else {
        flags_ |= how;
    }
    // Make sure it's in right status when a restart immediately follow a
    // stop/reset or vice versa.
    if (how == SVC_RESTART) {
        flags_ &= (~(SVC_DISABLED | SVC_RESET));
    } else {
        flags_ &= (~SVC_RESTART);
    }

    if (pid_) {
        KillProcessGroup(SIGKILL);
        NotifyStateChange("stopping");
    } else {
        NotifyStateChange("stopped");
    }
}

Result<std::unique_ptr<Service>> Service::MakeTemporaryOneshotService(
        const std::vector<std::string>& args) {
    // Parse the arguments: exec [SECLABEL [UID [GID]*] --] COMMAND ARGS...
    // SECLABEL can be a - to denote default
    std::size_t command_arg = 1;
    for (std::size_t i = 1; i < args.size(); ++i) {
        if (args[i] == "--") {
            command_arg = i + 1;
            break;
        }
    }
    if (command_arg > 4 + NR_SVC_SUPP_GIDS) {
        return Error() << "exec called with too many supplementary group ids";
    }

    if (command_arg >= args.size()) {
        return Error() << "exec called without command";
    }
    std::vector<std::string> str_args(args.begin() + command_arg, args.end());

    static size_t exec_count = 0;
    exec_count++;
    std::string name = "exec " + std::to_string(exec_count) + " (" + Join(str_args, " ") + ")";

    unsigned flags = SVC_ONESHOT | SVC_TEMPORARY;
    unsigned namespace_flags = 0;

    std::string seclabel = "";
    if (command_arg > 2 && args[1] != "-") {
        seclabel = args[1];
    }
    Result<uid_t> uid = 0;
    if (command_arg > 3) {
        uid = DecodeUid(args[2]);
        if (!uid.ok()) {
            return Error() << "Unable to decode UID for '" << args[2] << "': " << uid.error();
        }
    }
    Result<gid_t> gid = 0;
    std::vector<gid_t> supp_gids;
    if (command_arg > 4) {
        gid = DecodeUid(args[3]);
        if (!gid.ok()) {
            return Error() << "Unable to decode GID for '" << args[3] << "': " << gid.error();
        }
        std::size_t nr_supp_gids = command_arg - 1 /* -- */ - 4 /* exec SECLABEL UID GID */;
        for (size_t i = 0; i < nr_supp_gids; ++i) {
            auto supp_gid = DecodeUid(args[4 + i]);
            if (!supp_gid.ok()) {
                return Error() << "Unable to decode GID for '" << args[4 + i]
                               << "': " << supp_gid.error();
            }
            supp_gids.push_back(*supp_gid);
        }
    }

    return std::make_unique<Service>(name, flags, *uid, *gid, supp_gids, namespace_flags, seclabel,
                                     nullptr, str_args, false);
}

// This is used for snapuserd_proxy, which hands off a socket to snapuserd. It's
// a special case to support the daemon launched in first-stage init. The persist
// feature is not part of the init language and is only used here.
bool Service::MarkSocketPersistent(const std::string& socket_name) {
    for (auto& socket : sockets_) {
        if (socket.name == socket_name) {
            socket.persist = true;
            return true;
        }
    }
    return false;
}

}  // namespace init
}  // namespace android<|MERGE_RESOLUTION|>--- conflicted
+++ resolved
@@ -127,15 +127,11 @@
 
 unsigned long Service::next_start_order_ = 1;
 bool Service::is_exec_service_running_ = false;
-<<<<<<< HEAD
 #ifdef MTK_LOG
 Service* Service::pexec_service_ = NULL;
-#else
-=======
+#endif
 pid_t Service::exec_service_pid_ = -1;
->>>>>>> 96ab8f23
 std::chrono::time_point<std::chrono::steady_clock> Service::exec_service_started_;
-#endif
 
 Service::Service(const std::string& name, Subcontext* subcontext_for_restart_commands,
                  const std::vector<std::string>& args, bool from_apex)
@@ -420,15 +416,11 @@
 
     flags_ |= SVC_EXEC;
     is_exec_service_running_ = true;
-<<<<<<< HEAD
 #ifdef MTK_LOG
     pexec_service_ = this;
-#else
-=======
+#endif
     exec_service_pid_ = pid_;
->>>>>>> 96ab8f23
     exec_service_started_ = std::chrono::steady_clock::now();
-#endif
 
     LOG(INFO) << "SVC_EXEC service '" << name_ << "' pid " << pid_ << " (uid " << proc_attr_.uid
               << " gid " << proc_attr_.gid << "+" << proc_attr_.supp_gids.size() << " context "
