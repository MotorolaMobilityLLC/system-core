--- conflicted
+++ resolved
@@ -84,15 +84,9 @@
     };
 
     Subsystem() {}
-<<<<<<< HEAD
-    Subsystem(const std::string& name) : name_(name) {}
-    Subsystem(const std::string& name, DevnameSource source, const std::string& dir_name)
-        : name_(name), devname_source_(source), dir_name_(dir_name) {}
-=======
     Subsystem(std::string name) : name_(std::move(name)) {}
     Subsystem(std::string name, DevnameSource source, std::string dir_name)
         : name_(std::move(name)), devname_source_(source), dir_name_(std::move(dir_name)) {}
->>>>>>> 66b8e303
 
     // Returns the full path for a uevent of a device that is a member of this subsystem,
     // according to the rules parsed from ueventd.rc
