/*
 * Copyright (C) 2015 The Android Open Source Project
 *
 * Licensed under the Apache License, Version 2.0 (the "License");
 * you may not use this file except in compliance with the License.
 * You may obtain a copy of the License at
 *
 *      http://www.apache.org/licenses/LICENSE-2.0
 *
 * Unless required by applicable law or agreed to in writing, software
 * distributed under the License is distributed on an "AS IS" BASIS,
 * WITHOUT WARRANTIES OR CONDITIONS OF ANY KIND, either express or implied.
 * See the License for the specific language governing permissions and
 * limitations under the License.
 */

#include "action.h"

#include <android-base/chrono_utils.h>
#include <android-base/logging.h>
#include <android-base/properties.h>
#include <android-base/strings.h>

#include "util.h"

using android::base::Join;

namespace android {
namespace init {

Result<void> RunBuiltinFunction(const BuiltinFunction& function,
                                const std::vector<std::string>& args, const std::string& context) {
    auto builtin_arguments = BuiltinArguments(context);

    builtin_arguments.args.resize(args.size());
    builtin_arguments.args[0] = args[0];
    for (std::size_t i = 1; i < args.size(); ++i) {
        auto expanded_arg = ExpandProps(args[i]);
        if (!expanded_arg) {
            return expanded_arg.error();
        }
        builtin_arguments.args[i] = std::move(*expanded_arg);
    }

    return function(builtin_arguments);
}

Command::Command(BuiltinFunction f, bool execute_in_subcontext, std::vector<std::string>&& args,
                 int line)
    : func_(std::move(f)),
      execute_in_subcontext_(execute_in_subcontext),
      args_(std::move(args)),
      line_(line) {}

Result<void> Command::InvokeFunc(Subcontext* subcontext) const {
    if (subcontext) {
        if (execute_in_subcontext_) {
            return subcontext->Execute(args_);
        }

        auto expanded_args = subcontext->ExpandArgs(args_);
        if (!expanded_args) {
            return expanded_args.error();
        }
        return RunBuiltinFunction(func_, *expanded_args, subcontext->context());
    }

    return RunBuiltinFunction(func_, args_, kInitContext);
}

Result<void> Command::CheckCommand() const {
    auto builtin_arguments = BuiltinArguments("host_init_verifier");

    builtin_arguments.args.resize(args_.size());
    builtin_arguments.args[0] = args_[0];
    for (size_t i = 1; i < args_.size(); ++i) {
        auto expanded_arg = ExpandProps(args_[i]);
        if (!expanded_arg) {
            if (expanded_arg.error().message().find("doesn't exist while expanding") !=
                std::string::npos) {
                // If we failed because we won't have a property, use an empty string, which is
                // never returned from the parser, to indicate that this field cannot be checked.
                builtin_arguments.args[i] = "";
            } else {
                return expanded_arg.error();
            }
        } else {
            builtin_arguments.args[i] = std::move(*expanded_arg);
        }
    }

    return func_(builtin_arguments);
}

std::string Command::BuildCommandString() const {
    return Join(args_, ' ');
}

Action::Action(bool oneshot, Subcontext* subcontext, const std::string& filename, int line,
               const std::string& event_trigger,
               const std::map<std::string, std::string>& property_triggers)
    : property_triggers_(property_triggers),
      event_trigger_(event_trigger),
      oneshot_(oneshot),
      subcontext_(subcontext),
      filename_(filename),
      line_(line) {}

const BuiltinFunctionMap* Action::function_map_ = nullptr;

<<<<<<< HEAD
Result<Success> Action::AddCommand(std::vector<std::string>&& args, int line) {
=======
Result<void> Action::AddCommand(std::vector<std::string>&& args, int line) {
>>>>>>> 66b8e303
    if (!function_map_) {
        return Error() << "no function map available";
    }

    auto map_result = function_map_->Find(args);
    if (!map_result) {
        return Error() << map_result.error();
    }

<<<<<<< HEAD
    commands_.emplace_back(function->second, function->first, std::move(args), line);
    return Success();
}

void Action::AddCommand(BuiltinFunction f, std::vector<std::string>&& args, int line) {
    commands_.emplace_back(f, false, std::move(args), line);
=======
    commands_.emplace_back(map_result->function, map_result->run_in_subcontext, std::move(args),
                           line);
    return {};
}

void Action::AddCommand(BuiltinFunction f, std::vector<std::string>&& args, int line) {
    commands_.emplace_back(std::move(f), false, std::move(args), line);
>>>>>>> 66b8e303
}

std::size_t Action::NumCommands() const {
    return commands_.size();
}

size_t Action::CheckAllCommands() const {
    size_t failures = 0;
    for (const auto& command : commands_) {
        if (auto result = command.CheckCommand(); !result) {
            LOG(ERROR) << "Command '" << command.BuildCommandString() << "' (" << filename_ << ":"
                       << command.line() << ") failed: " << result.error();
            ++failures;
        }
    }
    return failures;
}

void Action::ExecuteOneCommand(std::size_t command) const {
    // We need a copy here since some Command execution may result in
    // changing commands_ vector by importing .rc files through parser
    Command cmd = commands_[command];
    ExecuteCommand(cmd);
}

void Action::ExecuteAllCommands() const {
    for (const auto& c : commands_) {
        ExecuteCommand(c);
    }
}

void Action::ExecuteCommand(const Command& command) const {
    android::base::Timer t;
    auto result = command.InvokeFunc(subcontext_);
    auto duration = t.duration();

<<<<<<< HEAD
    // There are many legacy paths in rootdir/init.rc that will virtually never exist on a new
    // device, such as '/sys/class/leds/jogball-backlight/brightness'.  As of this writing, there
    // are 198 such failures on bullhead.  Instead of spamming the log reporting them, we do not
    // report such failures unless we're running at the DEBUG log level.
    bool report_failure = !result.has_value();
    if (report_failure && android::base::GetMinimumLogSeverity() > android::base::DEBUG &&
        result.error().as_errno == ENOENT) {
        report_failure = false;
    }

=======
>>>>>>> 66b8e303
    // Any action longer than 50ms will be warned to user as slow operation
    if (!result.has_value() || duration > 50ms ||
        android::base::GetMinimumLogSeverity() <= android::base::DEBUG) {
        std::string trigger_name = BuildTriggersString();
        std::string cmd_str = command.BuildCommandString();

        LOG(INFO) << "Command '" << cmd_str << "' action=" << trigger_name << " (" << filename_
                  << ":" << command.line() << ") took " << duration.count() << "ms and "
<<<<<<< HEAD
                  << (result ? "succeeded" : "failed: " + result.error().as_string);
=======
                  << (result ? "succeeded" : "failed: " + result.error().message());
>>>>>>> 66b8e303
    }
}

// This function checks that all property triggers are satisfied, that is
// for each (name, value) in property_triggers_, check that the current
// value of the property 'name' == value.
//
// It takes an optional (name, value) pair, which if provided must
// be present in property_triggers_; it skips the check of the current
// property value for this pair.
bool Action::CheckPropertyTriggers(const std::string& name,
                                   const std::string& value) const {
    if (property_triggers_.empty()) {
        return true;
    }

    bool found = name.empty();
    for (const auto& [trigger_name, trigger_value] : property_triggers_) {
        if (trigger_name == name) {
            if (trigger_value != "*" && trigger_value != value) {
                return false;
            } else {
                found = true;
            }
        } else {
            std::string prop_value = android::base::GetProperty(trigger_name, "");
            if (trigger_value == "*" && !prop_value.empty()) {
                continue;
            }
            if (trigger_value != prop_value) return false;
        }
    }
    return found;
}

bool Action::CheckEvent(const EventTrigger& event_trigger) const {
    return event_trigger == event_trigger_ && CheckPropertyTriggers();
}

bool Action::CheckEvent(const PropertyChange& property_change) const {
    const auto& [name, value] = property_change;
    return event_trigger_.empty() && CheckPropertyTriggers(name, value);
}

bool Action::CheckEvent(const BuiltinAction& builtin_action) const {
    return this == builtin_action;
}

std::string Action::BuildTriggersString() const {
    std::vector<std::string> triggers;

    for (const auto& [trigger_name, trigger_value] : property_triggers_) {
        triggers.emplace_back(trigger_name + '=' + trigger_value);
    }
    if (!event_trigger_.empty()) {
        triggers.emplace_back(event_trigger_);
    }

    return Join(triggers, " && ");
}

void Action::DumpState() const {
    std::string trigger_name = BuildTriggersString();
    LOG(INFO) << "on " << trigger_name;

    for (const auto& c : commands_) {
        std::string cmd_str = c.BuildCommandString();
        LOG(INFO) << "  " << cmd_str;
    }
}

}  // namespace init
}  // namespace android<|MERGE_RESOLUTION|>--- conflicted
+++ resolved
@@ -108,11 +108,7 @@
 
 const BuiltinFunctionMap* Action::function_map_ = nullptr;
 
-<<<<<<< HEAD
-Result<Success> Action::AddCommand(std::vector<std::string>&& args, int line) {
-=======
 Result<void> Action::AddCommand(std::vector<std::string>&& args, int line) {
->>>>>>> 66b8e303
     if (!function_map_) {
         return Error() << "no function map available";
     }
@@ -122,14 +118,6 @@
         return Error() << map_result.error();
     }
 
-<<<<<<< HEAD
-    commands_.emplace_back(function->second, function->first, std::move(args), line);
-    return Success();
-}
-
-void Action::AddCommand(BuiltinFunction f, std::vector<std::string>&& args, int line) {
-    commands_.emplace_back(f, false, std::move(args), line);
-=======
     commands_.emplace_back(map_result->function, map_result->run_in_subcontext, std::move(args),
                            line);
     return {};
@@ -137,7 +125,6 @@
 
 void Action::AddCommand(BuiltinFunction f, std::vector<std::string>&& args, int line) {
     commands_.emplace_back(std::move(f), false, std::move(args), line);
->>>>>>> 66b8e303
 }
 
 std::size_t Action::NumCommands() const {
@@ -174,19 +161,6 @@
     auto result = command.InvokeFunc(subcontext_);
     auto duration = t.duration();
 
-<<<<<<< HEAD
-    // There are many legacy paths in rootdir/init.rc that will virtually never exist on a new
-    // device, such as '/sys/class/leds/jogball-backlight/brightness'.  As of this writing, there
-    // are 198 such failures on bullhead.  Instead of spamming the log reporting them, we do not
-    // report such failures unless we're running at the DEBUG log level.
-    bool report_failure = !result.has_value();
-    if (report_failure && android::base::GetMinimumLogSeverity() > android::base::DEBUG &&
-        result.error().as_errno == ENOENT) {
-        report_failure = false;
-    }
-
-=======
->>>>>>> 66b8e303
     // Any action longer than 50ms will be warned to user as slow operation
     if (!result.has_value() || duration > 50ms ||
         android::base::GetMinimumLogSeverity() <= android::base::DEBUG) {
@@ -195,11 +169,7 @@
 
         LOG(INFO) << "Command '" << cmd_str << "' action=" << trigger_name << " (" << filename_
                   << ":" << command.line() << ") took " << duration.count() << "ms and "
-<<<<<<< HEAD
-                  << (result ? "succeeded" : "failed: " + result.error().as_string);
-=======
                   << (result ? "succeeded" : "failed: " + result.error().message());
->>>>>>> 66b8e303
     }
 }
 
