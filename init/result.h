--- conflicted
+++ resolved
@@ -21,111 +21,9 @@
 
 #include <android-base/result.h>
 
-<<<<<<< HEAD
-#pragma once
-
-#include <errno.h>
-
-#include <sstream>
-#include <string>
-
-#include <android-base/expected.h>
-
-namespace android {
-namespace init {
-
-struct ResultError {
-    template <typename T>
-    ResultError(T&& error_string, int error_errno)
-        : as_string(std::forward<T>(error_string)), as_errno(error_errno) {}
-
-    template <typename T>
-    operator android::base::expected<T, ResultError>() {
-        return android::base::unexpected(ResultError(as_string, as_errno));
-    }
-
-    std::string as_string;
-    int as_errno;
-};
-
-inline std::ostream& operator<<(std::ostream& os, const ResultError& t) {
-    os << t.as_string;
-    return os;
-}
-
-inline std::ostream& operator<<(std::ostream& os, ResultError&& t) {
-    os << std::move(t.as_string);
-    return os;
-}
-
-class Error {
-  public:
-    Error() : errno_(0), append_errno_(false) {}
-    Error(int errno_to_append) : errno_(errno_to_append), append_errno_(true) {}
-
-    template <typename T>
-    operator android::base::expected<T, ResultError>() {
-        return android::base::unexpected(ResultError(str(), errno_));
-    }
-
-    template <typename T>
-    Error&& operator<<(T&& t) {
-        ss_ << std::forward<T>(t);
-        return std::move(*this);
-    }
-
-    Error&& operator<<(const ResultError& result_error) {
-        ss_ << result_error.as_string;
-        errno_ = result_error.as_errno;
-        return std::move(*this);
-    }
-
-    Error&& operator<<(ResultError&& result_error) {
-        ss_ << std::move(result_error.as_string);
-        errno_ = result_error.as_errno;
-        return std::move(*this);
-    }
-
-    const std::string str() const {
-        std::string str = ss_.str();
-        if (append_errno_) {
-            if (str.empty()) {
-                return strerror(errno_);
-            }
-            return str + ": " + strerror(errno_);
-        }
-        return str;
-    }
-
-    int get_errno() const { return errno_; }
-
-    Error(const Error&) = delete;
-    Error(Error&&) = delete;
-    Error& operator=(const Error&) = delete;
-    Error& operator=(Error&&) = delete;
-
-  private:
-    std::stringstream ss_;
-    int errno_;
-    bool append_errno_;
-};
-
-inline Error ErrnoError() {
-    return Error(errno);
-}
-
-template <typename T>
-using Result = android::base::expected<T, ResultError>;
-
-using Success = std::monostate;
-
-}  // namespace init
-}  // namespace android
-=======
 using android::base::ErrnoError;
 using android::base::ErrnoErrorf;
 using android::base::Error;
 using android::base::Errorf;
 using android::base::Result;
-using android::base::ResultError;
->>>>>>> 66b8e303
+using android::base::ResultError;