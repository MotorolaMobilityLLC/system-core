/*
 * Copyright (C) 2007 The Android Open Source Project
 *
 * Licensed under the Apache License, Version 2.0 (the "License");
 * you may not use this file except in compliance with the License.
 * You may obtain a copy of the License at
 *
 *      http://www.apache.org/licenses/LICENSE-2.0
 *
 * Unless required by applicable law or agreed to in writing, software
 * distributed under the License is distributed on an "AS IS" BASIS,
 * WITHOUT WARRANTIES OR CONDITIONS OF ANY KIND, either express or implied.
 * See the License for the specific language governing permissions and
 * limitations under the License.
 */

#include "property_service.h"

#include <android/api-level.h>
#include <ctype.h>
#include <errno.h>
#include <fcntl.h>
#include <inttypes.h>
#include <limits.h>
#include <netinet/in.h>
#include <stdarg.h>
#include <stddef.h>
#include <stdio.h>
#include <stdlib.h>
#include <string.h>
#include <sys/mman.h>
#include <sys/poll.h>
#include <sys/select.h>
#include <sys/types.h>
#include <sys/un.h>
#include <unistd.h>
#include <wchar.h>

#define _REALLY_INCLUDE_SYS__SYSTEM_PROPERTIES_H_
#include <sys/_system_properties.h>

#include <map>
#include <memory>
#include <queue>
#include <vector>

#include <android-base/chrono_utils.h>
#include <android-base/file.h>
#include <android-base/logging.h>
#include <android-base/properties.h>
#include <android-base/stringprintf.h>
#include <android-base/strings.h>
#include <property_info_parser/property_info_parser.h>
#include <property_info_serializer/property_info_serializer.h>
#include <selinux/android.h>
#include <selinux/label.h>
#include <selinux/selinux.h>

#include "epoll.h"
#include "init.h"
#include "persistent_properties.h"
#include "property_type.h"
#include "selinux.h"
#include "subcontext.h"
#include "util.h"

using namespace std::literals;

using android::base::GetProperty;
using android::base::ReadFileToString;
using android::base::Split;
using android::base::StartsWith;
using android::base::StringPrintf;
using android::base::Timer;
using android::base::Trim;
using android::base::WriteStringToFile;
using android::properties::BuildTrie;
using android::properties::ParsePropertyInfoFile;
using android::properties::PropertyInfoAreaFile;
using android::properties::PropertyInfoEntry;

namespace android {
namespace init {

static bool persistent_properties_loaded = false;

static int property_set_fd = -1;

static PropertyInfoAreaFile property_info_area;

uint32_t InitPropertySet(const std::string& name, const std::string& value);

uint32_t (*property_set)(const std::string& name, const std::string& value) = InitPropertySet;

void CreateSerializedPropertyInfo();

struct PropertyAuditData {
    const ucred* cr;
    const char* name;
};

void property_init() {
    mkdir("/dev/__properties__", S_IRWXU | S_IXGRP | S_IXOTH);
    CreateSerializedPropertyInfo();
    if (__system_property_area_init()) {
        LOG(FATAL) << "Failed to initialize property area";
    }
    if (!property_info_area.LoadDefaultPath()) {
        LOG(FATAL) << "Failed to load serialized property info file";
    }
}

bool CanReadProperty(const std::string& source_context, const std::string& name) {
    const char* target_context = nullptr;
    property_info_area->GetPropertyInfo(name.c_str(), &target_context, nullptr);

    PropertyAuditData audit_data;

    audit_data.name = name.c_str();

    ucred cr = {.pid = 0, .uid = 0, .gid = 0};
    audit_data.cr = &cr;

    return selinux_check_access(source_context.c_str(), target_context, "file", "read",
                                &audit_data) == 0;
}

static bool CheckMacPerms(const std::string& name, const char* target_context,
                          const char* source_context, const ucred& cr) {
    if (!target_context || !source_context) {
        return false;
    }

    PropertyAuditData audit_data;

    audit_data.name = name.c_str();
    audit_data.cr = &cr;

    bool has_access = (selinux_check_access(source_context, target_context, "property_service",
                                            "set", &audit_data) == 0);

    return has_access;
}

static uint32_t PropertySet(const std::string& name, const std::string& value, std::string* error) {
    size_t valuelen = value.size();

    if (!IsLegalPropertyName(name)) {
        *error = "Illegal property name";
        return PROP_ERROR_INVALID_NAME;
    }

    if (valuelen >= PROP_VALUE_MAX && !StartsWith(name, "ro.")) {
        *error = "Property value too long";
        return PROP_ERROR_INVALID_VALUE;
    }

    if (mbstowcs(nullptr, value.data(), 0) == static_cast<std::size_t>(-1)) {
        *error = "Value is not a UTF8 encoded string";
        return PROP_ERROR_INVALID_VALUE;
    }

    prop_info* pi = (prop_info*) __system_property_find(name.c_str());
    if (pi != nullptr) {
        // ro.* properties are actually "write-once".
        if (StartsWith(name, "ro.")) {
            *error = "Read-only property was already set";
            return PROP_ERROR_READ_ONLY_PROPERTY;
        }

        __system_property_update(pi, value.c_str(), valuelen);
    } else {
        int rc = __system_property_add(name.c_str(), name.size(), value.c_str(), valuelen);
        if (rc < 0) {
            *error = "__system_property_add failed";
            return PROP_ERROR_SET_FAILED;
        }
    }

    // Don't write properties to disk until after we have read all default
    // properties to prevent them from being overwritten by default values.
    if (persistent_properties_loaded && StartsWith(name, "persist.")) {
        WritePersistentProperty(name, value);
    }
    property_changed(name, value);
    return PROP_SUCCESS;
}

typedef int (*PropertyAsyncFunc)(const std::string&, const std::string&);

struct PropertyChildInfo {
    pid_t pid;
    PropertyAsyncFunc func;
    std::string name;
    std::string value;
};

static std::queue<PropertyChildInfo> property_children;

static void PropertyChildLaunch() {
    auto& info = property_children.front();
    pid_t pid = fork();
    if (pid < 0) {
        LOG(ERROR) << "Failed to fork for property_set_async";
        while (!property_children.empty()) {
            property_children.pop();
        }
        return;
    }
    if (pid != 0) {
        info.pid = pid;
    } else {
        if (info.func(info.name, info.value) != 0) {
            LOG(ERROR) << "property_set_async(\"" << info.name << "\", \"" << info.value
                       << "\") failed";
        }
        _exit(0);
    }
}

bool PropertyChildReap(pid_t pid) {
    if (property_children.empty()) {
        return false;
    }
    auto& info = property_children.front();
    if (info.pid != pid) {
        return false;
    }
    std::string error;
    if (PropertySet(info.name, info.value, &error) != PROP_SUCCESS) {
        LOG(ERROR) << "Failed to set async property " << info.name << " to " << info.value << ": "
                   << error;
    }
    property_children.pop();
    if (!property_children.empty()) {
        PropertyChildLaunch();
    }
    return true;
}

static uint32_t PropertySetAsync(const std::string& name, const std::string& value,
                                 PropertyAsyncFunc func, std::string* error) {
    if (value.empty()) {
        return PropertySet(name, value, error);
    }

    PropertyChildInfo info;
    info.func = func;
    info.name = name;
    info.value = value;
    property_children.push(info);
    if (property_children.size() == 1) {
        PropertyChildLaunch();
    }
    return PROP_SUCCESS;
}

static int RestoreconRecursiveAsync(const std::string& name, const std::string& value) {
    return selinux_android_restorecon(value.c_str(), SELINUX_ANDROID_RESTORECON_RECURSE);
}

uint32_t InitPropertySet(const std::string& name, const std::string& value) {
    if (StartsWith(name, "ctl.")) {
        LOG(ERROR) << "InitPropertySet: Do not set ctl. properties from init; call the Service "
                      "functions directly";
        return PROP_ERROR_INVALID_NAME;
    }
    if (name == "selinux.restorecon_recursive") {
        LOG(ERROR) << "InitPropertySet: Do not set selinux.restorecon_recursive from init; use the "
                      "restorecon builtin directly";
        return PROP_ERROR_INVALID_NAME;
    }

    uint32_t result = 0;
    ucred cr = {.pid = 1, .uid = 0, .gid = 0};
    std::string error;
    result = HandlePropertySet(name, value, kInitContext.c_str(), cr, &error);
    if (result != PROP_SUCCESS) {
        LOG(ERROR) << "Init cannot set '" << name << "' to '" << value << "': " << error;
    }

    return result;
}

class SocketConnection {
  public:
    SocketConnection(int socket, const ucred& cred) : socket_(socket), cred_(cred) {}

    ~SocketConnection() { close(socket_); }

    bool RecvUint32(uint32_t* value, uint32_t* timeout_ms) {
        return RecvFully(value, sizeof(*value), timeout_ms);
    }

    bool RecvChars(char* chars, size_t size, uint32_t* timeout_ms) {
        return RecvFully(chars, size, timeout_ms);
    }

    bool RecvString(std::string* value, uint32_t* timeout_ms) {
        uint32_t len = 0;
        if (!RecvUint32(&len, timeout_ms)) {
            return false;
        }

        if (len == 0) {
            *value = "";
            return true;
        }

        // http://b/35166374: don't allow init to make arbitrarily large allocations.
        if (len > 0xffff) {
            LOG(ERROR) << "sys_prop: RecvString asked to read huge string: " << len;
            errno = ENOMEM;
            return false;
        }

        std::vector<char> chars(len);
        if (!RecvChars(&chars[0], len, timeout_ms)) {
            return false;
        }

        *value = std::string(&chars[0], len);
        return true;
    }

    bool SendUint32(uint32_t value) {
        int result = TEMP_FAILURE_RETRY(send(socket_, &value, sizeof(value), 0));
        return result == sizeof(value);
    }

    int socket() { return socket_; }

    const ucred& cred() { return cred_; }

    std::string source_context() const {
        char* source_context = nullptr;
        getpeercon(socket_, &source_context);
        std::string result = source_context;
        freecon(source_context);
        return result;
    }

  private:
    bool PollIn(uint32_t* timeout_ms) {
        struct pollfd ufds[1];
        ufds[0].fd = socket_;
        ufds[0].events = POLLIN;
        ufds[0].revents = 0;
        while (*timeout_ms > 0) {
            auto start_time = std::chrono::steady_clock::now();
            int nr = poll(ufds, 1, *timeout_ms);
            auto now = std::chrono::steady_clock::now();
            auto time_elapsed =
                std::chrono::duration_cast<std::chrono::milliseconds>(now - start_time);
            uint64_t millis = time_elapsed.count();
            *timeout_ms = (millis > *timeout_ms) ? 0 : *timeout_ms - millis;

            if (nr > 0) {
                return true;
            }

            if (nr == 0) {
                // Timeout
                break;
            }

            if (nr < 0 && errno != EINTR) {
                PLOG(ERROR) << "sys_prop: error waiting for uid " << cred_.uid
                            << " to send property message";
                return false;
            } else {  // errno == EINTR
                // Timer rounds milliseconds down in case of EINTR we want it to be rounded up
                // to avoid slowing init down by causing EINTR with under millisecond timeout.
                if (*timeout_ms > 0) {
                    --(*timeout_ms);
                }
            }
        }

        LOG(ERROR) << "sys_prop: timeout waiting for uid " << cred_.uid
                   << " to send property message.";
        return false;
    }

    bool RecvFully(void* data_ptr, size_t size, uint32_t* timeout_ms) {
        size_t bytes_left = size;
        char* data = static_cast<char*>(data_ptr);
        while (*timeout_ms > 0 && bytes_left > 0) {
            if (!PollIn(timeout_ms)) {
                return false;
            }

            int result = TEMP_FAILURE_RETRY(recv(socket_, data, bytes_left, MSG_DONTWAIT));
            if (result <= 0) {
                PLOG(ERROR) << "sys_prop: recv error";
                return false;
            }

            bytes_left -= result;
            data += result;
        }

        if (bytes_left != 0) {
            LOG(ERROR) << "sys_prop: recv data is not properly obtained.";
        }

        return bytes_left == 0;
    }

    int socket_;
    ucred cred_;

    DISALLOW_IMPLICIT_CONSTRUCTORS(SocketConnection);
};

bool CheckControlPropertyPerms(const std::string& name, const std::string& value,
                               const std::string& source_context, const ucred& cr) {
    // We check the legacy method first but these properties are dontaudit, so we only log an audit
    // if the newer method fails as well.  We only do this with the legacy ctl. properties.
    if (name == "ctl.start" || name == "ctl.stop" || name == "ctl.restart") {
        // The legacy permissions model is that ctl. properties have their name ctl.<action> and
        // their value is the name of the service to apply that action to.  Permissions for these
        // actions are based on the service, so we must create a fake name of ctl.<service> to
        // check permissions.
        auto control_string_legacy = "ctl." + value;
        const char* target_context_legacy = nullptr;
        const char* type_legacy = nullptr;
        property_info_area->GetPropertyInfo(control_string_legacy.c_str(), &target_context_legacy,
                                            &type_legacy);

        if (CheckMacPerms(control_string_legacy, target_context_legacy, source_context.c_str(), cr)) {
            return true;
        }
    }

    auto control_string_full = name + "$" + value;
    const char* target_context_full = nullptr;
    const char* type_full = nullptr;
    property_info_area->GetPropertyInfo(control_string_full.c_str(), &target_context_full,
                                        &type_full);

    return CheckMacPerms(control_string_full, target_context_full, source_context.c_str(), cr);
}

// This returns one of the enum of PROP_SUCCESS or PROP_ERROR*.
uint32_t CheckPermissions(const std::string& name, const std::string& value,
                          const std::string& source_context, const ucred& cr, std::string* error) {
    if (!IsLegalPropertyName(name)) {
        *error = "Illegal property name";
        return PROP_ERROR_INVALID_NAME;
    }

    if (StartsWith(name, "ctl.")) {
        if (!CheckControlPropertyPerms(name, value, source_context, cr)) {
            *error = StringPrintf("Invalid permissions to perform '%s' on '%s'", name.c_str() + 4,
                                  value.c_str());
            return PROP_ERROR_HANDLE_CONTROL_MESSAGE;
        }

        return PROP_SUCCESS;
    }

    const char* target_context = nullptr;
    const char* type = nullptr;
    property_info_area->GetPropertyInfo(name.c_str(), &target_context, &type);

    if (!CheckMacPerms(name, target_context, source_context.c_str(), cr)) {
        *error = "SELinux permission check failed";
        return PROP_ERROR_PERMISSION_DENIED;
    }

    if (type == nullptr || !CheckType(type, value)) {
        *error = StringPrintf("Property type check failed, value doesn't match expected type '%s'",
                              (type ?: "(null)"));
        return PROP_ERROR_INVALID_VALUE;
    }

    return PROP_SUCCESS;
}

// This returns one of the enum of PROP_SUCCESS or PROP_ERROR*.
uint32_t HandlePropertySet(const std::string& name, const std::string& value,
                           const std::string& source_context, const ucred& cr, std::string* error) {
    if (auto ret = CheckPermissions(name, value, source_context, cr, error); ret != PROP_SUCCESS) {
        return ret;
    }

    if (StartsWith(name, "ctl.")) {
        HandleControlMessage(name.c_str() + 4, value, cr.pid);
        return PROP_SUCCESS;
    }

    // sys.powerctl is a special property that is used to make the device reboot.  We want to log
    // any process that sets this property to be able to accurately blame the cause of a shutdown.
    if (name == "sys.powerctl") {
        std::string cmdline_path = StringPrintf("proc/%d/cmdline", cr.pid);
        std::string process_cmdline;
        std::string process_log_string;
        if (ReadFileToString(cmdline_path, &process_cmdline)) {
            // Since cmdline is null deliminated, .c_str() conveniently gives us just the process
            // path.
            process_log_string = StringPrintf(" (%s)", process_cmdline.c_str());
        }
        LOG(INFO) << "Received sys.powerctl='" << value << "' from pid: " << cr.pid
                  << process_log_string;
    }

    if (name == "selinux.restorecon_recursive") {
        return PropertySetAsync(name, value, RestoreconRecursiveAsync, error);
    }

    return PropertySet(name, value, error);
}

static void handle_property_set_fd() {
    static constexpr uint32_t kDefaultSocketTimeout = 2000; /* ms */

    int s = accept4(property_set_fd, nullptr, nullptr, SOCK_CLOEXEC);
    if (s == -1) {
        return;
    }

    ucred cr;
    socklen_t cr_size = sizeof(cr);
    if (getsockopt(s, SOL_SOCKET, SO_PEERCRED, &cr, &cr_size) < 0) {
        close(s);
        PLOG(ERROR) << "sys_prop: unable to get SO_PEERCRED";
        return;
    }

    SocketConnection socket(s, cr);
    uint32_t timeout_ms = kDefaultSocketTimeout;

    uint32_t cmd = 0;
    if (!socket.RecvUint32(&cmd, &timeout_ms)) {
        PLOG(ERROR) << "sys_prop: error while reading command from the socket";
        socket.SendUint32(PROP_ERROR_READ_CMD);
        return;
    }

    switch (cmd) {
    case PROP_MSG_SETPROP: {
        char prop_name[PROP_NAME_MAX];
        char prop_value[PROP_VALUE_MAX];

        if (!socket.RecvChars(prop_name, PROP_NAME_MAX, &timeout_ms) ||
            !socket.RecvChars(prop_value, PROP_VALUE_MAX, &timeout_ms)) {
          PLOG(ERROR) << "sys_prop(PROP_MSG_SETPROP): error while reading name/value from the socket";
          return;
        }

        prop_name[PROP_NAME_MAX-1] = 0;
        prop_value[PROP_VALUE_MAX-1] = 0;

        const auto& cr = socket.cred();
        std::string error;
        uint32_t result =
            HandlePropertySet(prop_name, prop_value, socket.source_context(), cr, &error);
        if (result != PROP_SUCCESS) {
            LOG(ERROR) << "Unable to set property '" << prop_name << "' to '" << prop_value
                       << "' from uid:" << cr.uid << " gid:" << cr.gid << " pid:" << cr.pid << ": "
                       << error;
        }

        break;
      }

    case PROP_MSG_SETPROP2: {
        std::string name;
        std::string value;
        if (!socket.RecvString(&name, &timeout_ms) ||
            !socket.RecvString(&value, &timeout_ms)) {
          PLOG(ERROR) << "sys_prop(PROP_MSG_SETPROP2): error while reading name/value from the socket";
          socket.SendUint32(PROP_ERROR_READ_DATA);
          return;
        }

        const auto& cr = socket.cred();
        std::string error;
        uint32_t result = HandlePropertySet(name, value, socket.source_context(), cr, &error);
        if (result != PROP_SUCCESS) {
            LOG(ERROR) << "Unable to set property '" << name << "' to '" << value
                       << "' from uid:" << cr.uid << " gid:" << cr.gid << " pid:" << cr.pid << ": "
                       << error;
        }
        socket.SendUint32(result);
        break;
      }

    default:
        LOG(ERROR) << "sys_prop: invalid command " << cmd;
        socket.SendUint32(PROP_ERROR_INVALID_CMD);
        break;
    }
}

static bool load_properties_from_file(const char*, const char*,
                                      std::map<std::string, std::string>*);

/*
 * Filter is used to decide which properties to load: NULL loads all keys,
 * "ro.foo.*" is a prefix match, and "ro.foo.bar" is an exact match.
 */
static void LoadProperties(char* data, const char* filter, const char* filename,
                           std::map<std::string, std::string>* properties) {
    char *key, *value, *eol, *sol, *tmp, *fn;
    size_t flen = 0;

    const char* context = kInitContext.c_str();
    if (SelinuxGetVendorAndroidVersion() >= __ANDROID_API_P__) {
        for (const auto& [path_prefix, secontext] : paths_and_secontexts) {
            if (StartsWith(filename, path_prefix)) {
                context = secontext;
            }
        }
    }

    if (filter) {
        flen = strlen(filter);
    }

    sol = data;
    while ((eol = strchr(sol, '\n'))) {
        key = sol;
        *eol++ = 0;
        sol = eol;

        while (isspace(*key)) key++;
        if (*key == '#') continue;

        tmp = eol - 2;
        while ((tmp > key) && isspace(*tmp)) *tmp-- = 0;

        if (!strncmp(key, "import ", 7) && flen == 0) {
            fn = key + 7;
            while (isspace(*fn)) fn++;

            key = strchr(fn, ' ');
            if (key) {
                *key++ = 0;
                while (isspace(*key)) key++;
            }

            load_properties_from_file(fn, key, properties);

        } else {
            value = strchr(key, '=');
            if (!value) continue;
            *value++ = 0;

            tmp = value - 2;
            while ((tmp > key) && isspace(*tmp)) *tmp-- = 0;

            while (isspace(*value)) value++;

            if (flen > 0) {
                if (filter[flen - 1] == '*') {
                    if (strncmp(key, filter, flen - 1)) continue;
                } else {
                    if (strcmp(key, filter)) continue;
                }
            }

            if (StartsWith(key, "ctl.") || key == "sys.powerctl"s ||
                key == "selinux.restorecon_recursive"s) {
                LOG(ERROR) << "Ignoring disallowed property '" << key
                           << "' with special meaning in prop file '" << filename << "'";
                continue;
            }

            ucred cr = {.pid = 1, .uid = 0, .gid = 0};
            std::string error;
            if (CheckPermissions(key, value, context, cr, &error) == PROP_SUCCESS) {
                auto it = properties->find(key);
                if (it == properties->end()) {
                    (*properties)[key] = value;
                } else if (it->second != value) {
                    LOG(WARNING) << "Overriding previous 'ro.' property '" << key << "':'"
                                 << it->second << "' with new value '" << value << "'";
                    it->second = value;
                }
            } else {
                LOG(ERROR) << "Do not have permissions to set '" << key << "' to '" << value
                           << "' in property file '" << filename << "': " << error;
            }
        }
    }
}

// Filter is used to decide which properties to load: NULL loads all keys,
// "ro.foo.*" is a prefix match, and "ro.foo.bar" is an exact match.
static bool load_properties_from_file(const char* filename, const char* filter,
                                      std::map<std::string, std::string>* properties) {
    Timer t;
    auto file_contents = ReadFile(filename);
    if (!file_contents) {
        PLOG(WARNING) << "Couldn't load property file '" << filename
                      << "': " << file_contents.error();
        return false;
    }
    file_contents->push_back('\n');

    LoadProperties(file_contents->data(), filter, filename, properties);
    LOG(VERBOSE) << "(Loading properties from " << filename << " took " << t << ".)";
    return true;
}

// persist.sys.usb.config values can't be combined on build-time when property
// files are split into each partition.
// So we need to apply the same rule of build/make/tools/post_process_props.py
// on runtime.
static void update_sys_usb_config() {
    bool is_debuggable = android::base::GetBoolProperty("ro.debuggable", false);
    std::string config = android::base::GetProperty("persist.sys.usb.config", "");
    if (config.empty()) {
        property_set("persist.sys.usb.config", is_debuggable ? "adb" : "none");
    } else if (is_debuggable && config.find("adb") == std::string::npos &&
               config.length() + 4 < PROP_VALUE_MAX) {
        config.append(",adb");
        property_set("persist.sys.usb.config", config);
    }
}

static void load_override_properties() {
    if (ALLOW_LOCAL_PROP_OVERRIDE) {
        std::map<std::string, std::string> properties;
        load_properties_from_file("/data/local.prop", nullptr, &properties);
        for (const auto& [name, value] : properties) {
            std::string error;
            if (PropertySet(name, value, &error) != PROP_SUCCESS) {
                LOG(ERROR) << "Could not set '" << name << "' to '" << value
                           << "' in /data/local.prop: " << error;
            }
        }
    }
}

#ifdef MTK_RSC
static void LoadRscRoProps() {
    const std::string rscname = android::base::GetProperty("ro.boot.rsc", "");
    const std::string rscpath = rscname == "" ? "" : "etc/rsc/"+rscname+"/";

    load_properties_from_file (std::string("/system/" + rscpath + "ro.prop").c_str(), NULL);
    load_properties_from_file (std::string("/vendor/" + rscpath + "ro.prop").c_str(), NULL);
}

static void LoadRscRwProps() {
    const std::string rscname = android::base::GetProperty("ro.boot.rsc", "");
    const std::string rscpath = rscname == "" ? "" : "etc/rsc/"+rscname+"/";

    load_properties_from_file (std::string("/system/" + rscpath + "rw.prop").c_str(), NULL);
    load_properties_from_file (std::string("/vendor/" + rscpath + "rw.prop").c_str(), NULL);
}
#endif

/* When booting an encrypted system, /data is not mounted when the
 * property service is started, so any properties stored there are
 * not loaded.  Vold triggers init to load these properties once it
 * has mounted /data.
 */
void load_persist_props(void) {
    // Devices with FDE have load_persist_props called twice; the first time when the temporary
    // /data partition is mounted and then again once /data is truly mounted.  We do not want to
    // read persistent properties from the temporary /data partition or mark persistent properties
    // as having been loaded during the first call, so we return in that case.
    std::string crypto_state = android::base::GetProperty("ro.crypto.state", "");
    std::string crypto_type = android::base::GetProperty("ro.crypto.type", "");
    if (crypto_state == "encrypted" && crypto_type == "block") {
        static size_t num_calls = 0;
        if (++num_calls == 1) return;
    }

    load_override_properties();
#ifdef MTK_RSC
    LoadRscRwProps();
#endif
    /* Read persistent properties after all default values have been loaded. */
    auto persistent_properties = LoadPersistentProperties();
    for (const auto& persistent_property_record : persistent_properties.properties()) {
        property_set(persistent_property_record.name(), persistent_property_record.value());
    }
    persistent_properties_loaded = true;
    property_set("ro.persistent_properties.ready", "true");
}

// If the ro.product.[brand|device|manufacturer|model|name] properties have not been explicitly
// set, derive them from ro.product.${partition}.* properties
static void property_initialize_ro_product_props() {
    const char* RO_PRODUCT_PROPS_PREFIX = "ro.product.";
    const char* RO_PRODUCT_PROPS[] = {
            "brand", "device", "manufacturer", "model", "name",
    };
    const char* RO_PRODUCT_PROPS_ALLOWED_SOURCES[] = {
            "odm", "product", "product_services", "system", "vendor",
    };
    const char* RO_PRODUCT_PROPS_DEFAULT_SOURCE_ORDER =
            "product,product_services,odm,vendor,system";
    const std::string EMPTY = "";

    std::string ro_product_props_source_order =
            GetProperty("ro.product.property_source_order", EMPTY);

    if (!ro_product_props_source_order.empty()) {
        // Verify that all specified sources are valid
        for (const auto& source : Split(ro_product_props_source_order, ",")) {
            // Verify that the specified source is valid
            bool is_allowed_source = false;
            for (const auto& allowed_source : RO_PRODUCT_PROPS_ALLOWED_SOURCES) {
                if (source == allowed_source) {
                    is_allowed_source = true;
                    break;
                }
            }
            if (!is_allowed_source) {
                LOG(ERROR) << "Found unexpected source in ro.product.property_source_order; "
                              "using the default property source order";
                ro_product_props_source_order = RO_PRODUCT_PROPS_DEFAULT_SOURCE_ORDER;
                break;
            }
        }
    } else {
        ro_product_props_source_order = RO_PRODUCT_PROPS_DEFAULT_SOURCE_ORDER;
    }

    for (const auto& ro_product_prop : RO_PRODUCT_PROPS) {
        std::string base_prop(RO_PRODUCT_PROPS_PREFIX);
        base_prop += ro_product_prop;

        std::string base_prop_val = GetProperty(base_prop, EMPTY);
        if (!base_prop_val.empty()) {
            continue;
        }

        for (const auto& source : Split(ro_product_props_source_order, ",")) {
            std::string target_prop(RO_PRODUCT_PROPS_PREFIX);
            target_prop += source;
            target_prop += '.';
            target_prop += ro_product_prop;

            std::string target_prop_val = GetProperty(target_prop, EMPTY);
            if (!target_prop_val.empty()) {
                LOG(INFO) << "Setting product property " << base_prop << " to '" << target_prop_val
                          << "' (from " << target_prop << ")";
                std::string error;
                uint32_t res = PropertySet(base_prop, target_prop_val, &error);
                if (res != PROP_SUCCESS) {
                    LOG(ERROR) << "Error setting product property " << base_prop << ": err=" << res
                               << " (" << error << ")";
                }
                break;
            }
        }
    }
}

// If the ro.build.fingerprint property has not been set, derive it from constituent pieces
static void property_derive_build_fingerprint() {
    std::string build_fingerprint = GetProperty("ro.build.fingerprint", "");
    if (!build_fingerprint.empty()) {
        return;
    }

    const std::string UNKNOWN = "unknown";
    build_fingerprint = GetProperty("ro.product.brand", UNKNOWN);
    build_fingerprint += '/';
    build_fingerprint += GetProperty("ro.product.name", UNKNOWN);
    build_fingerprint += '/';
    build_fingerprint += GetProperty("ro.product.device", UNKNOWN);
    build_fingerprint += ':';
    build_fingerprint += GetProperty("ro.build.version.release", UNKNOWN);
    build_fingerprint += '/';
    build_fingerprint += GetProperty("ro.build.id", UNKNOWN);
    build_fingerprint += '/';
    build_fingerprint += GetProperty("ro.build.version.incremental", UNKNOWN);
    build_fingerprint += ':';
    build_fingerprint += GetProperty("ro.build.type", UNKNOWN);
    build_fingerprint += '/';
    build_fingerprint += GetProperty("ro.build.tags", UNKNOWN);

    LOG(INFO) << "Setting property 'ro.build.fingerprint' to '" << build_fingerprint << "'";

    std::string error;
    uint32_t res = PropertySet("ro.build.fingerprint", build_fingerprint, &error);
    if (res != PROP_SUCCESS) {
        LOG(ERROR) << "Error setting property 'ro.build.fingerprint': err=" << res << " (" << error
                   << ")";
    }
}

void property_load_boot_defaults() {
    // TODO(b/117892318): merge prop.default and build.prop files into one
<<<<<<< HEAD
    // TODO(b/122864654): read the prop files from all partitions and then
    // resolve the duplication by their origin so that RO and non-RO properties
    // have a consistent overriding order.

#ifdef MTK_RSC
    LoadRscRoProps();
#endif

    if (!load_properties_from_file("/system/etc/prop.default", NULL)) {
=======
    // We read the properties and their values into a map, in order to always allow properties
    // loaded in the later property files to override the properties in loaded in the earlier
    // property files, regardless of if they are "ro." properties or not.
    std::map<std::string, std::string> properties;
    if (!load_properties_from_file("/system/etc/prop.default", nullptr, &properties)) {
>>>>>>> 5ea3b62d
        // Try recovery path
        if (!load_properties_from_file("/prop.default", nullptr, &properties)) {
            // Try legacy path
            load_properties_from_file("/default.prop", nullptr, &properties);
        }
    }
    load_properties_from_file("/system/build.prop", nullptr, &properties);
    load_properties_from_file("/vendor/default.prop", nullptr, &properties);
    load_properties_from_file("/vendor/build.prop", nullptr, &properties);
    load_properties_from_file("/odm/default.prop", nullptr, &properties);
    load_properties_from_file("/odm/build.prop", nullptr, &properties);
    load_properties_from_file("/product/build.prop", nullptr, &properties);
    load_properties_from_file("/product_services/build.prop", nullptr, &properties);
    load_properties_from_file("/factory/factory.prop", "ro.*", &properties);

    for (const auto& [name, value] : properties) {
        std::string error;
        if (PropertySet(name, value, &error) != PROP_SUCCESS) {
            LOG(ERROR) << "Could not set '" << name << "' to '" << value
                       << "' while loading .prop files" << error;
        }
    }

    property_initialize_ro_product_props();
    property_derive_build_fingerprint();

    update_sys_usb_config();
}

static int SelinuxAuditCallback(void* data, security_class_t /*cls*/, char* buf, size_t len) {
    auto* d = reinterpret_cast<PropertyAuditData*>(data);

    if (!d || !d->name || !d->cr) {
        LOG(ERROR) << "AuditCallback invoked with null data arguments!";
        return 0;
    }

    snprintf(buf, len, "property=%s pid=%d uid=%d gid=%d", d->name, d->cr->pid, d->cr->uid,
             d->cr->gid);
    return 0;
}

bool LoadPropertyInfoFromFile(const std::string& filename,
                              std::vector<PropertyInfoEntry>* property_infos) {
    auto file_contents = std::string();
    if (!ReadFileToString(filename, &file_contents)) {
        PLOG(ERROR) << "Could not read properties from '" << filename << "'";
        return false;
    }

    auto errors = std::vector<std::string>{};
    ParsePropertyInfoFile(file_contents, property_infos, &errors);
    // Individual parsing errors are reported but do not cause a failed boot, which is what
    // returning false would do here.
    for (const auto& error : errors) {
        LOG(ERROR) << "Could not read line from '" << filename << "': " << error;
    }

    return true;
}

void CreateSerializedPropertyInfo() {
    auto property_infos = std::vector<PropertyInfoEntry>();
    if (access("/system/etc/selinux/plat_property_contexts", R_OK) != -1) {
        if (!LoadPropertyInfoFromFile("/system/etc/selinux/plat_property_contexts",
                                      &property_infos)) {
            return;
        }
        // Don't check for failure here, so we always have a sane list of properties.
        // E.g. In case of recovery, the vendor partition will not have mounted and we
        // still need the system / platform properties to function.
        if (!LoadPropertyInfoFromFile("/vendor/etc/selinux/vendor_property_contexts",
                                      &property_infos)) {
            // Fallback to nonplat_* if vendor_* doesn't exist.
            LoadPropertyInfoFromFile("/vendor/etc/selinux/nonplat_property_contexts",
                                     &property_infos);
        }
        if (access("/product/etc/selinux/product_property_contexts", R_OK) != -1) {
            LoadPropertyInfoFromFile("/product/etc/selinux/product_property_contexts",
                                     &property_infos);
        }
        if (access("/odm/etc/selinux/odm_property_contexts", R_OK) != -1) {
            LoadPropertyInfoFromFile("/odm/etc/selinux/odm_property_contexts", &property_infos);
        }
    } else {
        if (!LoadPropertyInfoFromFile("/plat_property_contexts", &property_infos)) {
            return;
        }
        if (!LoadPropertyInfoFromFile("/vendor_property_contexts", &property_infos)) {
            // Fallback to nonplat_* if vendor_* doesn't exist.
            LoadPropertyInfoFromFile("/nonplat_property_contexts", &property_infos);
        }
        LoadPropertyInfoFromFile("/product_property_contexts", &property_infos);
        LoadPropertyInfoFromFile("/odm_property_contexts", &property_infos);
    }

    auto serialized_contexts = std::string();
    auto error = std::string();
    if (!BuildTrie(property_infos, "u:object_r:default_prop:s0", "string", &serialized_contexts,
                   &error)) {
        LOG(ERROR) << "Unable to serialize property contexts: " << error;
        return;
    }

    constexpr static const char kPropertyInfosPath[] = "/dev/__properties__/property_info";
    if (!WriteStringToFile(serialized_contexts, kPropertyInfosPath, 0444, 0, 0, false)) {
        PLOG(ERROR) << "Unable to write serialized property infos to file";
    }
    selinux_android_restorecon(kPropertyInfosPath, 0);
}

void StartPropertyService(Epoll* epoll) {
    selinux_callback cb;
    cb.func_audit = SelinuxAuditCallback;
    selinux_set_callback(SELINUX_CB_AUDIT, cb);

    property_set("ro.property_service.version", "2");

    property_set_fd = CreateSocket(PROP_SERVICE_NAME, SOCK_STREAM | SOCK_CLOEXEC | SOCK_NONBLOCK,
                                   false, 0666, 0, 0, nullptr);
    if (property_set_fd == -1) {
        PLOG(FATAL) << "start_property_service socket creation failed";
    }

    listen(property_set_fd, 8);

    if (auto result = epoll->RegisterHandler(property_set_fd, handle_property_set_fd); !result) {
        PLOG(FATAL) << result.error();
    }
}

}  // namespace init
}  // namespace android<|MERGE_RESOLUTION|>--- conflicted
+++ resolved
@@ -888,24 +888,17 @@
 }
 
 void property_load_boot_defaults() {
-    // TODO(b/117892318): merge prop.default and build.prop files into one
-<<<<<<< HEAD
-    // TODO(b/122864654): read the prop files from all partitions and then
-    // resolve the duplication by their origin so that RO and non-RO properties
-    // have a consistent overriding order.
 
 #ifdef MTK_RSC
     LoadRscRoProps();
 #endif
 
-    if (!load_properties_from_file("/system/etc/prop.default", NULL)) {
-=======
+    // TODO(b/117892318): merge prop.default and build.prop files into one
     // We read the properties and their values into a map, in order to always allow properties
     // loaded in the later property files to override the properties in loaded in the earlier
     // property files, regardless of if they are "ro." properties or not.
     std::map<std::string, std::string> properties;
     if (!load_properties_from_file("/system/etc/prop.default", nullptr, &properties)) {
->>>>>>> 5ea3b62d
         // Try recovery path
         if (!load_properties_from_file("/prop.default", nullptr, &properties)) {
             // Try legacy path
