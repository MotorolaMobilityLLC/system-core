/*
 * Copyright (C) 2007 The Android Open Source Project
 *
 * Licensed under the Apache License, Version 2.0 (the "License");
 * you may not use this file except in compliance with the License.
 * You may obtain a copy of the License at
 *
 *      http://www.apache.org/licenses/LICENSE-2.0
 *
 * Unless required by applicable law or agreed to in writing, software
 * distributed under the License is distributed on an "AS IS" BASIS,
 * WITHOUT WARRANTIES OR CONDITIONS OF ANY KIND, either express or implied.
 * See the License for the specific language governing permissions and
 * limitations under the License.
 */

#include "property_service.h"

#include <android/api-level.h>
#include <ctype.h>
#include <errno.h>
#include <fcntl.h>
#include <inttypes.h>
#include <limits.h>
#include <netinet/in.h>
#include <stdarg.h>
#include <stddef.h>
#include <stdio.h>
#include <stdlib.h>
#include <string.h>
#include <sys/mman.h>
#include <sys/poll.h>
#include <sys/select.h>
#include <sys/types.h>
#include <sys/un.h>
#include <unistd.h>
#include <wchar.h>

#define _REALLY_INCLUDE_SYS__SYSTEM_PROPERTIES_H_
#include <sys/_system_properties.h>

#include <map>
#include <memory>
#include <mutex>
#include <optional>
#include <queue>
#ifdef G1122717
#include <set>
#endif
#include <thread>
#include <vector>

#include <android-base/chrono_utils.h>
#include <android-base/file.h>
#include <android-base/logging.h>
#include <android-base/properties.h>
#include <android-base/stringprintf.h>
#include <android-base/strings.h>
#include <property_info_parser/property_info_parser.h>
#include <property_info_serializer/property_info_serializer.h>
#include <selinux/android.h>
#include <selinux/label.h>
#include <selinux/selinux.h>

#include "debug_ramdisk.h"
#include "epoll.h"
#include "init.h"
#include "persistent_properties.h"
#include "property_type.h"
#include "proto_utils.h"
#include "selinux.h"
#include "subcontext.h"
#include "system/core/init/property_service.pb.h"
#include "util.h"

using namespace std::literals;

using android::base::GetProperty;
using android::base::ReadFileToString;
using android::base::Split;
using android::base::StartsWith;
using android::base::StringPrintf;
using android::base::Timer;
using android::base::Trim;
using android::base::unique_fd;
using android::base::WriteStringToFile;
using android::properties::BuildTrie;
using android::properties::ParsePropertyInfoFile;
using android::properties::PropertyInfoAreaFile;
using android::properties::PropertyInfoEntry;

namespace android {
namespace init {

static bool persistent_properties_loaded = false;

static int property_set_fd = -1;
static int from_init_socket = -1;
static int init_socket = -1;
static bool accept_messages = false;
static std::mutex accept_messages_lock;
static std::thread property_service_thread;

static PropertyInfoAreaFile property_info_area;

#ifdef G1122717
std::set<std::string> init_watched_properties;
#endif

struct PropertyAuditData {
    const ucred* cr;
    const char* name;
};

static int PropertyAuditCallback(void* data, security_class_t /*cls*/, char* buf, size_t len) {
    auto* d = reinterpret_cast<PropertyAuditData*>(data);

    if (!d || !d->name || !d->cr) {
        LOG(ERROR) << "AuditCallback invoked with null data arguments!";
        return 0;
    }

    snprintf(buf, len, "property=%s pid=%d uid=%d gid=%d", d->name, d->cr->pid, d->cr->uid,
             d->cr->gid);
    return 0;
}

void StartSendingMessages() {
    auto lock = std::lock_guard{accept_messages_lock};
    accept_messages = true;
}

void StopSendingMessages() {
    auto lock = std::lock_guard{accept_messages_lock};
    accept_messages = true;
}

bool CanReadProperty(const std::string& source_context, const std::string& name) {
    const char* target_context = nullptr;
    property_info_area->GetPropertyInfo(name.c_str(), &target_context, nullptr);

    PropertyAuditData audit_data;

    audit_data.name = name.c_str();

    ucred cr = {.pid = 0, .uid = 0, .gid = 0};
    audit_data.cr = &cr;

    return selinux_check_access(source_context.c_str(), target_context, "file", "read",
                                &audit_data) == 0;
}

static bool CheckMacPerms(const std::string& name, const char* target_context,
                          const char* source_context, const ucred& cr) {
    if (!target_context || !source_context) {
        return false;
    }

    PropertyAuditData audit_data;

    audit_data.name = name.c_str();
    audit_data.cr = &cr;

    bool has_access = (selinux_check_access(source_context, target_context, "property_service",
                                            "set", &audit_data) == 0);

    return has_access;
}

#ifdef MTK_LOG
static void PropSetMask(const std::string& name, std::string& value)
{
    if (android::base::StartsWith(name, "vendor.ril.iccid.sim")) {
        if (value.length() > 9) {
            value.replace(9, value.length() - 9, value.length() - 9, '*');
        }
    }
}

static int PropSetFilter(const std::string& name)
{
#if 0
    if ((android::base::StartsWith(name, "ro.") &&
         !android::base::StartsWith(name, "ro.boottime."))
#else
    if (0
#endif
        || android::base::StartsWith(name, "persist.log.tag")
        || android::base::StartsWith(name, "cache_key.")
        // || android::base::StartsWith(name, "ro.")
        // || android::base::StartsWith(name, "vold.encrypt_")
        // || android::base::StartsWith(name, "vendor.debug.mtk.aee")
        // || android::base::StartsWith(name, "init.svc.")
       )
    {
        return 1;
    }

    return 0;
}

static void PropSetLog(const std::string& name, const std::string& value, std::string* error)
{
    if (PropSetFilter(name))
        return;

    std::string new_value(value.c_str());
    std::size_t found = new_value.find_first_of("\n");
    while (found!=std::string::npos)
    {
        new_value[found]=' ';
        found = new_value.find_first_of("\n", found + 1);
    }

    PropSetMask(name, new_value);

    LOG(INFO) << "PropSet [" << name << "]=[" << new_value << "]";
}
#endif

static uint32_t PropertySet(const std::string& name, const std::string& value, std::string* error) {
    size_t valuelen = value.size();

    if (!IsLegalPropertyName(name)) {
        *error = "Illegal property name";
        return PROP_ERROR_INVALID_NAME;
    }

    if (auto result = IsLegalPropertyValue(name, value); !result.ok()) {
        *error = result.error().message();
        return PROP_ERROR_INVALID_VALUE;
    }
#ifdef MTK_LOG
    SnapshotPropertyFlowTraceLog("_spf");
#endif
    prop_info* pi = (prop_info*) __system_property_find(name.c_str());
    if (pi != nullptr) {
        // ro.* properties are actually "write-once".
        if (StartsWith(name, "ro.")) {
            *error = "Read-only property was already set";
            return PROP_ERROR_READ_ONLY_PROPERTY;
        }

#ifdef MTK_LOG
        SnapshotPropertyFlowTraceLog("_spu");
#endif
        __system_property_update(pi, value.c_str(), valuelen);
    } else {
#ifdef MTK_LOG
        SnapshotPropertyFlowTraceLog("_spa");
#endif
        int rc = __system_property_add(name.c_str(), name.size(), value.c_str(), valuelen);
        if (rc < 0) {
            *error = "__system_property_add failed";
            return PROP_ERROR_SET_FAILED;
        }
    }

    // Don't write properties to disk until after we have read all default
    // properties to prevent them from being overwritten by default values.
    if (persistent_properties_loaded && StartsWith(name, "persist.")) {
        WritePersistentProperty(name, value);
    }
    // If init hasn't started its main loop, then it won't be handling property changed messages
    // anyway, so there's no need to try to send them.
<<<<<<< HEAD
#ifndef G1122717
=======
    auto lock = std::lock_guard{accept_messages_lock};
>>>>>>> ff81df18
    if (accept_messages) {
#else
    if (accept_messages && init_watched_properties.count(name) > 0) {
#endif
#ifdef MTK_LOG
        SnapshotPropertyFlowTraceLog("SPC");
#endif
        PropertyChanged(name, value);
    }

#ifdef MTK_LOG
    // MTK add log
    PropSetLog(name, value, error);
#endif

    return PROP_SUCCESS;
}

class AsyncRestorecon {
  public:
    void TriggerRestorecon(const std::string& path) {
        auto guard = std::lock_guard{mutex_};
        paths_.emplace(path);

        if (!thread_started_) {
            thread_started_ = true;
            std::thread{&AsyncRestorecon::ThreadFunction, this}.detach();
        }
    }

  private:
    void ThreadFunction() {
        auto lock = std::unique_lock{mutex_};

        while (!paths_.empty()) {
            auto path = paths_.front();
            paths_.pop();

            lock.unlock();
            if (selinux_android_restorecon(path.c_str(), SELINUX_ANDROID_RESTORECON_RECURSE) != 0) {
                LOG(ERROR) << "Asynchronous restorecon of '" << path << "' failed'";
            }
            android::base::SetProperty(kRestoreconProperty, path);
            lock.lock();
        }

        thread_started_ = false;
    }

    std::mutex mutex_;
    std::queue<std::string> paths_;
    bool thread_started_ = false;
};

class SocketConnection {
  public:
    SocketConnection(int socket, const ucred& cred) : socket_(socket), cred_(cred) {}

    bool RecvUint32(uint32_t* value, uint32_t* timeout_ms) {
        return RecvFully(value, sizeof(*value), timeout_ms);
    }

    bool RecvChars(char* chars, size_t size, uint32_t* timeout_ms) {
        return RecvFully(chars, size, timeout_ms);
    }

    bool RecvString(std::string* value, uint32_t* timeout_ms) {
        uint32_t len = 0;
        if (!RecvUint32(&len, timeout_ms)) {
            return false;
        }

        if (len == 0) {
            *value = "";
            return true;
        }

        // http://b/35166374: don't allow init to make arbitrarily large allocations.
        if (len > 0xffff) {
            LOG(ERROR) << "sys_prop: RecvString asked to read huge string: " << len;
            errno = ENOMEM;
            return false;
        }

        std::vector<char> chars(len);
        if (!RecvChars(&chars[0], len, timeout_ms)) {
            return false;
        }

        *value = std::string(&chars[0], len);
        return true;
    }

    bool SendUint32(uint32_t value) {
        if (!socket_.ok()) {
            return true;
        }
        int result = TEMP_FAILURE_RETRY(send(socket_, &value, sizeof(value), 0));
        return result == sizeof(value);
    }

    bool GetSourceContext(std::string* source_context) const {
        char* c_source_context = nullptr;
        if (getpeercon(socket_, &c_source_context) != 0) {
            return false;
        }
        *source_context = c_source_context;
        freecon(c_source_context);
        return true;
    }

    [[nodiscard]] int Release() { return socket_.release(); }

    const ucred& cred() { return cred_; }

  private:
    bool PollIn(uint32_t* timeout_ms) {
        struct pollfd ufds[1];
        ufds[0].fd = socket_;
        ufds[0].events = POLLIN;
        ufds[0].revents = 0;
        while (*timeout_ms > 0) {
            auto start_time = std::chrono::steady_clock::now();
            int nr = poll(ufds, 1, *timeout_ms);
            auto now = std::chrono::steady_clock::now();
            auto time_elapsed =
                std::chrono::duration_cast<std::chrono::milliseconds>(now - start_time);
            uint64_t millis = time_elapsed.count();
            *timeout_ms = (millis > *timeout_ms) ? 0 : *timeout_ms - millis;

            if (nr > 0) {
                return true;
            }

            if (nr == 0) {
                // Timeout
                break;
            }

            if (nr < 0 && errno != EINTR) {
                PLOG(ERROR) << "sys_prop: error waiting for uid " << cred_.uid
                            << " to send property message";
                return false;
            } else {  // errno == EINTR
                // Timer rounds milliseconds down in case of EINTR we want it to be rounded up
                // to avoid slowing init down by causing EINTR with under millisecond timeout.
                if (*timeout_ms > 0) {
                    --(*timeout_ms);
                }
            }
        }

        LOG(ERROR) << "sys_prop: timeout waiting for uid " << cred_.uid
                   << " to send property message.";
        return false;
    }

    bool RecvFully(void* data_ptr, size_t size, uint32_t* timeout_ms) {
        size_t bytes_left = size;
        char* data = static_cast<char*>(data_ptr);
        while (*timeout_ms > 0 && bytes_left > 0) {
            if (!PollIn(timeout_ms)) {
                return false;
            }

            int result = TEMP_FAILURE_RETRY(recv(socket_, data, bytes_left, MSG_DONTWAIT));
            if (result <= 0) {
                PLOG(ERROR) << "sys_prop: recv error";
                return false;
            }

            bytes_left -= result;
            data += result;
        }

        if (bytes_left != 0) {
            LOG(ERROR) << "sys_prop: recv data is not properly obtained.";
        }

        return bytes_left == 0;
    }

    unique_fd socket_;
    ucred cred_;

    DISALLOW_IMPLICIT_CONSTRUCTORS(SocketConnection);
};

static uint32_t SendControlMessage(const std::string& msg, const std::string& name, pid_t pid,
                                   SocketConnection* socket, std::string* error) {
    auto lock = std::lock_guard{accept_messages_lock};
    if (!accept_messages) {
        *error = "Received control message after shutdown, ignoring";
        return PROP_ERROR_HANDLE_CONTROL_MESSAGE;
    }

    // We must release the fd before sending it to init, otherwise there will be a race with init.
    // If init calls close() before Release(), then fdsan will see the wrong tag and abort().
    int fd = -1;
    if (socket != nullptr && SelinuxGetVendorAndroidVersion() > __ANDROID_API_Q__) {
        fd = socket->Release();
    }

    bool queue_success = QueueControlMessage(msg, name, pid, fd);
    if (!queue_success && fd != -1) {
        uint32_t response = PROP_ERROR_HANDLE_CONTROL_MESSAGE;
        TEMP_FAILURE_RETRY(send(fd, &response, sizeof(response), 0));
        close(fd);
    }

    return PROP_SUCCESS;
}

bool CheckControlPropertyPerms(const std::string& name, const std::string& value,
                               const std::string& source_context, const ucred& cr) {
    // We check the legacy method first but these properties are dontaudit, so we only log an audit
    // if the newer method fails as well.  We only do this with the legacy ctl. properties.
    if (name == "ctl.start" || name == "ctl.stop" || name == "ctl.restart") {
        // The legacy permissions model is that ctl. properties have their name ctl.<action> and
        // their value is the name of the service to apply that action to.  Permissions for these
        // actions are based on the service, so we must create a fake name of ctl.<service> to
        // check permissions.
        auto control_string_legacy = "ctl." + value;
        const char* target_context_legacy = nullptr;
        const char* type_legacy = nullptr;
        property_info_area->GetPropertyInfo(control_string_legacy.c_str(), &target_context_legacy,
                                            &type_legacy);

        if (CheckMacPerms(control_string_legacy, target_context_legacy, source_context.c_str(), cr)) {
            return true;
        }
    }

    auto control_string_full = name + "$" + value;
    const char* target_context_full = nullptr;
    const char* type_full = nullptr;
    property_info_area->GetPropertyInfo(control_string_full.c_str(), &target_context_full,
                                        &type_full);

    return CheckMacPerms(control_string_full, target_context_full, source_context.c_str(), cr);
}

// This returns one of the enum of PROP_SUCCESS or PROP_ERROR*.
uint32_t CheckPermissions(const std::string& name, const std::string& value,
                          const std::string& source_context, const ucred& cr, std::string* error) {
    if (!IsLegalPropertyName(name)) {
        *error = "Illegal property name";
        return PROP_ERROR_INVALID_NAME;
    }

    if (StartsWith(name, "ctl.")) {
        if (!CheckControlPropertyPerms(name, value, source_context, cr)) {
            *error = StringPrintf("Invalid permissions to perform '%s' on '%s'", name.c_str() + 4,
                                  value.c_str());
            return PROP_ERROR_HANDLE_CONTROL_MESSAGE;
        }

        return PROP_SUCCESS;
    }

    const char* target_context = nullptr;
    const char* type = nullptr;
    property_info_area->GetPropertyInfo(name.c_str(), &target_context, &type);

    if (!CheckMacPerms(name, target_context, source_context.c_str(), cr)) {
        *error = "SELinux permission check failed";
        return PROP_ERROR_PERMISSION_DENIED;
    }

    if (!CheckType(type, value)) {
        *error = StringPrintf("Property type check failed, value doesn't match expected type '%s'",
                              (type ?: "(null)"));
        return PROP_ERROR_INVALID_VALUE;
    }

    return PROP_SUCCESS;
}

// This returns one of the enum of PROP_SUCCESS or PROP_ERROR*.
uint32_t HandlePropertySet(const std::string& name, const std::string& value,
                           const std::string& source_context, const ucred& cr,
                           SocketConnection* socket, std::string* error) {
#ifdef MTK_LOG
    SnapshotPropertyFlowTraceLog("CPs");
#endif
    if (auto ret = CheckPermissions(name, value, source_context, cr, error); ret != PROP_SUCCESS) {
        return ret;
    }

    if (StartsWith(name, "ctl.")) {
        return SendControlMessage(name.c_str() + 4, value, cr.pid, socket, error);
    }

    // sys.powerctl is a special property that is used to make the device reboot.  We want to log
    // any process that sets this property to be able to accurately blame the cause of a shutdown.
    if (name == "sys.powerctl") {
        std::string cmdline_path = StringPrintf("proc/%d/cmdline", cr.pid);
        std::string process_cmdline;
        std::string process_log_string;
        if (ReadFileToString(cmdline_path, &process_cmdline)) {
            // Since cmdline is null deliminated, .c_str() conveniently gives us just the process
            // path.
            process_log_string = StringPrintf(" (%s)", process_cmdline.c_str());
        }
        LOG(INFO) << "Received sys.powerctl='" << value << "' from pid: " << cr.pid
                  << process_log_string;
    }

    // If a process other than init is writing a non-empty value, it means that process is
    // requesting that init performs a restorecon operation on the path specified by 'value'.
    // We use a thread to do this restorecon operation to prevent holding up init, as it may take
    // a long time to complete.
    if (name == kRestoreconProperty && cr.pid != 1 && !value.empty()) {
        static AsyncRestorecon async_restorecon;
        async_restorecon.TriggerRestorecon(value);
        return PROP_SUCCESS;
    }

    return PropertySet(name, value, error);
}

static void handle_property_set_fd() {
    static constexpr uint32_t kDefaultSocketTimeout = 2000; /* ms */

#ifdef MTK_LOG
    SnapshotPropertyFlowTraceLog("accept4");
#endif
    int s = accept4(property_set_fd, nullptr, nullptr, SOCK_CLOEXEC);
    if (s == -1) {
        return;
    }

    ucred cr;
    socklen_t cr_size = sizeof(cr);
    if (getsockopt(s, SOL_SOCKET, SO_PEERCRED, &cr, &cr_size) < 0) {
        close(s);
        PLOG(ERROR) << "sys_prop: unable to get SO_PEERCRED";
        return;
    }

    SocketConnection socket(s, cr);
    uint32_t timeout_ms = kDefaultSocketTimeout;

    uint32_t cmd = 0;
    if (!socket.RecvUint32(&cmd, &timeout_ms)) {
        PLOG(ERROR) << "sys_prop: error while reading command from the socket";
        socket.SendUint32(PROP_ERROR_READ_CMD);
        return;
    }

    switch (cmd) {
    case PROP_MSG_SETPROP: {
        char prop_name[PROP_NAME_MAX];
        char prop_value[PROP_VALUE_MAX];

        if (!socket.RecvChars(prop_name, PROP_NAME_MAX, &timeout_ms) ||
            !socket.RecvChars(prop_value, PROP_VALUE_MAX, &timeout_ms)) {
          PLOG(ERROR) << "sys_prop(PROP_MSG_SETPROP): error while reading name/value from the socket";
          return;
        }

        prop_name[PROP_NAME_MAX-1] = 0;
        prop_value[PROP_VALUE_MAX-1] = 0;

        std::string source_context;
        if (!socket.GetSourceContext(&source_context)) {
            PLOG(ERROR) << "Unable to set property '" << prop_name << "': getpeercon() failed";
            return;
        }

        const auto& cr = socket.cred();
        std::string error;
        uint32_t result =
                HandlePropertySet(prop_name, prop_value, source_context, cr, nullptr, &error);
        if (result != PROP_SUCCESS) {
            LOG(ERROR) << "Unable to set property '" << prop_name << "' from uid:" << cr.uid
                       << " gid:" << cr.gid << " pid:" << cr.pid << ": " << error;
        }

        break;
      }

    case PROP_MSG_SETPROP2: {
        std::string name;
        std::string value;
        if (!socket.RecvString(&name, &timeout_ms) ||
            !socket.RecvString(&value, &timeout_ms)) {
          PLOG(ERROR) << "sys_prop(PROP_MSG_SETPROP2): error while reading name/value from the socket";
          socket.SendUint32(PROP_ERROR_READ_DATA);
          return;
        }

        std::string source_context;
        if (!socket.GetSourceContext(&source_context)) {
            PLOG(ERROR) << "Unable to set property '" << name << "': getpeercon() failed";
            socket.SendUint32(PROP_ERROR_PERMISSION_DENIED);
            return;
        }

        const auto& cr = socket.cred();
        std::string error;
        uint32_t result = HandlePropertySet(name, value, source_context, cr, &socket, &error);
        if (result != PROP_SUCCESS) {
            LOG(ERROR) << "Unable to set property '" << name << "' from uid:" << cr.uid
                       << " gid:" << cr.gid << " pid:" << cr.pid << ": " << error;
        }
        socket.SendUint32(result);
        break;
      }

    default:
        LOG(ERROR) << "sys_prop: invalid command " << cmd;
        socket.SendUint32(PROP_ERROR_INVALID_CMD);
        break;
    }

#ifdef MTK_LOG
    SnapshotPropertyFlowTraceLog("hpsfE");
#endif
}

uint32_t InitPropertySet(const std::string& name, const std::string& value) {
    uint32_t result = 0;
    ucred cr = {.pid = 1, .uid = 0, .gid = 0};
    std::string error;
    result = HandlePropertySet(name, value, kInitContext, cr, nullptr, &error);
    if (result != PROP_SUCCESS) {
        LOG(ERROR) << "Init cannot set '" << name << "' to '" << value << "': " << error;
    }

    return result;
}

static bool load_properties_from_file(const char*, const char*,
                                      std::map<std::string, std::string>*);

/*
 * Filter is used to decide which properties to load: NULL loads all keys,
 * "ro.foo.*" is a prefix match, and "ro.foo.bar" is an exact match.
 */
static void LoadProperties(char* data, const char* filter, const char* filename,
                           std::map<std::string, std::string>* properties) {
    char *key, *value, *eol, *sol, *tmp, *fn;
    size_t flen = 0;

    static constexpr const char* const kVendorPathPrefixes[2] = {
            "/vendor",
            "/odm",
    };

    const char* context = kInitContext;
    if (SelinuxGetVendorAndroidVersion() >= __ANDROID_API_P__) {
        for (const auto& vendor_path_prefix : kVendorPathPrefixes) {
            if (StartsWith(filename, vendor_path_prefix)) {
                context = kVendorContext;
            }
        }
    }

    if (filter) {
        flen = strlen(filter);
    }

    sol = data;
    while ((eol = strchr(sol, '\n'))) {
        key = sol;
        *eol++ = 0;
        sol = eol;

        while (isspace(*key)) key++;
        if (*key == '#') continue;

        tmp = eol - 2;
        while ((tmp > key) && isspace(*tmp)) *tmp-- = 0;

        if (!strncmp(key, "import ", 7) && flen == 0) {
            fn = key + 7;
            while (isspace(*fn)) fn++;

            key = strchr(fn, ' ');
            if (key) {
                *key++ = 0;
                while (isspace(*key)) key++;
            }

            std::string raw_filename(fn);
            auto expanded_filename = ExpandProps(raw_filename);

            if (!expanded_filename.ok()) {
                LOG(ERROR) << "Could not expand filename ': " << expanded_filename.error();
                continue;
            }

            load_properties_from_file(expanded_filename->c_str(), key, properties);
        } else {
            value = strchr(key, '=');
            if (!value) continue;
            *value++ = 0;

            tmp = value - 2;
            while ((tmp > key) && isspace(*tmp)) *tmp-- = 0;

            while (isspace(*value)) value++;

            if (flen > 0) {
                if (filter[flen - 1] == '*') {
                    if (strncmp(key, filter, flen - 1) != 0) continue;
                } else {
                    if (strcmp(key, filter) != 0) continue;
                }
            }

            if (StartsWith(key, "ctl.") || key == "sys.powerctl"s ||
                std::string{key} == kRestoreconProperty) {
                LOG(ERROR) << "Ignoring disallowed property '" << key
                           << "' with special meaning in prop file '" << filename << "'";
                continue;
            }

            ucred cr = {.pid = 1, .uid = 0, .gid = 0};
            std::string error;
            if (CheckPermissions(key, value, context, cr, &error) == PROP_SUCCESS) {
                auto it = properties->find(key);
                if (it == properties->end()) {
                    (*properties)[key] = value;
                } else if (it->second != value) {
                    LOG(WARNING) << "Overriding previous 'ro.' property '" << key << "':'"
                                 << it->second << "' with new value '" << value << "'";
                    it->second = value;
                }
            } else {
                LOG(ERROR) << "Do not have permissions to set '" << key << "' to '" << value
                           << "' in property file '" << filename << "': " << error;
            }
        }
    }
}

// Filter is used to decide which properties to load: NULL loads all keys,
// "ro.foo.*" is a prefix match, and "ro.foo.bar" is an exact match.
static bool load_properties_from_file(const char* filename, const char* filter,
                                      std::map<std::string, std::string>* properties) {
    Timer t;
    auto file_contents = ReadFile(filename);
    if (!file_contents.ok()) {
        PLOG(WARNING) << "Couldn't load property file '" << filename
                      << "': " << file_contents.error();
        return false;
    }
    file_contents->push_back('\n');

    LoadProperties(file_contents->data(), filter, filename, properties);
    LOG(VERBOSE) << "(Loading properties from " << filename << " took " << t << ".)";
    return true;
}

// persist.sys.usb.config values can't be combined on build-time when property
// files are split into each partition.
// So we need to apply the same rule of build/make/tools/post_process_props.py
// on runtime.
static void update_sys_usb_config() {
    bool is_debuggable = android::base::GetBoolProperty("ro.debuggable", false);
    std::string config = android::base::GetProperty("persist.sys.usb.config", "");
    // b/150130503, add (config == "none") condition here to prevent appending
    // ",adb" if "none" is explicitly defined in default prop.
    if (config.empty() || config == "none") {
        InitPropertySet("persist.sys.usb.config", is_debuggable ? "adb" : "none");
    } else if (is_debuggable && config.find("adb") == std::string::npos &&
               config.length() + 4 < PROP_VALUE_MAX) {
        config.append(",adb");
        InitPropertySet("persist.sys.usb.config", config);
    }
}

static void load_override_properties() {
    if (ALLOW_LOCAL_PROP_OVERRIDE) {
        std::map<std::string, std::string> properties;
        load_properties_from_file("/data/local.prop", nullptr, &properties);
        for (const auto& [name, value] : properties) {
            std::string error;
            if (PropertySet(name, value, &error) != PROP_SUCCESS) {
                LOG(ERROR) << "Could not set '" << name << "' to '" << value
                           << "' in /data/local.prop: " << error;
            }
        }
    }
}

#ifdef MTK_RSC
static void LoadRscRoProps() {
    const std::string rscname_org = android::base::GetProperty("ro.boot.rsc", "");
    const std::string rscname_ago = android::base::GetProperty("ro.boot.rsc.ago", "");
    const std::string rscname = rscname_org == "" ? rscname_ago : rscname_org;
    const std::string rscpath = rscname == "" ? "" : "etc/rsc/"+rscname+"/";
    std::map<std::string, std::string> properties;
    load_properties_from_file(
        std::string("/system/" + rscpath + "ro.prop").c_str(), nullptr, &properties);
    load_properties_from_file(
        std::string("/vendor/" + rscpath + "ro.prop").c_str(), nullptr, &properties);

    for (const auto& [name, value] : properties) {
        std::string error;
        if (PropertySet(name, value, &error) != PROP_SUCCESS) {
            LOG(ERROR) << "Could not set '" << name << "' to '" << value
                       << "' while loading RSC ro.prop files" << error;
        }
    }
}

static void LoadRscRwProps() {
    const std::string rscname_org = android::base::GetProperty("ro.boot.rsc", "");
    const std::string rscname_ago = android::base::GetProperty("ro.boot.rsc.ago", "");
    const std::string rscname = rscname_org == "" ? rscname_ago : rscname_org;
    const std::string rscpath = rscname == "" ? "" : "etc/rsc/"+rscname+"/";
    std::map<std::string, std::string> properties;
    load_properties_from_file(
        std::string("/system/" + rscpath + "rw.prop").c_str(), nullptr, &properties);
    load_properties_from_file(
        std::string("/vendor/" + rscpath + "rw.prop").c_str(), nullptr, &properties);

    for (const auto& [name, value] : properties) {
        std::string error;
        if (PropertySet(name, value, &error) != PROP_SUCCESS) {
            LOG(ERROR) << "Could not set '" << name << "' to '" << value
                       << "' while loading RSC rw.prop files" << error;
        }
    }
}
#endif

// If the ro.product.[brand|device|manufacturer|model|name] properties have not been explicitly
// set, derive them from ro.product.${partition}.* properties
static void property_initialize_ro_product_props() {
    const char* RO_PRODUCT_PROPS_PREFIX = "ro.product.";
    const char* RO_PRODUCT_PROPS[] = {
            "brand", "device", "manufacturer", "model", "name",
    };
    const char* RO_PRODUCT_PROPS_ALLOWED_SOURCES[] = {
            "odm", "product", "system_ext", "system", "vendor",
    };
    const char* RO_PRODUCT_PROPS_DEFAULT_SOURCE_ORDER = "product,odm,vendor,system_ext,system";
    const std::string EMPTY = "";

    std::string ro_product_props_source_order =
            GetProperty("ro.product.property_source_order", EMPTY);

    if (!ro_product_props_source_order.empty()) {
        // Verify that all specified sources are valid
        for (const auto& source : Split(ro_product_props_source_order, ",")) {
            // Verify that the specified source is valid
            bool is_allowed_source = false;
            for (const auto& allowed_source : RO_PRODUCT_PROPS_ALLOWED_SOURCES) {
                if (source == allowed_source) {
                    is_allowed_source = true;
                    break;
                }
            }
            if (!is_allowed_source) {
                LOG(ERROR) << "Found unexpected source in ro.product.property_source_order; "
                              "using the default property source order";
                ro_product_props_source_order = RO_PRODUCT_PROPS_DEFAULT_SOURCE_ORDER;
                break;
            }
        }
    } else {
        ro_product_props_source_order = RO_PRODUCT_PROPS_DEFAULT_SOURCE_ORDER;
    }

    for (const auto& ro_product_prop : RO_PRODUCT_PROPS) {
        std::string base_prop(RO_PRODUCT_PROPS_PREFIX);
        base_prop += ro_product_prop;

        std::string base_prop_val = GetProperty(base_prop, EMPTY);
        if (!base_prop_val.empty()) {
            continue;
        }

        for (const auto& source : Split(ro_product_props_source_order, ",")) {
            std::string target_prop(RO_PRODUCT_PROPS_PREFIX);
            target_prop += source;
            target_prop += '.';
            target_prop += ro_product_prop;

            std::string target_prop_val = GetProperty(target_prop, EMPTY);
            if (!target_prop_val.empty()) {
                LOG(INFO) << "Setting product property " << base_prop << " to '" << target_prop_val
                          << "' (from " << target_prop << ")";
                std::string error;
                uint32_t res = PropertySet(base_prop, target_prop_val, &error);
                if (res != PROP_SUCCESS) {
                    LOG(ERROR) << "Error setting product property " << base_prop << ": err=" << res
                               << " (" << error << ")";
                }
                break;
            }
        }
    }
}

// If the ro.build.fingerprint property has not been set, derive it from constituent pieces
static void property_derive_build_fingerprint() {
    std::string build_fingerprint = GetProperty("ro.build.fingerprint", "");
    if (!build_fingerprint.empty()) {
        return;
    }

    const std::string UNKNOWN = "unknown";
    build_fingerprint = GetProperty("ro.product.brand", UNKNOWN);
    build_fingerprint += '/';
    build_fingerprint += GetProperty("ro.product.name", UNKNOWN);
    build_fingerprint += '/';
    build_fingerprint += GetProperty("ro.product.device", UNKNOWN);
    build_fingerprint += ':';
    build_fingerprint += GetProperty("ro.build.version.release", UNKNOWN);
    build_fingerprint += '/';
    build_fingerprint += GetProperty("ro.build.id", UNKNOWN);
    build_fingerprint += '/';
    build_fingerprint += GetProperty("ro.build.version.incremental", UNKNOWN);
    build_fingerprint += ':';
    build_fingerprint += GetProperty("ro.build.type", UNKNOWN);
    build_fingerprint += '/';
    build_fingerprint += GetProperty("ro.build.tags", UNKNOWN);

    LOG(INFO) << "Setting property 'ro.build.fingerprint' to '" << build_fingerprint << "'";

    std::string error;
    uint32_t res = PropertySet("ro.build.fingerprint", build_fingerprint, &error);
    if (res != PROP_SUCCESS) {
        LOG(ERROR) << "Error setting property 'ro.build.fingerprint': err=" << res << " (" << error
                   << ")";
    }
}

void PropertyLoadBootDefaults() {
    // TODO(b/117892318): merge prop.default and build.prop files into one
    // We read the properties and their values into a map, in order to always allow properties
    // loaded in the later property files to override the properties in loaded in the earlier
    // property files, regardless of if they are "ro." properties or not.
#ifdef MTK_RSC
    LoadRscRoProps();
#endif
    std::map<std::string, std::string> properties;
    if (!load_properties_from_file("/system/etc/prop.default", nullptr, &properties)) {
        // Try recovery path
        if (!load_properties_from_file("/prop.default", nullptr, &properties)) {
            // Try legacy path
            load_properties_from_file("/default.prop", nullptr, &properties);
        }
    }
    load_properties_from_file("/system/build.prop", nullptr, &properties);
    load_properties_from_file("/system_ext/build.prop", nullptr, &properties);
    load_properties_from_file("/vendor/default.prop", nullptr, &properties);
    load_properties_from_file("/vendor/build.prop", nullptr, &properties);
    if (SelinuxGetVendorAndroidVersion() >= __ANDROID_API_Q__) {
        load_properties_from_file("/odm/etc/build.prop", nullptr, &properties);
    } else {
        load_properties_from_file("/odm/default.prop", nullptr, &properties);
        load_properties_from_file("/odm/build.prop", nullptr, &properties);
    }
    load_properties_from_file("/product/build.prop", nullptr, &properties);
    load_properties_from_file("/factory/factory.prop", "ro.*", &properties);

    if (access(kDebugRamdiskProp, R_OK) == 0) {
        LOG(INFO) << "Loading " << kDebugRamdiskProp;
        load_properties_from_file(kDebugRamdiskProp, nullptr, &properties);
    }

    for (const auto& [name, value] : properties) {
        std::string error;
        if (PropertySet(name, value, &error) != PROP_SUCCESS) {
            LOG(ERROR) << "Could not set '" << name << "' to '" << value
                       << "' while loading .prop files" << error;
        }
    }

    property_initialize_ro_product_props();
    property_derive_build_fingerprint();

    update_sys_usb_config();
}

bool LoadPropertyInfoFromFile(const std::string& filename,
                              std::vector<PropertyInfoEntry>* property_infos) {
    auto file_contents = std::string();
    if (!ReadFileToString(filename, &file_contents)) {
        PLOG(ERROR) << "Could not read properties from '" << filename << "'";
        return false;
    }

    auto errors = std::vector<std::string>{};
    bool require_prefix_or_exact = SelinuxGetVendorAndroidVersion() >= __ANDROID_API_R__;
    ParsePropertyInfoFile(file_contents, require_prefix_or_exact, property_infos, &errors);
    // Individual parsing errors are reported but do not cause a failed boot, which is what
    // returning false would do here.
    for (const auto& error : errors) {
        LOG(ERROR) << "Could not read line from '" << filename << "': " << error;
    }

    return true;
}

void CreateSerializedPropertyInfo() {
    auto property_infos = std::vector<PropertyInfoEntry>();
    if (access("/system/etc/selinux/plat_property_contexts", R_OK) != -1) {
        if (!LoadPropertyInfoFromFile("/system/etc/selinux/plat_property_contexts",
                                      &property_infos)) {
            return;
        }
        // Don't check for failure here, so we always have a sane list of properties.
        // E.g. In case of recovery, the vendor partition will not have mounted and we
        // still need the system / platform properties to function.
        if (access("/system_ext/etc/selinux/system_ext_property_contexts", R_OK) != -1) {
            LoadPropertyInfoFromFile("/system_ext/etc/selinux/system_ext_property_contexts",
                                     &property_infos);
        }
        if (!LoadPropertyInfoFromFile("/vendor/etc/selinux/vendor_property_contexts",
                                      &property_infos)) {
            // Fallback to nonplat_* if vendor_* doesn't exist.
            LoadPropertyInfoFromFile("/vendor/etc/selinux/nonplat_property_contexts",
                                     &property_infos);
        }
        if (access("/product/etc/selinux/product_property_contexts", R_OK) != -1) {
            LoadPropertyInfoFromFile("/product/etc/selinux/product_property_contexts",
                                     &property_infos);
        }
        if (access("/odm/etc/selinux/odm_property_contexts", R_OK) != -1) {
            LoadPropertyInfoFromFile("/odm/etc/selinux/odm_property_contexts", &property_infos);
        }
    } else {
        if (!LoadPropertyInfoFromFile("/plat_property_contexts", &property_infos)) {
            return;
        }
        LoadPropertyInfoFromFile("/system_ext_property_contexts", &property_infos);
        if (!LoadPropertyInfoFromFile("/vendor_property_contexts", &property_infos)) {
            // Fallback to nonplat_* if vendor_* doesn't exist.
            LoadPropertyInfoFromFile("/nonplat_property_contexts", &property_infos);
        }
        LoadPropertyInfoFromFile("/product_property_contexts", &property_infos);
        LoadPropertyInfoFromFile("/odm_property_contexts", &property_infos);
    }

    auto serialized_contexts = std::string();
    auto error = std::string();
    if (!BuildTrie(property_infos, "u:object_r:default_prop:s0", "string", &serialized_contexts,
                   &error)) {
        LOG(ERROR) << "Unable to serialize property contexts: " << error;
        return;
    }

    constexpr static const char kPropertyInfosPath[] = "/dev/__properties__/property_info";
    if (!WriteStringToFile(serialized_contexts, kPropertyInfosPath, 0444, 0, 0, false)) {
        PLOG(ERROR) << "Unable to write serialized property infos to file";
    }
    selinux_android_restorecon(kPropertyInfosPath, 0);
}

static void ExportKernelBootProps() {
    constexpr const char* UNSET = "";
    struct {
        const char* src_prop;
        const char* dst_prop;
        const char* default_value;
    } prop_map[] = {
            // clang-format off
        { "ro.boot.serialno",   "ro.serialno",   UNSET, },
        { "ro.boot.mode",       "ro.bootmode",   "unknown", },
        { "ro.boot.baseband",   "ro.baseband",   "unknown", },
        { "ro.boot.bootloader", "ro.bootloader", "unknown", },
        { "ro.boot.hardware",   "ro.hardware",   "unknown", },
        { "ro.boot.revision",   "ro.revision",   "0", },
            // clang-format on
    };
    for (const auto& prop : prop_map) {
        std::string value = GetProperty(prop.src_prop, prop.default_value);
        if (value != UNSET) InitPropertySet(prop.dst_prop, value);
    }
}

static void ProcessKernelDt() {
    if (!is_android_dt_value_expected("compatible", "android,firmware")) {
        return;
    }

    std::unique_ptr<DIR, int (*)(DIR*)> dir(opendir(get_android_dt_dir().c_str()), closedir);
    if (!dir) return;

    std::string dt_file;
    struct dirent* dp;
    while ((dp = readdir(dir.get())) != NULL) {
        if (dp->d_type != DT_REG || !strcmp(dp->d_name, "compatible") ||
            !strcmp(dp->d_name, "name")) {
            continue;
        }

        std::string file_name = get_android_dt_dir() + dp->d_name;

        android::base::ReadFileToString(file_name, &dt_file);
        std::replace(dt_file.begin(), dt_file.end(), ',', '.');

        InitPropertySet("ro.boot."s + dp->d_name, dt_file);
    }
}

static void ProcessKernelCmdline() {
    bool for_emulator = false;
    ImportKernelCmdline([&](const std::string& key, const std::string& value) {
        if (key == "qemu") {
            for_emulator = true;
        } else if (StartsWith(key, "androidboot.")) {
            InitPropertySet("ro.boot." + key.substr(12), value);
        }
    });

    if (for_emulator) {
        ImportKernelCmdline([&](const std::string& key, const std::string& value) {
            // In the emulator, export any kernel option with the "ro.kernel." prefix.
            InitPropertySet("ro.kernel." + key, value);
        });
    }
}

void PropertyInit() {
    selinux_callback cb;
    cb.func_audit = PropertyAuditCallback;
    selinux_set_callback(SELINUX_CB_AUDIT, cb);

    mkdir("/dev/__properties__", S_IRWXU | S_IXGRP | S_IXOTH);
    CreateSerializedPropertyInfo();
    if (__system_property_area_init()) {
        LOG(FATAL) << "Failed to initialize property area";
    }
    if (!property_info_area.LoadDefaultPath()) {
        LOG(FATAL) << "Failed to load serialized property info file";
    }

    // If arguments are passed both on the command line and in DT,
    // properties set in DT always have priority over the command-line ones.
    ProcessKernelDt();
    ProcessKernelCmdline();

    // Propagate the kernel variables to internal variables
    // used by init as well as the current required properties.
    ExportKernelBootProps();

    PropertyLoadBootDefaults();
}

static void HandleInitSocket() {
    auto message = ReadMessage(init_socket);
    if (!message.ok()) {
        LOG(ERROR) << "Could not read message from init_dedicated_recv_socket: " << message.error();
        return;
    }

    auto init_message = InitMessage{};
    if (!init_message.ParseFromString(*message)) {
        LOG(ERROR) << "Could not parse message from init";
        return;
    }

    switch (init_message.msg_case()) {
        case InitMessage::kLoadPersistentProperties: {
            load_override_properties();
#ifdef MTK_RSC
            LoadRscRwProps();
#endif
            // Read persistent properties after all default values have been loaded.
            auto persistent_properties = LoadPersistentProperties();
            for (const auto& persistent_property_record : persistent_properties.properties()) {
                InitPropertySet(persistent_property_record.name(),
                                persistent_property_record.value());
            }
            InitPropertySet("ro.persistent_properties.ready", "true");
            persistent_properties_loaded = true;
            break;
        }
<<<<<<< HEAD
        case InitMessage::kStopSendingMessages: {
            accept_messages = false;
            break;
        }
        case InitMessage::kStartSendingMessages: {
            accept_messages = true;
            break;
        }
        case InitMessage::kPausePropertyService: {
            pause_property_service = true;
            break;
        }
#ifdef G1122717
        case InitMessage::kStartWatchingProperty: {
            init_watched_properties.emplace(init_message.start_watching_property());
            break;
        }
#endif
=======
>>>>>>> ff81df18
        default:
            LOG(ERROR) << "Unknown message type from init: " << init_message.msg_case();
    }
}

#ifdef MTK_LOG
static int _LogReap() {
    int log_ms = -1;

    log_ms = PropSetLogReap(0);

    return log_ms;
}
#endif

static void PropertyServiceThread() {
    Epoll epoll;
    if (auto result = epoll.Open(); !result.ok()) {
        LOG(FATAL) << result.error();
    }

    if (auto result = epoll.RegisterHandler(property_set_fd, handle_property_set_fd);
        !result.ok()) {
        LOG(FATAL) << result.error();
    }

    if (auto result = epoll.RegisterHandler(init_socket, HandleInitSocket); !result.ok()) {
        LOG(FATAL) << result.error();
    }

<<<<<<< HEAD
#ifdef MTK_LOG
    PropServThrSetTid(gettid());
    LOG(INFO) << "PropertyServiceThread start pid:" << getpid() << ", tid:" << gettid();
#endif

    while (!pause_property_service) {

#ifdef MTK_LOG
        auto epoll_timeout = std::optional<std::chrono::milliseconds>{};
        int log_ms = _LogReap();//PropSetLogReap();

        if (!Getwhilepiggybacketed(0) && Getwhileepduration(0) > 1999) {
            if (log_ms == -1)
                LOG(INFO) << "Lastest epoll wait tooks " << Getwhileepduration(0) << "ms";
            else {
                PropSetLogReap(1);
                log_ms = _LogReap();
            }
        }

        if (log_ms > -1)
            epoll_timeout = std::chrono::milliseconds(log_ms);

        android::base::Timer t;

        auto pending_functions = epoll.Wait(epoll_timeout);

        uint64_t duration = t.duration().count();
        uint64_t nowms = std::chrono::duration_cast<std::chrono::milliseconds>(boot_clock::now().time_since_epoch()).count();

        Setwhiletime(0, duration, nowms);
#else
=======
    while (true) {
>>>>>>> ff81df18
        auto pending_functions = epoll.Wait(std::nullopt);
#endif
        if (!pending_functions.ok()) {
            LOG(ERROR) << pending_functions.error();
        } else {
            for (const auto& function : *pending_functions) {
#ifndef MTK_LOG
                (*function)();
#else
                StartPropertyFlowTraceLog();
                (*function)();
                EndPropertyFlowTraceLog();
#endif
            }
        }
    }
}

void StartPropertyService(int* epoll_socket) {
    InitPropertySet("ro.property_service.version", "2");

    int sockets[2];
    if (socketpair(AF_UNIX, SOCK_SEQPACKET | SOCK_CLOEXEC, 0, sockets) != 0) {
        PLOG(FATAL) << "Failed to socketpair() between property_service and init";
    }
    *epoll_socket = from_init_socket = sockets[0];
    init_socket = sockets[1];
    StartSendingMessages();

    if (auto result = CreateSocket(PROP_SERVICE_NAME, SOCK_STREAM | SOCK_CLOEXEC | SOCK_NONBLOCK,
                                   false, 0666, 0, 0, {});
        result.ok()) {
        property_set_fd = *result;
    } else {
        LOG(FATAL) << "start_property_service socket creation failed: " << result.error();
    }

    listen(property_set_fd, 8);

#ifdef MTK_LOG
    SetPropServThrStart(1);
#endif

    auto new_thread = std::thread{PropertyServiceThread};
    property_service_thread.swap(new_thread);
}

}  // namespace init
}  // namespace android<|MERGE_RESOLUTION|>--- conflicted
+++ resolved
@@ -44,9 +44,6 @@
 #include <mutex>
 #include <optional>
 #include <queue>
-#ifdef G1122717
-#include <set>
-#endif
 #include <thread>
 #include <vector>
 
@@ -103,10 +100,6 @@
 
 static PropertyInfoAreaFile property_info_area;
 
-#ifdef G1122717
-std::set<std::string> init_watched_properties;
-#endif
-
 struct PropertyAuditData {
     const ucred* cr;
     const char* name;
@@ -263,15 +256,8 @@
     }
     // If init hasn't started its main loop, then it won't be handling property changed messages
     // anyway, so there's no need to try to send them.
-<<<<<<< HEAD
-#ifndef G1122717
-=======
     auto lock = std::lock_guard{accept_messages_lock};
->>>>>>> ff81df18
     if (accept_messages) {
-#else
-    if (accept_messages && init_watched_properties.count(name) > 0) {
-#endif
 #ifdef MTK_LOG
         SnapshotPropertyFlowTraceLog("SPC");
 #endif
@@ -1244,27 +1230,6 @@
             persistent_properties_loaded = true;
             break;
         }
-<<<<<<< HEAD
-        case InitMessage::kStopSendingMessages: {
-            accept_messages = false;
-            break;
-        }
-        case InitMessage::kStartSendingMessages: {
-            accept_messages = true;
-            break;
-        }
-        case InitMessage::kPausePropertyService: {
-            pause_property_service = true;
-            break;
-        }
-#ifdef G1122717
-        case InitMessage::kStartWatchingProperty: {
-            init_watched_properties.emplace(init_message.start_watching_property());
-            break;
-        }
-#endif
-=======
->>>>>>> ff81df18
         default:
             LOG(ERROR) << "Unknown message type from init: " << init_message.msg_case();
     }
@@ -1295,13 +1260,12 @@
         LOG(FATAL) << result.error();
     }
 
-<<<<<<< HEAD
 #ifdef MTK_LOG
     PropServThrSetTid(gettid());
     LOG(INFO) << "PropertyServiceThread start pid:" << getpid() << ", tid:" << gettid();
 #endif
 
-    while (!pause_property_service) {
+    while (true) {
 
 #ifdef MTK_LOG
         auto epoll_timeout = std::optional<std::chrono::milliseconds>{};
@@ -1328,9 +1292,6 @@
 
         Setwhiletime(0, duration, nowms);
 #else
-=======
-    while (true) {
->>>>>>> ff81df18
         auto pending_functions = epoll.Wait(std::nullopt);
 #endif
         if (!pending_functions.ok()) {
