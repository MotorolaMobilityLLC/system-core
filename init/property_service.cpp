/*
 * Copyright (C) 2007 The Android Open Source Project
 *
 * Licensed under the Apache License, Version 2.0 (the "License");
 * you may not use this file except in compliance with the License.
 * You may obtain a copy of the License at
 *
 *      http://www.apache.org/licenses/LICENSE-2.0
 *
 * Unless required by applicable law or agreed to in writing, software
 * distributed under the License is distributed on an "AS IS" BASIS,
 * WITHOUT WARRANTIES OR CONDITIONS OF ANY KIND, either express or implied.
 * See the License for the specific language governing permissions and
 * limitations under the License.
 */

#include "property_service.h"

#include <android/api-level.h>
#include <ctype.h>
#include <errno.h>
#include <fcntl.h>
#include <inttypes.h>
#include <limits.h>
#include <netinet/in.h>
#include <stdarg.h>
#include <stddef.h>
#include <stdio.h>
#include <stdlib.h>
#include <string.h>
#include <sys/mman.h>
#include <sys/poll.h>
#include <sys/select.h>
#include <sys/types.h>
#include <sys/un.h>
#include <unistd.h>
#include <wchar.h>

#define _REALLY_INCLUDE_SYS__SYSTEM_PROPERTIES_H_
#include <sys/_system_properties.h>

#include <map>
#include <memory>
#include <mutex>
#include <optional>
#include <queue>
#include <thread>
#include <vector>

#include <android-base/chrono_utils.h>
#include <android-base/file.h>
#include <android-base/logging.h>
#include <android-base/properties.h>
#include <android-base/stringprintf.h>
#include <android-base/strings.h>
#include <property_info_parser/property_info_parser.h>
#include <property_info_serializer/property_info_serializer.h>
#include <selinux/android.h>
#include <selinux/label.h>
#include <selinux/selinux.h>

#include "debug_ramdisk.h"
#include "epoll.h"
#include "init.h"
#include "persistent_properties.h"
#include "property_type.h"
#include "proto_utils.h"
#include "selinux.h"
#include "subcontext.h"
#include "system/core/init/property_service.pb.h"
#include "util.h"

using namespace std::literals;

using android::base::GetProperty;
using android::base::ReadFileToString;
using android::base::Split;
using android::base::StartsWith;
using android::base::StringPrintf;
using android::base::Timer;
using android::base::Trim;
using android::base::unique_fd;
using android::base::WriteStringToFile;
using android::properties::BuildTrie;
using android::properties::ParsePropertyInfoFile;
using android::properties::PropertyInfoAreaFile;
using android::properties::PropertyInfoEntry;

namespace android {
namespace init {

static bool persistent_properties_loaded = false;

static int property_set_fd = -1;
static int init_socket = -1;

static PropertyInfoAreaFile property_info_area;

void CreateSerializedPropertyInfo();

struct PropertyAuditData {
    const ucred* cr;
    const char* name;
};

static int PropertyAuditCallback(void* data, security_class_t /*cls*/, char* buf, size_t len) {
    auto* d = reinterpret_cast<PropertyAuditData*>(data);

    if (!d || !d->name || !d->cr) {
        LOG(ERROR) << "AuditCallback invoked with null data arguments!";
        return 0;
    }

    snprintf(buf, len, "property=%s pid=%d uid=%d gid=%d", d->name, d->cr->pid, d->cr->uid,
             d->cr->gid);
    return 0;
}

void property_init() {
    selinux_callback cb;
    cb.func_audit = PropertyAuditCallback;
    selinux_set_callback(SELINUX_CB_AUDIT, cb);

    mkdir("/dev/__properties__", S_IRWXU | S_IXGRP | S_IXOTH);
    CreateSerializedPropertyInfo();
    if (__system_property_area_init()) {
        LOG(FATAL) << "Failed to initialize property area";
    }
    if (!property_info_area.LoadDefaultPath()) {
        LOG(FATAL) << "Failed to load serialized property info file";
    }
}

bool CanReadProperty(const std::string& source_context, const std::string& name) {
    const char* target_context = nullptr;
    property_info_area->GetPropertyInfo(name.c_str(), &target_context, nullptr);

    PropertyAuditData audit_data;

    audit_data.name = name.c_str();

    ucred cr = {.pid = 0, .uid = 0, .gid = 0};
    audit_data.cr = &cr;

    return selinux_check_access(source_context.c_str(), target_context, "file", "read",
                                &audit_data) == 0;
}

static bool CheckMacPerms(const std::string& name, const char* target_context,
                          const char* source_context, const ucred& cr) {
    if (!target_context || !source_context) {
        return false;
    }

    PropertyAuditData audit_data;

    audit_data.name = name.c_str();
    audit_data.cr = &cr;

    bool has_access = (selinux_check_access(source_context, target_context, "property_service",
                                            "set", &audit_data) == 0);

    return has_access;
}

static void SendPropertyChanged(const std::string& name, const std::string& value) {
    auto property_msg = PropertyMessage{};
    auto* changed_message = property_msg.mutable_changed_message();
    changed_message->set_name(name);
    changed_message->set_value(value);

    if (auto result = SendMessage(init_socket, property_msg); !result) {
        LOG(ERROR) << "Failed to send property changed message: " << result.error();
    }
}

static uint32_t PropertySet(const std::string& name, const std::string& value, std::string* error) {
    size_t valuelen = value.size();

    if (!IsLegalPropertyName(name)) {
        *error = "Illegal property name";
        return PROP_ERROR_INVALID_NAME;
    }

    if (auto result = IsLegalPropertyValue(name, value); !result) {
        *error = result.error().message();
        return PROP_ERROR_INVALID_VALUE;
    }

    prop_info* pi = (prop_info*) __system_property_find(name.c_str());
    if (pi != nullptr) {
        // ro.* properties are actually "write-once".
        if (StartsWith(name, "ro.")) {
            *error = "Read-only property was already set";
            return PROP_ERROR_READ_ONLY_PROPERTY;
        }

        __system_property_update(pi, value.c_str(), valuelen);
    } else {
        int rc = __system_property_add(name.c_str(), name.size(), value.c_str(), valuelen);
        if (rc < 0) {
            *error = "__system_property_add failed";
            return PROP_ERROR_SET_FAILED;
        }
    }

    // Don't write properties to disk until after we have read all default
    // properties to prevent them from being overwritten by default values.
    if (persistent_properties_loaded && StartsWith(name, "persist.")) {
        WritePersistentProperty(name, value);
    }
    // If init hasn't started its main loop, then it won't be handling property changed messages
    // anyway, so there's no need to try to send them.
    if (init_socket != -1) {
        SendPropertyChanged(name, value);
    }
    return PROP_SUCCESS;
}

class AsyncRestorecon {
  public:
    void TriggerRestorecon(const std::string& path) {
        auto guard = std::lock_guard{mutex_};
        paths_.emplace(path);

        if (!thread_started_) {
            thread_started_ = true;
            std::thread{&AsyncRestorecon::ThreadFunction, this}.detach();
        }
    }

  private:
    void ThreadFunction() {
        auto lock = std::unique_lock{mutex_};

        while (!paths_.empty()) {
            auto path = paths_.front();
            paths_.pop();

            lock.unlock();
            if (selinux_android_restorecon(path.c_str(), SELINUX_ANDROID_RESTORECON_RECURSE) != 0) {
                LOG(ERROR) << "Asynchronous restorecon of '" << path << "' failed'";
            }
            android::base::SetProperty(kRestoreconProperty, path);
            lock.lock();
        }

        thread_started_ = false;
    }

    std::mutex mutex_;
    std::queue<std::string> paths_;
    bool thread_started_ = false;
};

class SocketConnection {
  public:
    SocketConnection(int socket, const ucred& cred) : socket_(socket), cred_(cred) {}

    bool RecvUint32(uint32_t* value, uint32_t* timeout_ms) {
        return RecvFully(value, sizeof(*value), timeout_ms);
    }

    bool RecvChars(char* chars, size_t size, uint32_t* timeout_ms) {
        return RecvFully(chars, size, timeout_ms);
    }

    bool RecvString(std::string* value, uint32_t* timeout_ms) {
        uint32_t len = 0;
        if (!RecvUint32(&len, timeout_ms)) {
            return false;
        }

        if (len == 0) {
            *value = "";
            return true;
        }

        // http://b/35166374: don't allow init to make arbitrarily large allocations.
        if (len > 0xffff) {
            LOG(ERROR) << "sys_prop: RecvString asked to read huge string: " << len;
            errno = ENOMEM;
            return false;
        }

        std::vector<char> chars(len);
        if (!RecvChars(&chars[0], len, timeout_ms)) {
            return false;
        }

        *value = std::string(&chars[0], len);
        return true;
    }

    bool SendUint32(uint32_t value) {
        if (!socket_.ok()) {
            return true;
        }
        int result = TEMP_FAILURE_RETRY(send(socket_, &value, sizeof(value), 0));
        return result == sizeof(value);
    }

    bool GetSourceContext(std::string* source_context) const {
        char* c_source_context = nullptr;
        if (getpeercon(socket_, &c_source_context) != 0) {
            return false;
        }
        *source_context = c_source_context;
        freecon(c_source_context);
        return true;
    }

    [[nodiscard]] int Release() { return socket_.release(); }

    const ucred& cred() { return cred_; }

  private:
    bool PollIn(uint32_t* timeout_ms) {
        struct pollfd ufds[1];
        ufds[0].fd = socket_;
        ufds[0].events = POLLIN;
        ufds[0].revents = 0;
        while (*timeout_ms > 0) {
            auto start_time = std::chrono::steady_clock::now();
            int nr = poll(ufds, 1, *timeout_ms);
            auto now = std::chrono::steady_clock::now();
            auto time_elapsed =
                std::chrono::duration_cast<std::chrono::milliseconds>(now - start_time);
            uint64_t millis = time_elapsed.count();
            *timeout_ms = (millis > *timeout_ms) ? 0 : *timeout_ms - millis;

            if (nr > 0) {
                return true;
            }

            if (nr == 0) {
                // Timeout
                break;
            }

            if (nr < 0 && errno != EINTR) {
                PLOG(ERROR) << "sys_prop: error waiting for uid " << cred_.uid
                            << " to send property message";
                return false;
            } else {  // errno == EINTR
                // Timer rounds milliseconds down in case of EINTR we want it to be rounded up
                // to avoid slowing init down by causing EINTR with under millisecond timeout.
                if (*timeout_ms > 0) {
                    --(*timeout_ms);
                }
            }
        }

        LOG(ERROR) << "sys_prop: timeout waiting for uid " << cred_.uid
                   << " to send property message.";
        return false;
    }

    bool RecvFully(void* data_ptr, size_t size, uint32_t* timeout_ms) {
        size_t bytes_left = size;
        char* data = static_cast<char*>(data_ptr);
        while (*timeout_ms > 0 && bytes_left > 0) {
            if (!PollIn(timeout_ms)) {
                return false;
            }

            int result = TEMP_FAILURE_RETRY(recv(socket_, data, bytes_left, MSG_DONTWAIT));
            if (result <= 0) {
                PLOG(ERROR) << "sys_prop: recv error";
                return false;
            }

            bytes_left -= result;
            data += result;
        }

        if (bytes_left != 0) {
            LOG(ERROR) << "sys_prop: recv data is not properly obtained.";
        }

        return bytes_left == 0;
    }

    unique_fd socket_;
    ucred cred_;

    DISALLOW_IMPLICIT_CONSTRUCTORS(SocketConnection);
};

static uint32_t SendControlMessage(const std::string& msg, const std::string& name, pid_t pid,
                                   SocketConnection* socket, std::string* error) {
    if (init_socket == -1) {
        *error = "Received control message after shutdown, ignoring";
        return PROP_ERROR_HANDLE_CONTROL_MESSAGE;
    }

    auto property_msg = PropertyMessage{};
    auto* control_message = property_msg.mutable_control_message();
    control_message->set_msg(msg);
    control_message->set_name(name);
    control_message->set_pid(pid);

    // We must release the fd before sending it to init, otherwise there will be a race with init.
    // If init calls close() before Release(), then fdsan will see the wrong tag and abort().
    int fd = -1;
    if (socket != nullptr) {
        fd = socket->Release();
        control_message->set_fd(fd);
    }

    if (auto result = SendMessage(init_socket, property_msg); !result) {
        // We've already released the fd above, so if we fail to send the message to init, we need
        // to manually free it here.
        if (fd != -1) {
            close(fd);
        }
        *error = "Failed to send control message: " + result.error().message();
        return PROP_ERROR_HANDLE_CONTROL_MESSAGE;
    }

    return PROP_SUCCESS;
}

bool CheckControlPropertyPerms(const std::string& name, const std::string& value,
                               const std::string& source_context, const ucred& cr) {
    // We check the legacy method first but these properties are dontaudit, so we only log an audit
    // if the newer method fails as well.  We only do this with the legacy ctl. properties.
    if (name == "ctl.start" || name == "ctl.stop" || name == "ctl.restart") {
        // The legacy permissions model is that ctl. properties have their name ctl.<action> and
        // their value is the name of the service to apply that action to.  Permissions for these
        // actions are based on the service, so we must create a fake name of ctl.<service> to
        // check permissions.
        auto control_string_legacy = "ctl." + value;
        const char* target_context_legacy = nullptr;
        const char* type_legacy = nullptr;
        property_info_area->GetPropertyInfo(control_string_legacy.c_str(), &target_context_legacy,
                                            &type_legacy);

        if (CheckMacPerms(control_string_legacy, target_context_legacy, source_context.c_str(), cr)) {
            return true;
        }
    }

    auto control_string_full = name + "$" + value;
    const char* target_context_full = nullptr;
    const char* type_full = nullptr;
    property_info_area->GetPropertyInfo(control_string_full.c_str(), &target_context_full,
                                        &type_full);

    return CheckMacPerms(control_string_full, target_context_full, source_context.c_str(), cr);
}

// This returns one of the enum of PROP_SUCCESS or PROP_ERROR*.
uint32_t CheckPermissions(const std::string& name, const std::string& value,
                          const std::string& source_context, const ucred& cr, std::string* error) {
    if (!IsLegalPropertyName(name)) {
        *error = "Illegal property name";
        return PROP_ERROR_INVALID_NAME;
    }

    if (StartsWith(name, "ctl.")) {
        if (!CheckControlPropertyPerms(name, value, source_context, cr)) {
            *error = StringPrintf("Invalid permissions to perform '%s' on '%s'", name.c_str() + 4,
                                  value.c_str());
            return PROP_ERROR_HANDLE_CONTROL_MESSAGE;
        }

        return PROP_SUCCESS;
    }

    const char* target_context = nullptr;
    const char* type = nullptr;
    property_info_area->GetPropertyInfo(name.c_str(), &target_context, &type);

    if (!CheckMacPerms(name, target_context, source_context.c_str(), cr)) {
        *error = "SELinux permission check failed";
        return PROP_ERROR_PERMISSION_DENIED;
    }

    if (type == nullptr || !CheckType(type, value)) {
        *error = StringPrintf("Property type check failed, value doesn't match expected type '%s'",
                              (type ?: "(null)"));
        return PROP_ERROR_INVALID_VALUE;
    }

    return PROP_SUCCESS;
}

// This returns one of the enum of PROP_SUCCESS or PROP_ERROR*.
uint32_t HandlePropertySet(const std::string& name, const std::string& value,
                           const std::string& source_context, const ucred& cr,
                           SocketConnection* socket, std::string* error) {
    if (auto ret = CheckPermissions(name, value, source_context, cr, error); ret != PROP_SUCCESS) {
        return ret;
    }

    if (StartsWith(name, "ctl.")) {
        return SendControlMessage(name.c_str() + 4, value, cr.pid, socket, error);
    }

    // sys.powerctl is a special property that is used to make the device reboot.  We want to log
    // any process that sets this property to be able to accurately blame the cause of a shutdown.
    if (name == "sys.powerctl") {
        std::string cmdline_path = StringPrintf("proc/%d/cmdline", cr.pid);
        std::string process_cmdline;
        std::string process_log_string;
        if (ReadFileToString(cmdline_path, &process_cmdline)) {
            // Since cmdline is null deliminated, .c_str() conveniently gives us just the process
            // path.
            process_log_string = StringPrintf(" (%s)", process_cmdline.c_str());
        }
        LOG(INFO) << "Received sys.powerctl='" << value << "' from pid: " << cr.pid
                  << process_log_string;
    }

    // If a process other than init is writing a non-empty value, it means that process is
    // requesting that init performs a restorecon operation on the path specified by 'value'.
    // We use a thread to do this restorecon operation to prevent holding up init, as it may take
    // a long time to complete.
    if (name == kRestoreconProperty && cr.pid != 1 && !value.empty()) {
        static AsyncRestorecon async_restorecon;
        async_restorecon.TriggerRestorecon(value);
        return PROP_SUCCESS;
    }

    return PropertySet(name, value, error);
}

uint32_t InitPropertySet(const std::string& name, const std::string& value) {
    uint32_t result = 0;
    ucred cr = {.pid = 1, .uid = 0, .gid = 0};
    std::string error;
    result = HandlePropertySet(name, value, kInitContext, cr, nullptr, &error);
    if (result != PROP_SUCCESS) {
        LOG(ERROR) << "Init cannot set '" << name << "' to '" << value << "': " << error;
    }

    return result;
}

uint32_t (*property_set)(const std::string& name, const std::string& value) = InitPropertySet;

static void handle_property_set_fd() {
    static constexpr uint32_t kDefaultSocketTimeout = 2000; /* ms */

    int s = accept4(property_set_fd, nullptr, nullptr, SOCK_CLOEXEC);
    if (s == -1) {
        return;
    }

    ucred cr;
    socklen_t cr_size = sizeof(cr);
    if (getsockopt(s, SOL_SOCKET, SO_PEERCRED, &cr, &cr_size) < 0) {
        close(s);
        PLOG(ERROR) << "sys_prop: unable to get SO_PEERCRED";
        return;
    }

    SocketConnection socket(s, cr);
    uint32_t timeout_ms = kDefaultSocketTimeout;

    uint32_t cmd = 0;
    if (!socket.RecvUint32(&cmd, &timeout_ms)) {
        PLOG(ERROR) << "sys_prop: error while reading command from the socket";
        socket.SendUint32(PROP_ERROR_READ_CMD);
        return;
    }

    switch (cmd) {
    case PROP_MSG_SETPROP: {
        char prop_name[PROP_NAME_MAX];
        char prop_value[PROP_VALUE_MAX];

        if (!socket.RecvChars(prop_name, PROP_NAME_MAX, &timeout_ms) ||
            !socket.RecvChars(prop_value, PROP_VALUE_MAX, &timeout_ms)) {
          PLOG(ERROR) << "sys_prop(PROP_MSG_SETPROP): error while reading name/value from the socket";
          return;
        }

        prop_name[PROP_NAME_MAX-1] = 0;
        prop_value[PROP_VALUE_MAX-1] = 0;

        std::string source_context;
        if (!socket.GetSourceContext(&source_context)) {
            PLOG(ERROR) << "Unable to set property '" << prop_name << "': getpeercon() failed";
            return;
        }

        const auto& cr = socket.cred();
        std::string error;
        uint32_t result =
                HandlePropertySet(prop_name, prop_value, source_context, cr, nullptr, &error);
        if (result != PROP_SUCCESS) {
            LOG(ERROR) << "Unable to set property '" << prop_name << "' from uid:" << cr.uid
                       << " gid:" << cr.gid << " pid:" << cr.pid << ": " << error;
        }

        break;
      }

    case PROP_MSG_SETPROP2: {
        std::string name;
        std::string value;
        if (!socket.RecvString(&name, &timeout_ms) ||
            !socket.RecvString(&value, &timeout_ms)) {
          PLOG(ERROR) << "sys_prop(PROP_MSG_SETPROP2): error while reading name/value from the socket";
          socket.SendUint32(PROP_ERROR_READ_DATA);
          return;
        }

        std::string source_context;
        if (!socket.GetSourceContext(&source_context)) {
            PLOG(ERROR) << "Unable to set property '" << name << "': getpeercon() failed";
            socket.SendUint32(PROP_ERROR_PERMISSION_DENIED);
            return;
        }

        const auto& cr = socket.cred();
        std::string error;
        uint32_t result = HandlePropertySet(name, value, source_context, cr, &socket, &error);
        if (result != PROP_SUCCESS) {
            LOG(ERROR) << "Unable to set property '" << name << "' from uid:" << cr.uid
                       << " gid:" << cr.gid << " pid:" << cr.pid << ": " << error;
        }
        socket.SendUint32(result);
        break;
      }

    default:
        LOG(ERROR) << "sys_prop: invalid command " << cmd;
        socket.SendUint32(PROP_ERROR_INVALID_CMD);
        break;
    }
}

static bool load_properties_from_file(const char*, const char*,
                                      std::map<std::string, std::string>*);

/*
 * Filter is used to decide which properties to load: NULL loads all keys,
 * "ro.foo.*" is a prefix match, and "ro.foo.bar" is an exact match.
 */
static void LoadProperties(char* data, const char* filter, const char* filename,
                           std::map<std::string, std::string>* properties) {
    char *key, *value, *eol, *sol, *tmp, *fn;
    size_t flen = 0;

    static constexpr const char* const kVendorPathPrefixes[2] = {
            "/vendor",
            "/odm",
    };

    const char* context = kInitContext;
    if (SelinuxGetVendorAndroidVersion() >= __ANDROID_API_P__) {
        for (const auto& vendor_path_prefix : kVendorPathPrefixes) {
            if (StartsWith(filename, vendor_path_prefix)) {
                context = kVendorContext;
            }
        }
    }

    if (filter) {
        flen = strlen(filter);
    }

    sol = data;
    while ((eol = strchr(sol, '\n'))) {
        key = sol;
        *eol++ = 0;
        sol = eol;

        while (isspace(*key)) key++;
        if (*key == '#') continue;

        tmp = eol - 2;
        while ((tmp > key) && isspace(*tmp)) *tmp-- = 0;

        if (!strncmp(key, "import ", 7) && flen == 0) {
            fn = key + 7;
            while (isspace(*fn)) fn++;

            key = strchr(fn, ' ');
            if (key) {
                *key++ = 0;
                while (isspace(*key)) key++;
            }

            std::string raw_filename(fn);
            auto expanded_filename = ExpandProps(raw_filename);

            if (!expanded_filename) {
                LOG(ERROR) << "Could not expand filename ': " << expanded_filename.error();
                continue;
            }

            load_properties_from_file(expanded_filename->c_str(), key, properties);
        } else {
            value = strchr(key, '=');
            if (!value) continue;
            *value++ = 0;

            tmp = value - 2;
            while ((tmp > key) && isspace(*tmp)) *tmp-- = 0;

            while (isspace(*value)) value++;

            if (flen > 0) {
                if (filter[flen - 1] == '*') {
                    if (strncmp(key, filter, flen - 1) != 0) continue;
                } else {
                    if (strcmp(key, filter) != 0) continue;
                }
            }

            if (StartsWith(key, "ctl.") || key == "sys.powerctl"s ||
                std::string{key} == kRestoreconProperty) {
                LOG(ERROR) << "Ignoring disallowed property '" << key
                           << "' with special meaning in prop file '" << filename << "'";
                continue;
            }

            ucred cr = {.pid = 1, .uid = 0, .gid = 0};
            std::string error;
            if (CheckPermissions(key, value, context, cr, &error) == PROP_SUCCESS) {
                auto it = properties->find(key);
                if (it == properties->end()) {
                    (*properties)[key] = value;
                } else if (it->second != value) {
                    LOG(WARNING) << "Overriding previous 'ro.' property '" << key << "':'"
                                 << it->second << "' with new value '" << value << "'";
                    it->second = value;
                }
            } else {
                LOG(ERROR) << "Do not have permissions to set '" << key << "' to '" << value
                           << "' in property file '" << filename << "': " << error;
            }
        }
    }
}

// Filter is used to decide which properties to load: NULL loads all keys,
// "ro.foo.*" is a prefix match, and "ro.foo.bar" is an exact match.
static bool load_properties_from_file(const char* filename, const char* filter,
                                      std::map<std::string, std::string>* properties) {
    Timer t;
    auto file_contents = ReadFile(filename);
    if (!file_contents) {
        PLOG(WARNING) << "Couldn't load property file '" << filename
                      << "': " << file_contents.error();
        return false;
    }
    file_contents->push_back('\n');

    LoadProperties(file_contents->data(), filter, filename, properties);
    LOG(VERBOSE) << "(Loading properties from " << filename << " took " << t << ".)";
    return true;
}

// persist.sys.usb.config values can't be combined on build-time when property
// files are split into each partition.
// So we need to apply the same rule of build/make/tools/post_process_props.py
// on runtime.
static void update_sys_usb_config() {
    bool is_debuggable = android::base::GetBoolProperty("ro.debuggable", false);
    std::string config = android::base::GetProperty("persist.sys.usb.config", "");
    if (config.empty()) {
        property_set("persist.sys.usb.config", is_debuggable ? "adb" : "none");
    } else if (is_debuggable && config.find("adb") == std::string::npos &&
               config.length() + 4 < PROP_VALUE_MAX) {
        config.append(",adb");
        property_set("persist.sys.usb.config", config);
    }
}

static void load_override_properties() {
    if (ALLOW_LOCAL_PROP_OVERRIDE) {
        std::map<std::string, std::string> properties;
        load_properties_from_file("/data/local.prop", nullptr, &properties);
        for (const auto& [name, value] : properties) {
            std::string error;
            if (PropertySet(name, value, &error) != PROP_SUCCESS) {
                LOG(ERROR) << "Could not set '" << name << "' to '" << value
                           << "' in /data/local.prop: " << error;
            }
        }
    }
}

<<<<<<< HEAD
static int check_rlim_action() {
    struct rlimit rl;
    std::string value  = android::base::GetProperty("persist.debug.trace", "");

    if(value == "1") {
        rl.rlim_cur = RLIM_INFINITY;
        rl.rlim_max = RLIM_INFINITY;
        if (setrlimit(RLIMIT_CORE, &rl) < 0) {
            PLOG(ERROR) << "could not enable core file generation";
        }
    }
    return 0;
}

/* When booting an encrypted system, /data is not mounted when the
 * property service is started, so any properties stored there are
 * not loaded.  Vold triggers init to load these properties once it
 * has mounted /data.
 */
void load_persist_props(void) {
    // Devices with FDE have load_persist_props called twice; the first time when the temporary
    // /data partition is mounted and then again once /data is truly mounted.  We do not want to
    // read persistent properties from the temporary /data partition or mark persistent properties
    // as having been loaded during the first call, so we return in that case.
    std::string crypto_state = android::base::GetProperty("ro.crypto.state", "");
    std::string crypto_type = android::base::GetProperty("ro.crypto.type", "");
    if (crypto_state == "encrypted" && crypto_type == "block") {
        static size_t num_calls = 0;
        if (++num_calls == 1) return;
    }

    load_override_properties();
    /* Read persistent properties after all default values have been loaded. */
    auto persistent_properties = LoadPersistentProperties();
    for (const auto& persistent_property_record : persistent_properties.properties()) {
        property_set(persistent_property_record.name(), persistent_property_record.value());
    }
    persistent_properties_loaded = true;
    property_set("ro.persistent_properties.ready", "true");
    /*check for coredump*/
    check_rlim_action();
}

=======
>>>>>>> 30ce2ba1
// If the ro.product.[brand|device|manufacturer|model|name] properties have not been explicitly
// set, derive them from ro.product.${partition}.* properties
static void property_initialize_ro_product_props() {
    const char* RO_PRODUCT_PROPS_PREFIX = "ro.product.";
    const char* RO_PRODUCT_PROPS[] = {
            "brand", "device", "manufacturer", "model", "name",
    };
    const char* RO_PRODUCT_PROPS_ALLOWED_SOURCES[] = {
            "odm", "product", "system_ext", "system", "vendor",
    };
    const char* RO_PRODUCT_PROPS_DEFAULT_SOURCE_ORDER = "product,odm,vendor,system_ext,system";
    const std::string EMPTY = "";

    std::string ro_product_props_source_order =
            GetProperty("ro.product.property_source_order", EMPTY);

    if (!ro_product_props_source_order.empty()) {
        // Verify that all specified sources are valid
        for (const auto& source : Split(ro_product_props_source_order, ",")) {
            // Verify that the specified source is valid
            bool is_allowed_source = false;
            for (const auto& allowed_source : RO_PRODUCT_PROPS_ALLOWED_SOURCES) {
                if (source == allowed_source) {
                    is_allowed_source = true;
                    break;
                }
            }
            if (!is_allowed_source) {
                LOG(ERROR) << "Found unexpected source in ro.product.property_source_order; "
                              "using the default property source order";
                ro_product_props_source_order = RO_PRODUCT_PROPS_DEFAULT_SOURCE_ORDER;
                break;
            }
        }
    } else {
        ro_product_props_source_order = RO_PRODUCT_PROPS_DEFAULT_SOURCE_ORDER;
    }

    for (const auto& ro_product_prop : RO_PRODUCT_PROPS) {
        std::string base_prop(RO_PRODUCT_PROPS_PREFIX);
        base_prop += ro_product_prop;

        std::string base_prop_val = GetProperty(base_prop, EMPTY);
        if (!base_prop_val.empty()) {
            continue;
        }

        for (const auto& source : Split(ro_product_props_source_order, ",")) {
            std::string target_prop(RO_PRODUCT_PROPS_PREFIX);
            target_prop += source;
            target_prop += '.';
            target_prop += ro_product_prop;

            std::string target_prop_val = GetProperty(target_prop, EMPTY);
            if (!target_prop_val.empty()) {
                LOG(INFO) << "Setting product property " << base_prop << " to '" << target_prop_val
                          << "' (from " << target_prop << ")";
                std::string error;
                uint32_t res = PropertySet(base_prop, target_prop_val, &error);
                if (res != PROP_SUCCESS) {
                    LOG(ERROR) << "Error setting product property " << base_prop << ": err=" << res
                               << " (" << error << ")";
                }
                break;
            }
        }
    }
}

// If the ro.build.fingerprint property has not been set, derive it from constituent pieces
static void property_derive_build_fingerprint() {
    std::string build_fingerprint = GetProperty("ro.build.fingerprint", "");
    if (!build_fingerprint.empty()) {
        return;
    }

    const std::string UNKNOWN = "unknown";
    build_fingerprint = GetProperty("ro.product.brand", UNKNOWN);
    build_fingerprint += '/';
    build_fingerprint += GetProperty("ro.product.name", UNKNOWN);
    build_fingerprint += '/';
    build_fingerprint += GetProperty("ro.product.device", UNKNOWN);
    build_fingerprint += ':';
    build_fingerprint += GetProperty("ro.build.version.release", UNKNOWN);
    build_fingerprint += '/';
    build_fingerprint += GetProperty("ro.build.id", UNKNOWN);
    build_fingerprint += '/';
    build_fingerprint += GetProperty("ro.build.version.incremental", UNKNOWN);
    build_fingerprint += ':';
    build_fingerprint += GetProperty("ro.build.type", UNKNOWN);
    build_fingerprint += '/';
    build_fingerprint += GetProperty("ro.build.tags", UNKNOWN);

    LOG(INFO) << "Setting property 'ro.build.fingerprint' to '" << build_fingerprint << "'";

    std::string error;
    uint32_t res = PropertySet("ro.build.fingerprint", build_fingerprint, &error);
    if (res != PROP_SUCCESS) {
        LOG(ERROR) << "Error setting property 'ro.build.fingerprint': err=" << res << " (" << error
                   << ")";
    }
}

// Initialize ro.build.product property with the value of ro.product.device, if it has not been set.
static void property_derive_build_product() {
    std::string build_product = GetProperty("ro.build.product", "");
    if (!build_product.empty()) {
        return;
    }

    const std::string UNKNOWN = "unknown";
    build_product = GetProperty("ro.product.device", UNKNOWN);

    LOG(INFO) << "Setting property 'ro.build.product' to '" << build_product << "'";

    std::string error;
    uint32_t res = PropertySet("ro.build.product", build_product, &error);
    if (res != PROP_SUCCESS) {
        LOG(ERROR) << "Error setting property 'ro.build.product': err=" << res << " (" << error
                   << ")";
    }
}

// If the ro.build.description property has not been set, derive it from constituent pieces
static void property_derive_build_description() {
    std::string build_description = GetProperty("ro.build.description", "");
    if (!build_description.empty()) {
        return;
    }

    const std::string UNKNOWN = "unknown";
    build_description = GetProperty("ro.product.name", UNKNOWN);
    build_description += '-';
    build_description += GetProperty("ro.build.type", UNKNOWN);
    build_description += ' ';
    build_description += GetProperty("ro.build.version.release", UNKNOWN);
    build_description += ' ';
    build_description += GetProperty("ro.build.id", UNKNOWN);
    build_description += ' ';
    build_description += GetProperty("ro.build.version.incremental", UNKNOWN);
    build_description += ' ';
    build_description += GetProperty("ro.build.tags", UNKNOWN);

    LOG(INFO) << "Setting property 'ro.build.description' to '" << build_description << "'";

    std::string error;
    uint32_t res = PropertySet("ro.build.description", build_description, &error);
    if (res != PROP_SUCCESS) {
        LOG(ERROR) << "Error setting property 'ro.build.description': err=" << res << " (" << error
                   << ")";
    }
}

// If the ro.build.display.id property has not been set, derive it from constituent pieces
static void property_derive_build_display_id() {
    std::string build_display_id = GetProperty("ro.build.display.id", "");
    if (!build_display_id.empty()) {
        return;
    }

    const std::string UNKNOWN = "unknown";
    std::string build_type = GetProperty("ro.build.type", "");
    if (build_type == "user") {
        std::string display_build_number = GetProperty("ro.build.display_build_number", "");
        if (display_build_number == "true") {
            build_display_id = GetProperty("ro.build.id", UNKNOWN);
            build_display_id += '.';
            build_display_id += GetProperty("ro.build.version.incremental", UNKNOWN);
            build_display_id += ' ';
            build_display_id += GetProperty("ro.build.keys", UNKNOWN);
        } else {
            build_display_id = GetProperty("ro.build.id", UNKNOWN);
            build_display_id += ' ';
            build_display_id += GetProperty("ro.build.keys", UNKNOWN);
        }
    } else {
            build_display_id = GetProperty("ro.product.name", UNKNOWN);
            build_display_id += '-';
            build_display_id += GetProperty("ro.build.type", UNKNOWN);
            build_display_id += ' ';
            build_display_id += GetProperty("ro.build.version.release", UNKNOWN);
            build_display_id += ' ';
            build_display_id += GetProperty("ro.build.id", UNKNOWN);
            build_display_id += ' ';
            build_display_id += GetProperty("ro.build.version.incremental", UNKNOWN);
            build_display_id += ' ';
            build_display_id += GetProperty("ro.build.tags", UNKNOWN);
    }

    LOG(INFO) << "Setting property 'ro.build.display.id' to '" << build_display_id << "'";

    std::string error;
    uint32_t res = PropertySet("ro.build.display.id", build_display_id, &error);
    if (res != PROP_SUCCESS) {
        LOG(ERROR) << "Error setting property 'ro.build.display.id': err=" << res << " (" << error
                   << ")";
    }
}

static void property_derive_build_props() {
    property_derive_build_fingerprint();
    property_derive_build_product();
    property_derive_build_description();
    property_derive_build_display_id();
}

void property_load_boot_defaults(bool load_debug_prop) {
    // TODO(b/117892318): merge prop.default and build.prop files into one
    // We read the properties and their values into a map, in order to always allow properties
    // loaded in the later property files to override the properties in loaded in the earlier
    // property files, regardless of if they are "ro." properties or not.
    std::map<std::string, std::string> properties;
    if (!load_properties_from_file("/system/etc/prop.default", nullptr, &properties)) {
        // Try recovery path
        if (!load_properties_from_file("/prop.default", nullptr, &properties)) {
            // Try legacy path
            load_properties_from_file("/default.prop", nullptr, &properties);
        }
    }
    load_properties_from_file("/system/build.prop", nullptr, &properties);
    load_properties_from_file("/system_ext/build.prop", nullptr, &properties);
    load_properties_from_file("/vendor/default.prop", nullptr, &properties);
    load_properties_from_file("/vendor/build.prop", nullptr, &properties);
    if (SelinuxGetVendorAndroidVersion() >= __ANDROID_API_Q__) {
        load_properties_from_file("/odm/etc/build.prop", nullptr, &properties);
    } else {
        load_properties_from_file("/odm/default.prop", nullptr, &properties);
        load_properties_from_file("/odm/build.prop", nullptr, &properties);
    }
    load_properties_from_file("/product/build.prop", nullptr, &properties);
    load_properties_from_file("/factory/factory.prop", "ro.*", &properties);

    if (load_debug_prop) {
        LOG(INFO) << "Loading " << kDebugRamdiskProp;
        load_properties_from_file(kDebugRamdiskProp, nullptr, &properties);
    }

    for (const auto& [name, value] : properties) {
        std::string error;
        if (PropertySet(name, value, &error) != PROP_SUCCESS) {
            LOG(ERROR) << "Could not set '" << name << "' to '" << value
                       << "' while loading .prop files" << error;
        }
    }

    property_initialize_ro_product_props();
    property_derive_build_props();

    update_sys_usb_config();
}

bool LoadPropertyInfoFromFile(const std::string& filename,
                              std::vector<PropertyInfoEntry>* property_infos) {
    auto file_contents = std::string();
    if (!ReadFileToString(filename, &file_contents)) {
        PLOG(ERROR) << "Could not read properties from '" << filename << "'";
        return false;
    }

    auto errors = std::vector<std::string>{};
    ParsePropertyInfoFile(file_contents, property_infos, &errors);
    // Individual parsing errors are reported but do not cause a failed boot, which is what
    // returning false would do here.
    for (const auto& error : errors) {
        LOG(ERROR) << "Could not read line from '" << filename << "': " << error;
    }

    return true;
}

void CreateSerializedPropertyInfo() {
    auto property_infos = std::vector<PropertyInfoEntry>();
    if (access("/system/etc/selinux/plat_property_contexts", R_OK) != -1) {
        if (!LoadPropertyInfoFromFile("/system/etc/selinux/plat_property_contexts",
                                      &property_infos)) {
            return;
        }
        // Don't check for failure here, so we always have a sane list of properties.
        // E.g. In case of recovery, the vendor partition will not have mounted and we
        // still need the system / platform properties to function.
        if (!LoadPropertyInfoFromFile("/vendor/etc/selinux/vendor_property_contexts",
                                      &property_infos)) {
            // Fallback to nonplat_* if vendor_* doesn't exist.
            LoadPropertyInfoFromFile("/vendor/etc/selinux/nonplat_property_contexts",
                                     &property_infos);
        }
        if (access("/product/etc/selinux/product_property_contexts", R_OK) != -1) {
            LoadPropertyInfoFromFile("/product/etc/selinux/product_property_contexts",
                                     &property_infos);
        }
        if (access("/odm/etc/selinux/odm_property_contexts", R_OK) != -1) {
            LoadPropertyInfoFromFile("/odm/etc/selinux/odm_property_contexts", &property_infos);
        }
    } else {
        if (!LoadPropertyInfoFromFile("/plat_property_contexts", &property_infos)) {
            return;
        }
        if (!LoadPropertyInfoFromFile("/vendor_property_contexts", &property_infos)) {
            // Fallback to nonplat_* if vendor_* doesn't exist.
            LoadPropertyInfoFromFile("/nonplat_property_contexts", &property_infos);
        }
        LoadPropertyInfoFromFile("/product_property_contexts", &property_infos);
        LoadPropertyInfoFromFile("/odm_property_contexts", &property_infos);
    }

    auto serialized_contexts = std::string();
    auto error = std::string();
    if (!BuildTrie(property_infos, "u:object_r:default_prop:s0", "string", &serialized_contexts,
                   &error)) {
        LOG(ERROR) << "Unable to serialize property contexts: " << error;
        return;
    }

    constexpr static const char kPropertyInfosPath[] = "/dev/__properties__/property_info";
    if (!WriteStringToFile(serialized_contexts, kPropertyInfosPath, 0444, 0, 0, false)) {
        PLOG(ERROR) << "Unable to write serialized property infos to file";
    }
    selinux_android_restorecon(kPropertyInfosPath, 0);
}

static void HandleInitSocket() {
    auto message = ReadMessage(init_socket);
    if (!message) {
        LOG(ERROR) << "Could not read message from init_dedicated_recv_socket: " << message.error();
        return;
    }

    auto init_message = InitMessage{};
    if (!init_message.ParseFromString(*message)) {
        LOG(ERROR) << "Could not parse message from init";
        return;
    }

    switch (init_message.msg_case()) {
        case InitMessage::kLoadPersistentProperties: {
            load_override_properties();
            // Read persistent properties after all default values have been loaded.
            auto persistent_properties = LoadPersistentProperties();
            for (const auto& persistent_property_record : persistent_properties.properties()) {
                InitPropertySet(persistent_property_record.name(),
                                persistent_property_record.value());
            }
            InitPropertySet("ro.persistent_properties.ready", "true");
            persistent_properties_loaded = true;
            break;
        }
        case InitMessage::kStopSendingMessages: {
            init_socket = -1;
            break;
        }
        default:
            LOG(ERROR) << "Unknown message type from init: " << init_message.msg_case();
    }
}

static void PropertyServiceThread() {
    Epoll epoll;
    if (auto result = epoll.Open(); !result) {
        LOG(FATAL) << result.error();
    }

    if (auto result = epoll.RegisterHandler(property_set_fd, handle_property_set_fd); !result) {
        LOG(FATAL) << result.error();
    }

    if (auto result = epoll.RegisterHandler(init_socket, HandleInitSocket); !result) {
        LOG(FATAL) << result.error();
    }

    while (true) {
        auto pending_functions = epoll.Wait(std::nullopt);
        if (!pending_functions) {
            LOG(ERROR) << pending_functions.error();
        } else {
            for (const auto& function : *pending_functions) {
                (*function)();
            }
        }
    }
}

void StartPropertyService(int* epoll_socket) {
    property_set("ro.property_service.version", "2");

    int sockets[2];
    if (socketpair(AF_UNIX, SOCK_SEQPACKET | SOCK_CLOEXEC, 0, sockets) != 0) {
        PLOG(FATAL) << "Failed to socketpair() between property_service and init";
    }
    *epoll_socket = sockets[0];
    init_socket = sockets[1];

    if (auto result = CreateSocket(PROP_SERVICE_NAME, SOCK_STREAM | SOCK_CLOEXEC | SOCK_NONBLOCK,
                                   false, 0666, 0, 0, {})) {
        property_set_fd = *result;
    } else {
        LOG(FATAL) << "start_property_service socket creation failed: " << result.error();
    }

    listen(property_set_fd, 8);

    std::thread{PropertyServiceThread}.detach();

    property_set = [](const std::string& key, const std::string& value) -> uint32_t {
        android::base::SetProperty(key, value);
        return 0;
    };
}

}  // namespace init
}  // namespace android<|MERGE_RESOLUTION|>--- conflicted
+++ resolved
@@ -786,52 +786,6 @@
     }
 }
 
-<<<<<<< HEAD
-static int check_rlim_action() {
-    struct rlimit rl;
-    std::string value  = android::base::GetProperty("persist.debug.trace", "");
-
-    if(value == "1") {
-        rl.rlim_cur = RLIM_INFINITY;
-        rl.rlim_max = RLIM_INFINITY;
-        if (setrlimit(RLIMIT_CORE, &rl) < 0) {
-            PLOG(ERROR) << "could not enable core file generation";
-        }
-    }
-    return 0;
-}
-
-/* When booting an encrypted system, /data is not mounted when the
- * property service is started, so any properties stored there are
- * not loaded.  Vold triggers init to load these properties once it
- * has mounted /data.
- */
-void load_persist_props(void) {
-    // Devices with FDE have load_persist_props called twice; the first time when the temporary
-    // /data partition is mounted and then again once /data is truly mounted.  We do not want to
-    // read persistent properties from the temporary /data partition or mark persistent properties
-    // as having been loaded during the first call, so we return in that case.
-    std::string crypto_state = android::base::GetProperty("ro.crypto.state", "");
-    std::string crypto_type = android::base::GetProperty("ro.crypto.type", "");
-    if (crypto_state == "encrypted" && crypto_type == "block") {
-        static size_t num_calls = 0;
-        if (++num_calls == 1) return;
-    }
-
-    load_override_properties();
-    /* Read persistent properties after all default values have been loaded. */
-    auto persistent_properties = LoadPersistentProperties();
-    for (const auto& persistent_property_record : persistent_properties.properties()) {
-        property_set(persistent_property_record.name(), persistent_property_record.value());
-    }
-    persistent_properties_loaded = true;
-    property_set("ro.persistent_properties.ready", "true");
-    /*check for coredump*/
-    check_rlim_action();
-}
-
-=======
->>>>>>> 30ce2ba1
 // If the ro.product.[brand|device|manufacturer|model|name] properties have not been explicitly
 // set, derive them from ro.product.${partition}.* properties
 static void property_initialize_ro_product_props() {
