--- conflicted
+++ resolved
@@ -1284,12 +1284,8 @@
         auto pending_functions = epoll.Wait(epoll_timeout);
 #else
         auto pending_functions = epoll.Wait(std::nullopt);
-<<<<<<< HEAD
 #endif
-        if (!pending_functions) {
-=======
         if (!pending_functions.ok()) {
->>>>>>> cc593d81
             LOG(ERROR) << pending_functions.error();
         } else {
             for (const auto& function : *pending_functions) {
