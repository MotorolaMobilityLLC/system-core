/*
 * Copyright (C) 2007 The Android Open Source Project
 *
 * Licensed under the Apache License, Version 2.0 (the "License");
 * you may not use this file except in compliance with the License.
 * You may obtain a copy of the License at
 *
 *      http://www.apache.org/licenses/LICENSE-2.0
 *
 * Unless required by applicable law or agreed to in writing, software
 * distributed under the License is distributed on an "AS IS" BASIS,
 * WITHOUT WARRANTIES OR CONDITIONS OF ANY KIND, either express or implied.
 * See the License for the specific language governing permissions and
 * limitations under the License.
 */

#include "property_service.h"

#include <android/api-level.h>
#include <ctype.h>
#include <errno.h>
#include <fcntl.h>
#include <inttypes.h>
#include <limits.h>
#include <netinet/in.h>
#include <stdarg.h>
#include <stddef.h>
#include <stdio.h>
#include <stdlib.h>
#include <string.h>
#include <sys/mman.h>
#include <sys/poll.h>
#include <sys/select.h>
#include <sys/types.h>
#include <sys/un.h>
#include <unistd.h>
#include <wchar.h>

#define _REALLY_INCLUDE_SYS__SYSTEM_PROPERTIES_H_
#include <sys/_system_properties.h>

#include <map>
#include <memory>
#include <mutex>
#include <optional>
#include <queue>
#include <string_view>
#include <thread>
#include <vector>

#include <InitProperties.sysprop.h>
#include <android-base/chrono_utils.h>
#include <android-base/file.h>
#include <android-base/logging.h>
#include <android-base/parseint.h>
#include <android-base/properties.h>
#include <android-base/stringprintf.h>
#include <android-base/strings.h>
#include <property_info_parser/property_info_parser.h>
#include <property_info_serializer/property_info_serializer.h>
#include <selinux/android.h>
#include <selinux/label.h>
#include <selinux/selinux.h>

#include "debug_ramdisk.h"
#include "epoll.h"
#include "init.h"
#include "persistent_properties.h"
#include "property_type.h"
#include "proto_utils.h"
#include "second_stage_resources.h"
#include "selinux.h"
#include "subcontext.h"
#include "system/core/init/property_service.pb.h"
#include "util.h"

using namespace std::literals;

using android::base::GetProperty;
using android::base::ParseInt;
using android::base::ReadFileToString;
using android::base::Split;
using android::base::StartsWith;
using android::base::StringPrintf;
using android::base::Timer;
using android::base::Trim;
using android::base::unique_fd;
using android::base::WriteStringToFile;
using android::properties::BuildTrie;
using android::properties::ParsePropertyInfoFile;
using android::properties::PropertyInfoAreaFile;
using android::properties::PropertyInfoEntry;
using android::sysprop::InitProperties::is_userspace_reboot_supported;

namespace android {
namespace init {
constexpr auto FINGERPRINT_PROP = "ro.build.fingerprint";
constexpr auto LEGACY_FINGERPRINT_PROP = "ro.build.legacy.fingerprint";
constexpr auto ID_PROP = "ro.build.id";
constexpr auto LEGACY_ID_PROP = "ro.build.legacy.id";
constexpr auto VBMETA_DIGEST_PROP = "ro.boot.vbmeta.digest";
constexpr auto DIGEST_SIZE_USED = 8;

static bool persistent_properties_loaded = false;

static int property_set_fd = -1;
static int from_init_socket = -1;
static int init_socket = -1;
static bool accept_messages = false;
static std::mutex accept_messages_lock;
static std::thread property_service_thread;

static PropertyInfoAreaFile property_info_area;

struct PropertyAuditData {
    const ucred* cr;
    const char* name;
};

static int PropertyAuditCallback(void* data, security_class_t /*cls*/, char* buf, size_t len) {
    auto* d = reinterpret_cast<PropertyAuditData*>(data);

    if (!d || !d->name || !d->cr) {
        LOG(ERROR) << "AuditCallback invoked with null data arguments!";
        return 0;
    }

    snprintf(buf, len, "property=%s pid=%d uid=%d gid=%d", d->name, d->cr->pid, d->cr->uid,
             d->cr->gid);
    return 0;
}

void StartSendingMessages() {
    auto lock = std::lock_guard{accept_messages_lock};
    accept_messages = true;
}

void StopSendingMessages() {
    auto lock = std::lock_guard{accept_messages_lock};
    accept_messages = false;
}

bool CanReadProperty(const std::string& source_context, const std::string& name) {
    const char* target_context = nullptr;
    property_info_area->GetPropertyInfo(name.c_str(), &target_context, nullptr);

    PropertyAuditData audit_data;

    audit_data.name = name.c_str();

    ucred cr = {.pid = 0, .uid = 0, .gid = 0};
    audit_data.cr = &cr;

    return selinux_check_access(source_context.c_str(), target_context, "file", "read",
                                &audit_data) == 0;
}

static bool CheckMacPerms(const std::string& name, const char* target_context,
                          const char* source_context, const ucred& cr) {
    if (!target_context || !source_context) {
        return false;
    }

    PropertyAuditData audit_data;

    audit_data.name = name.c_str();
    audit_data.cr = &cr;

    bool has_access = (selinux_check_access(source_context, target_context, "property_service",
                                            "set", &audit_data) == 0);

    return has_access;
}

static uint32_t PropertySet(const std::string& name, const std::string& value, std::string* error) {
    size_t valuelen = value.size();

    if (!IsLegalPropertyName(name)) {
        *error = "Illegal property name";
        return PROP_ERROR_INVALID_NAME;
    }

    if (auto result = IsLegalPropertyValue(name, value); !result.ok()) {
        *error = result.error().message();
        return PROP_ERROR_INVALID_VALUE;
    }

    prop_info* pi = (prop_info*) __system_property_find(name.c_str());
    if (pi != nullptr) {
        // ro.* properties are actually "write-once".
        if (StartsWith(name, "ro.")) {
            *error = "Read-only property was already set";
            return PROP_ERROR_READ_ONLY_PROPERTY;
        }

        __system_property_update(pi, value.c_str(), valuelen);
    } else {
        int rc = __system_property_add(name.c_str(), name.size(), value.c_str(), valuelen);
        if (rc < 0) {
            *error = "__system_property_add failed";
            return PROP_ERROR_SET_FAILED;
        }
    }

    // Don't write properties to disk until after we have read all default
    // properties to prevent them from being overwritten by default values.
    if (persistent_properties_loaded && StartsWith(name, "persist.")) {
        WritePersistentProperty(name, value);
    }
    // If init hasn't started its main loop, then it won't be handling property changed messages
    // anyway, so there's no need to try to send them.
    auto lock = std::lock_guard{accept_messages_lock};
    if (accept_messages) {
        PropertyChanged(name, value);
    }
    return PROP_SUCCESS;
}

class AsyncRestorecon {
  public:
    void TriggerRestorecon(const std::string& path) {
        auto guard = std::lock_guard{mutex_};
        paths_.emplace(path);

        if (!thread_started_) {
            thread_started_ = true;
            std::thread{&AsyncRestorecon::ThreadFunction, this}.detach();
        }
    }

  private:
    void ThreadFunction() {
        auto lock = std::unique_lock{mutex_};

        while (!paths_.empty()) {
            auto path = paths_.front();
            paths_.pop();

            lock.unlock();
            if (selinux_android_restorecon(path.c_str(), SELINUX_ANDROID_RESTORECON_RECURSE) != 0) {
                LOG(ERROR) << "Asynchronous restorecon of '" << path << "' failed'";
            }
            android::base::SetProperty(kRestoreconProperty, path);
            lock.lock();
        }

        thread_started_ = false;
    }

    std::mutex mutex_;
    std::queue<std::string> paths_;
    bool thread_started_ = false;
};

class SocketConnection {
  public:
    SocketConnection(int socket, const ucred& cred) : socket_(socket), cred_(cred) {}

    bool RecvUint32(uint32_t* value, uint32_t* timeout_ms) {
        return RecvFully(value, sizeof(*value), timeout_ms);
    }

    bool RecvChars(char* chars, size_t size, uint32_t* timeout_ms) {
        return RecvFully(chars, size, timeout_ms);
    }

    bool RecvString(std::string* value, uint32_t* timeout_ms) {
        uint32_t len = 0;
        if (!RecvUint32(&len, timeout_ms)) {
            return false;
        }

        if (len == 0) {
            *value = "";
            return true;
        }

        // http://b/35166374: don't allow init to make arbitrarily large allocations.
        if (len > 0xffff) {
            LOG(ERROR) << "sys_prop: RecvString asked to read huge string: " << len;
            errno = ENOMEM;
            return false;
        }

        std::vector<char> chars(len);
        if (!RecvChars(&chars[0], len, timeout_ms)) {
            return false;
        }

        *value = std::string(&chars[0], len);
        return true;
    }

    bool SendUint32(uint32_t value) {
        if (!socket_.ok()) {
            return true;
        }
        int result = TEMP_FAILURE_RETRY(send(socket_, &value, sizeof(value), 0));
        return result == sizeof(value);
    }

    bool GetSourceContext(std::string* source_context) const {
        char* c_source_context = nullptr;
        if (getpeercon(socket_, &c_source_context) != 0) {
            return false;
        }
        *source_context = c_source_context;
        freecon(c_source_context);
        return true;
    }

    [[nodiscard]] int Release() { return socket_.release(); }

    const ucred& cred() { return cred_; }

  private:
    bool PollIn(uint32_t* timeout_ms) {
        struct pollfd ufds[1];
        ufds[0].fd = socket_;
        ufds[0].events = POLLIN;
        ufds[0].revents = 0;
        while (*timeout_ms > 0) {
            auto start_time = std::chrono::steady_clock::now();
            int nr = poll(ufds, 1, *timeout_ms);
            auto now = std::chrono::steady_clock::now();
            auto time_elapsed =
                std::chrono::duration_cast<std::chrono::milliseconds>(now - start_time);
            uint64_t millis = time_elapsed.count();
            *timeout_ms = (millis > *timeout_ms) ? 0 : *timeout_ms - millis;

            if (nr > 0) {
                return true;
            }

            if (nr == 0) {
                // Timeout
                break;
            }

            if (nr < 0 && errno != EINTR) {
                PLOG(ERROR) << "sys_prop: error waiting for uid " << cred_.uid
                            << " to send property message";
                return false;
            } else {  // errno == EINTR
                // Timer rounds milliseconds down in case of EINTR we want it to be rounded up
                // to avoid slowing init down by causing EINTR with under millisecond timeout.
                if (*timeout_ms > 0) {
                    --(*timeout_ms);
                }
            }
        }

        LOG(ERROR) << "sys_prop: timeout waiting for uid " << cred_.uid
                   << " to send property message.";
        return false;
    }

    bool RecvFully(void* data_ptr, size_t size, uint32_t* timeout_ms) {
        size_t bytes_left = size;
        char* data = static_cast<char*>(data_ptr);
        while (*timeout_ms > 0 && bytes_left > 0) {
            if (!PollIn(timeout_ms)) {
                return false;
            }

            int result = TEMP_FAILURE_RETRY(recv(socket_, data, bytes_left, MSG_DONTWAIT));
            if (result <= 0) {
                PLOG(ERROR) << "sys_prop: recv error";
                return false;
            }

            bytes_left -= result;
            data += result;
        }

        if (bytes_left != 0) {
            LOG(ERROR) << "sys_prop: recv data is not properly obtained.";
        }

        return bytes_left == 0;
    }

    unique_fd socket_;
    ucred cred_;

    DISALLOW_IMPLICIT_CONSTRUCTORS(SocketConnection);
};

static uint32_t SendControlMessage(const std::string& msg, const std::string& name, pid_t pid,
                                   SocketConnection* socket, std::string* error) {
    auto lock = std::lock_guard{accept_messages_lock};
    if (!accept_messages) {
        *error = "Received control message after shutdown, ignoring";
        return PROP_ERROR_HANDLE_CONTROL_MESSAGE;
    }

    // We must release the fd before sending it to init, otherwise there will be a race with init.
    // If init calls close() before Release(), then fdsan will see the wrong tag and abort().
    int fd = -1;
    if (socket != nullptr && SelinuxGetVendorAndroidVersion() > __ANDROID_API_Q__) {
        fd = socket->Release();
    }

    bool queue_success = QueueControlMessage(msg, name, pid, fd);
    if (!queue_success && fd != -1) {
        uint32_t response = PROP_ERROR_HANDLE_CONTROL_MESSAGE;
        TEMP_FAILURE_RETRY(send(fd, &response, sizeof(response), 0));
        close(fd);
    }

    return PROP_SUCCESS;
}

bool CheckControlPropertyPerms(const std::string& name, const std::string& value,
                               const std::string& source_context, const ucred& cr) {
    // We check the legacy method first but these properties are dontaudit, so we only log an audit
    // if the newer method fails as well.  We only do this with the legacy ctl. properties.
    if (name == "ctl.start" || name == "ctl.stop" || name == "ctl.restart") {
        // The legacy permissions model is that ctl. properties have their name ctl.<action> and
        // their value is the name of the service to apply that action to.  Permissions for these
        // actions are based on the service, so we must create a fake name of ctl.<service> to
        // check permissions.
        auto control_string_legacy = "ctl." + value;
        const char* target_context_legacy = nullptr;
        const char* type_legacy = nullptr;
        property_info_area->GetPropertyInfo(control_string_legacy.c_str(), &target_context_legacy,
                                            &type_legacy);

        if (CheckMacPerms(control_string_legacy, target_context_legacy, source_context.c_str(), cr)) {
            return true;
        }
    }

    auto control_string_full = name + "$" + value;
    const char* target_context_full = nullptr;
    const char* type_full = nullptr;
    property_info_area->GetPropertyInfo(control_string_full.c_str(), &target_context_full,
                                        &type_full);

    return CheckMacPerms(control_string_full, target_context_full, source_context.c_str(), cr);
}

// This returns one of the enum of PROP_SUCCESS or PROP_ERROR*.
uint32_t CheckPermissions(const std::string& name, const std::string& value,
                          const std::string& source_context, const ucred& cr, std::string* error) {
    if (!IsLegalPropertyName(name)) {
        *error = "Illegal property name";
        return PROP_ERROR_INVALID_NAME;
    }

    if (StartsWith(name, "ctl.")) {
        if (!CheckControlPropertyPerms(name, value, source_context, cr)) {
            *error = StringPrintf("Invalid permissions to perform '%s' on '%s'", name.c_str() + 4,
                                  value.c_str());
            return PROP_ERROR_HANDLE_CONTROL_MESSAGE;
        }

        return PROP_SUCCESS;
    }

    const char* target_context = nullptr;
    const char* type = nullptr;
    property_info_area->GetPropertyInfo(name.c_str(), &target_context, &type);

    if (!CheckMacPerms(name, target_context, source_context.c_str(), cr)) {
        *error = "SELinux permission check failed";
        return PROP_ERROR_PERMISSION_DENIED;
    }

    if (!CheckType(type, value)) {
        *error = StringPrintf("Property type check failed, value doesn't match expected type '%s'",
                              (type ?: "(null)"));
        return PROP_ERROR_INVALID_VALUE;
    }

    return PROP_SUCCESS;
}

// This returns one of the enum of PROP_SUCCESS or PROP_ERROR*.
uint32_t HandlePropertySet(const std::string& name, const std::string& value,
                           const std::string& source_context, const ucred& cr,
                           SocketConnection* socket, std::string* error) {
    if (auto ret = CheckPermissions(name, value, source_context, cr, error); ret != PROP_SUCCESS) {
        return ret;
    }

    if (StartsWith(name, "ctl.")) {
        return SendControlMessage(name.c_str() + 4, value, cr.pid, socket, error);
    }

    // sys.powerctl is a special property that is used to make the device reboot.  We want to log
    // any process that sets this property to be able to accurately blame the cause of a shutdown.
    if (name == "sys.powerctl") {
        std::string cmdline_path = StringPrintf("proc/%d/cmdline", cr.pid);
        std::string process_cmdline;
        std::string process_log_string;
        if (ReadFileToString(cmdline_path, &process_cmdline)) {
            // Since cmdline is null deliminated, .c_str() conveniently gives us just the process
            // path.
            process_log_string = StringPrintf(" (%s)", process_cmdline.c_str());
        }
        LOG(INFO) << "Received sys.powerctl='" << value << "' from pid: " << cr.pid
                  << process_log_string;
        if (!value.empty()) {
            DebugRebootLogging();
        }
        if (value == "reboot,userspace" && !is_userspace_reboot_supported().value_or(false)) {
            *error = "Userspace reboot is not supported by this device";
            return PROP_ERROR_INVALID_VALUE;
        }
    }

    // If a process other than init is writing a non-empty value, it means that process is
    // requesting that init performs a restorecon operation on the path specified by 'value'.
    // We use a thread to do this restorecon operation to prevent holding up init, as it may take
    // a long time to complete.
    if (name == kRestoreconProperty && cr.pid != 1 && !value.empty()) {
        static AsyncRestorecon async_restorecon;
        async_restorecon.TriggerRestorecon(value);
        return PROP_SUCCESS;
    }

    return PropertySet(name, value, error);
}

static void handle_property_set_fd() {
    static constexpr uint32_t kDefaultSocketTimeout = 2000; /* ms */

    int s = accept4(property_set_fd, nullptr, nullptr, SOCK_CLOEXEC);
    if (s == -1) {
        return;
    }

    ucred cr;
    socklen_t cr_size = sizeof(cr);
    if (getsockopt(s, SOL_SOCKET, SO_PEERCRED, &cr, &cr_size) < 0) {
        close(s);
        PLOG(ERROR) << "sys_prop: unable to get SO_PEERCRED";
        return;
    }

    SocketConnection socket(s, cr);
    uint32_t timeout_ms = kDefaultSocketTimeout;

    uint32_t cmd = 0;
    if (!socket.RecvUint32(&cmd, &timeout_ms)) {
        PLOG(ERROR) << "sys_prop: error while reading command from the socket";
        socket.SendUint32(PROP_ERROR_READ_CMD);
        return;
    }

    switch (cmd) {
    case PROP_MSG_SETPROP: {
        char prop_name[PROP_NAME_MAX];
        char prop_value[PROP_VALUE_MAX];

        if (!socket.RecvChars(prop_name, PROP_NAME_MAX, &timeout_ms) ||
            !socket.RecvChars(prop_value, PROP_VALUE_MAX, &timeout_ms)) {
          PLOG(ERROR) << "sys_prop(PROP_MSG_SETPROP): error while reading name/value from the socket";
          return;
        }

        prop_name[PROP_NAME_MAX-1] = 0;
        prop_value[PROP_VALUE_MAX-1] = 0;

        std::string source_context;
        if (!socket.GetSourceContext(&source_context)) {
            PLOG(ERROR) << "Unable to set property '" << prop_name << "': getpeercon() failed";
            return;
        }

        const auto& cr = socket.cred();
        std::string error;
        uint32_t result =
                HandlePropertySet(prop_name, prop_value, source_context, cr, nullptr, &error);
        if (result != PROP_SUCCESS) {
            LOG(ERROR) << "Unable to set property '" << prop_name << "' from uid:" << cr.uid
                       << " gid:" << cr.gid << " pid:" << cr.pid << ": " << error;
        }

        break;
      }

    case PROP_MSG_SETPROP2: {
        std::string name;
        std::string value;
        if (!socket.RecvString(&name, &timeout_ms) ||
            !socket.RecvString(&value, &timeout_ms)) {
          PLOG(ERROR) << "sys_prop(PROP_MSG_SETPROP2): error while reading name/value from the socket";
          socket.SendUint32(PROP_ERROR_READ_DATA);
          return;
        }

        std::string source_context;
        if (!socket.GetSourceContext(&source_context)) {
            PLOG(ERROR) << "Unable to set property '" << name << "': getpeercon() failed";
            socket.SendUint32(PROP_ERROR_PERMISSION_DENIED);
            return;
        }

        const auto& cr = socket.cred();
        std::string error;
        uint32_t result = HandlePropertySet(name, value, source_context, cr, &socket, &error);
        if (result != PROP_SUCCESS) {
            LOG(ERROR) << "Unable to set property '" << name << "' from uid:" << cr.uid
                       << " gid:" << cr.gid << " pid:" << cr.pid << ": " << error;
        }
        socket.SendUint32(result);
        break;
      }

    default:
        LOG(ERROR) << "sys_prop: invalid command " << cmd;
        socket.SendUint32(PROP_ERROR_INVALID_CMD);
        break;
    }
}

uint32_t InitPropertySet(const std::string& name, const std::string& value) {
    uint32_t result = 0;
    ucred cr = {.pid = 1, .uid = 0, .gid = 0};
    std::string error;
    result = HandlePropertySet(name, value, kInitContext, cr, nullptr, &error);
    if (result != PROP_SUCCESS) {
        LOG(ERROR) << "Init cannot set '" << name << "' to '" << value << "': " << error;
    }

    return result;
}

static bool load_properties_from_file(const char*, const char*,
                                      std::map<std::string, std::string>*);

/*
 * Filter is used to decide which properties to load: NULL loads all keys,
 * "ro.foo.*" is a prefix match, and "ro.foo.bar" is an exact match.
 */
static void LoadProperties(char* data, const char* filter, const char* filename,
                           std::map<std::string, std::string>* properties) {
    char *key, *value, *eol, *sol, *tmp, *fn;
    size_t flen = 0;

    static constexpr const char* const kVendorPathPrefixes[4] = {
            "/vendor",
            "/odm",
            "/vendor_dlkm",
            "/odm_dlkm",
    };

    const char* context = kInitContext;
    if (SelinuxGetVendorAndroidVersion() >= __ANDROID_API_P__) {
        for (const auto& vendor_path_prefix : kVendorPathPrefixes) {
            if (StartsWith(filename, vendor_path_prefix)) {
                context = kVendorContext;
            }
        }
    }

    if (filter) {
        flen = strlen(filter);
    }

    sol = data;
    while ((eol = strchr(sol, '\n'))) {
        key = sol;
        *eol++ = 0;
        sol = eol;

        while (isspace(*key)) key++;
        if (*key == '#') continue;

        tmp = eol - 2;
        while ((tmp > key) && isspace(*tmp)) *tmp-- = 0;

        if (!strncmp(key, "import ", 7) && flen == 0) {
            fn = key + 7;
            while (isspace(*fn)) fn++;

            key = strchr(fn, ' ');
            if (key) {
                *key++ = 0;
                while (isspace(*key)) key++;
            }

            std::string raw_filename(fn);
            auto expanded_filename = ExpandProps(raw_filename);

            if (!expanded_filename.ok()) {
                LOG(ERROR) << "Could not expand filename ': " << expanded_filename.error();
                continue;
            }

            load_properties_from_file(expanded_filename->c_str(), key, properties);
        } else {
            value = strchr(key, '=');
            if (!value) continue;
            *value++ = 0;

            tmp = value - 2;
            while ((tmp > key) && isspace(*tmp)) *tmp-- = 0;

            while (isspace(*value)) value++;

            if (flen > 0) {
                if (filter[flen - 1] == '*') {
                    if (strncmp(key, filter, flen - 1) != 0) continue;
                } else {
                    if (strcmp(key, filter) != 0) continue;
                }
            }

            if (StartsWith(key, "ctl.") || key == "sys.powerctl"s ||
                std::string{key} == kRestoreconProperty) {
                LOG(ERROR) << "Ignoring disallowed property '" << key
                           << "' with special meaning in prop file '" << filename << "'";
                continue;
            }

            ucred cr = {.pid = 1, .uid = 0, .gid = 0};
            std::string error;
            if (CheckPermissions(key, value, context, cr, &error) == PROP_SUCCESS) {
                auto it = properties->find(key);
                if (it == properties->end()) {
                    (*properties)[key] = value;
                } else if (it->second != value) {
                    LOG(WARNING) << "Overriding previous property '" << key << "':'" << it->second
                                 << "' with new value '" << value << "'";
                    it->second = value;
                }
            } else {
                LOG(ERROR) << "Do not have permissions to set '" << key << "' to '" << value
                           << "' in property file '" << filename << "': " << error;
            }
        }
    }
}

// Filter is used to decide which properties to load: NULL loads all keys,
// "ro.foo.*" is a prefix match, and "ro.foo.bar" is an exact match.
static bool load_properties_from_file(const char* filename, const char* filter,
                                      std::map<std::string, std::string>* properties) {
    Timer t;
    auto file_contents = ReadFile(filename);
    if (!file_contents.ok()) {
        PLOG(WARNING) << "Couldn't load property file '" << filename
                      << "': " << file_contents.error();
        return false;
    }
    file_contents->push_back('\n');

    LoadProperties(file_contents->data(), filter, filename, properties);
    LOG(VERBOSE) << "(Loading properties from " << filename << " took " << t << ".)";
    return true;
}

static void LoadPropertiesFromSecondStageRes(std::map<std::string, std::string>* properties) {
    std::string prop = GetRamdiskPropForSecondStage();
    if (access(prop.c_str(), R_OK) != 0) {
        CHECK(errno == ENOENT) << "Cannot access " << prop << ": " << strerror(errno);
        return;
    }
    load_properties_from_file(prop.c_str(), nullptr, properties);
}

// persist.sys.usb.config values can't be combined on build-time when property
// files are split into each partition.
// So we need to apply the same rule of build/make/tools/post_process_props.py
// on runtime.
static void update_sys_usb_config() {
    bool is_debuggable = android::base::GetBoolProperty("ro.debuggable", false);
    std::string config = android::base::GetProperty("persist.sys.usb.config", "");
    // b/150130503, add (config == "none") condition here to prevent appending
    // ",adb" if "none" is explicitly defined in default prop.
    if (config.empty() || config == "none") {
        InitPropertySet("persist.sys.usb.config", is_debuggable ? "adb" : "none");
    } else if (is_debuggable && config.find("adb") == std::string::npos &&
               config.length() + 4 < PROP_VALUE_MAX) {
        config.append(",adb");
        InitPropertySet("persist.sys.usb.config", config);
    }
}

static void load_override_properties() {
    if (ALLOW_LOCAL_PROP_OVERRIDE) {
        std::map<std::string, std::string> properties;
        load_properties_from_file("/data/local.prop", nullptr, &properties);
        for (const auto& [name, value] : properties) {
            std::string error;
            if (PropertySet(name, value, &error) != PROP_SUCCESS) {
                LOG(ERROR) << "Could not set '" << name << "' to '" << value
                           << "' in /data/local.prop: " << error;
            }
        }
    }
}

// If the ro.product.[brand|device|manufacturer|model|name] properties have not been explicitly
// set, derive them from ro.product.${partition}.* properties
static void property_initialize_ro_product_props() {
    const char* RO_PRODUCT_PROPS_PREFIX = "ro.product.";
    const char* RO_PRODUCT_PROPS[] = {
            "brand", "device", "manufacturer", "model", "name",
    };
    const char* RO_PRODUCT_PROPS_ALLOWED_SOURCES[] = {
            "odm", "product", "system_ext", "system", "vendor",
    };
    const char* RO_PRODUCT_PROPS_DEFAULT_SOURCE_ORDER = "product,odm,vendor,system_ext,system";
    const std::string EMPTY = "";

    std::string ro_product_props_source_order =
            GetProperty("ro.product.property_source_order", EMPTY);

    if (!ro_product_props_source_order.empty()) {
        // Verify that all specified sources are valid
        for (const auto& source : Split(ro_product_props_source_order, ",")) {
            // Verify that the specified source is valid
            bool is_allowed_source = false;
            for (const auto& allowed_source : RO_PRODUCT_PROPS_ALLOWED_SOURCES) {
                if (source == allowed_source) {
                    is_allowed_source = true;
                    break;
                }
            }
            if (!is_allowed_source) {
                LOG(ERROR) << "Found unexpected source in ro.product.property_source_order; "
                              "using the default property source order";
                ro_product_props_source_order = RO_PRODUCT_PROPS_DEFAULT_SOURCE_ORDER;
                break;
            }
        }
    } else {
        ro_product_props_source_order = RO_PRODUCT_PROPS_DEFAULT_SOURCE_ORDER;
    }

    for (const auto& ro_product_prop : RO_PRODUCT_PROPS) {
        std::string base_prop(RO_PRODUCT_PROPS_PREFIX);
        base_prop += ro_product_prop;

        std::string base_prop_val = GetProperty(base_prop, EMPTY);
        if (!base_prop_val.empty()) {
            continue;
        }

        for (const auto& source : Split(ro_product_props_source_order, ",")) {
            std::string target_prop(RO_PRODUCT_PROPS_PREFIX);
            target_prop += source;
            target_prop += '.';
            target_prop += ro_product_prop;

            std::string target_prop_val = GetProperty(target_prop, EMPTY);
            if (!target_prop_val.empty()) {
                LOG(INFO) << "Setting product property " << base_prop << " to '" << target_prop_val
                          << "' (from " << target_prop << ")";
                std::string error;
                uint32_t res = PropertySet(base_prop, target_prop_val, &error);
                if (res != PROP_SUCCESS) {
                    LOG(ERROR) << "Error setting product property " << base_prop << ": err=" << res
                               << " (" << error << ")";
                }
                break;
            }
        }
    }
}

static void property_initialize_build_id() {
    std::string build_id = GetProperty(ID_PROP, "");
    if (!build_id.empty()) {
        return;
    }

    std::string legacy_build_id = GetProperty(LEGACY_ID_PROP, "");
    std::string vbmeta_digest = GetProperty(VBMETA_DIGEST_PROP, "");
    if (vbmeta_digest.size() < DIGEST_SIZE_USED) {
        LOG(ERROR) << "vbmeta digest size too small " << vbmeta_digest;
        // Still try to set the id field in the unexpected case.
        build_id = legacy_build_id;
    } else {
        // Derive the ro.build.id by appending the vbmeta digest to the base value.
        build_id = legacy_build_id + "." + vbmeta_digest.substr(0, DIGEST_SIZE_USED);
    }

    std::string error;
    auto res = PropertySet(ID_PROP, build_id, &error);
    if (res != PROP_SUCCESS) {
        LOG(ERROR) << "Failed to set " << ID_PROP << " to " << build_id;
    }
}

static std::string ConstructBuildFingerprint(bool legacy) {
    const std::string UNKNOWN = "unknown";
    std::string build_fingerprint = GetProperty("ro.product.brand", UNKNOWN);
    build_fingerprint += '/';
    build_fingerprint += GetProperty("ro.product.name", UNKNOWN);
    build_fingerprint += '/';
    build_fingerprint += GetProperty("ro.product.device", UNKNOWN);
    build_fingerprint += ':';
    build_fingerprint += GetProperty("ro.build.version.release_or_codename", UNKNOWN);
    build_fingerprint += '/';

    std::string build_id =
            legacy ? GetProperty(LEGACY_ID_PROP, UNKNOWN) : GetProperty(ID_PROP, UNKNOWN);
    build_fingerprint += build_id;
    build_fingerprint += '/';
    build_fingerprint += GetProperty("ro.build.version.incremental", UNKNOWN);
    build_fingerprint += ':';
    build_fingerprint += GetProperty("ro.build.type", UNKNOWN);
    build_fingerprint += '/';
    build_fingerprint += GetProperty("ro.build.tags", UNKNOWN);

    return build_fingerprint;
}

// Derive the legacy build fingerprint if we overwrite the build id at runtime.
static void property_derive_legacy_build_fingerprint() {
    std::string legacy_build_fingerprint = GetProperty(LEGACY_FINGERPRINT_PROP, "");
    if (!legacy_build_fingerprint.empty()) {
        return;
    }

    // The device doesn't have a legacy build id, skipping the legacy fingerprint.
    std::string legacy_build_id = GetProperty(LEGACY_ID_PROP, "");
    if (legacy_build_id.empty()) {
        return;
    }

    legacy_build_fingerprint = ConstructBuildFingerprint(true /* legacy fingerprint */);
    LOG(INFO) << "Setting property '" << LEGACY_FINGERPRINT_PROP << "' to '"
              << legacy_build_fingerprint << "'";

    std::string error;
    uint32_t res = PropertySet(LEGACY_FINGERPRINT_PROP, legacy_build_fingerprint, &error);
    if (res != PROP_SUCCESS) {
        LOG(ERROR) << "Error setting property '" << LEGACY_FINGERPRINT_PROP << "': err=" << res
                   << " (" << error << ")";
    }
}

// If the ro.build.fingerprint property has not been set, derive it from constituent pieces
static void property_derive_build_fingerprint() {
    std::string build_fingerprint = GetProperty("ro.build.fingerprint", "");
    if (!build_fingerprint.empty()) {
        return;
    }

    build_fingerprint = ConstructBuildFingerprint(false /* legacy fingerprint */);
    LOG(INFO) << "Setting property '" << FINGERPRINT_PROP << "' to '" << build_fingerprint << "'";

    std::string error;
    uint32_t res = PropertySet(FINGERPRINT_PROP, build_fingerprint, &error);
    if (res != PROP_SUCCESS) {
        LOG(ERROR) << "Error setting property '" << FINGERPRINT_PROP << "': err=" << res << " ("
                   << error << ")";
    }
}

// Initialize ro.build.product property with the value of ro.product.device, if it has not been set.
static void property_derive_build_product() {
    std::string build_product = GetProperty("ro.build.product", "");
    if (!build_product.empty()) {
        return;
    }

    const std::string UNKNOWN = "unknown";
    build_product = GetProperty("ro.product.device", UNKNOWN);

    LOG(INFO) << "Setting property 'ro.build.product' to '" << build_product << "'";

    std::string error;
    uint32_t res = PropertySet("ro.build.product", build_product, &error);
    if (res != PROP_SUCCESS) {
        LOG(ERROR) << "Error setting property 'ro.build.product': err=" << res << " (" << error
                   << ")";
    }
}

// If the ro.build.description property has not been set, derive it from constituent pieces
static void property_derive_build_description() {
    std::string build_description = GetProperty("ro.build.description", "");
    if (!build_description.empty()) {
        return;
    }

    const std::string UNKNOWN = "unknown";
    build_description = GetProperty("ro.product.name", UNKNOWN);
    build_description += '-';
    build_description += GetProperty("ro.build.type", UNKNOWN);
    build_description += ' ';
    build_description += GetProperty("ro.build.version.release", UNKNOWN);
    build_description += ' ';
    build_description += GetProperty("ro.build.id", UNKNOWN);
    build_description += ' ';
    build_description += GetProperty("ro.build.version.incremental", UNKNOWN);
    build_description += ' ';
    build_description += GetProperty("ro.build.tags", UNKNOWN);

    LOG(INFO) << "Setting property 'ro.build.description' to '" << build_description << "'";

    std::string error;
    uint32_t res = PropertySet("ro.build.description", build_description, &error);
    if (res != PROP_SUCCESS) {
        LOG(ERROR) << "Error setting property 'ro.build.description': err=" << res << " (" << error
                   << ")";
    }
}

// If the ro.build.display.id property has not been set, derive it from constituent pieces
static void property_derive_build_display_id() {
    std::string build_display_id = GetProperty("ro.build.display.id", "");
    if (!build_display_id.empty()) {
        return;
    }

    const std::string UNKNOWN = "unknown";
    std::string build_type = GetProperty("ro.build.type", "");
    if (build_type == "user") {
        std::string display_build_number = GetProperty("ro.build.display_build_number", "");
        if (display_build_number == "true") {
            build_display_id = GetProperty("ro.build.id", UNKNOWN);
            build_display_id += '.';
            build_display_id += GetProperty("ro.build.version.incremental", UNKNOWN);
            build_display_id += ' ';
            build_display_id += GetProperty("ro.build.keys", UNKNOWN);
        } else {
            build_display_id = GetProperty("ro.build.id", UNKNOWN);
            build_display_id += ' ';
            build_display_id += GetProperty("ro.build.keys", UNKNOWN);
        }
    } else {
            build_display_id = GetProperty("ro.product.name", UNKNOWN);
            build_display_id += '-';
            build_display_id += GetProperty("ro.build.type", UNKNOWN);
            build_display_id += ' ';
            build_display_id += GetProperty("ro.build.version.release", UNKNOWN);
            build_display_id += ' ';
            build_display_id += GetProperty("ro.build.id", UNKNOWN);
            build_display_id += ' ';
            build_display_id += GetProperty("ro.build.version.incremental", UNKNOWN);
            build_display_id += ' ';
            build_display_id += GetProperty("ro.build.tags", UNKNOWN);
    }

    LOG(INFO) << "Setting property 'ro.build.display.id' to '" << build_display_id << "'";

    std::string error;
    uint32_t res = PropertySet("ro.build.display.id", build_display_id, &error);
    if (res != PROP_SUCCESS) {
        LOG(ERROR) << "Error setting property 'ro.build.display.id': err=" << res << " (" << error
                   << ")";
    }
}

static void property_derive_build_props() {
    property_derive_build_fingerprint();
    property_derive_build_product();
    property_derive_build_description();
    property_derive_build_display_id();
}

// If the ro.product.cpu.abilist* properties have not been explicitly
// set, derive them from ro.${partition}.product.cpu.abilist* properties.
static void property_initialize_ro_cpu_abilist() {
    // From high to low priority.
    const char* kAbilistSources[] = {
            "product",
            "odm",
            "vendor",
            "system",
    };
    const std::string EMPTY = "";
    const char* kAbilistProp = "ro.product.cpu.abilist";
    const char* kAbilist32Prop = "ro.product.cpu.abilist32";
    const char* kAbilist64Prop = "ro.product.cpu.abilist64";

    // If the properties are defined explicitly, just use them.
    if (GetProperty(kAbilistProp, EMPTY) != EMPTY) {
        return;
    }

    // Find the first source defining these properties by order.
    std::string abilist32_prop_val;
    std::string abilist64_prop_val;
    for (const auto& source : kAbilistSources) {
        const auto abilist32_prop = std::string("ro.") + source + ".product.cpu.abilist32";
        const auto abilist64_prop = std::string("ro.") + source + ".product.cpu.abilist64";
        abilist32_prop_val = GetProperty(abilist32_prop, EMPTY);
        abilist64_prop_val = GetProperty(abilist64_prop, EMPTY);
        // The properties could be empty on 32-bit-only or 64-bit-only devices,
        // but we cannot identify a property is empty or undefined by GetProperty().
        // So, we assume both of these 2 properties are empty as undefined.
        if (abilist32_prop_val != EMPTY || abilist64_prop_val != EMPTY) {
            break;
        }
    }

    // Merge ABI lists for ro.product.cpu.abilist
    auto abilist_prop_val = abilist64_prop_val;
    if (abilist32_prop_val != EMPTY) {
        if (abilist_prop_val != EMPTY) {
            abilist_prop_val += ",";
        }
        abilist_prop_val += abilist32_prop_val;
    }

    // Set these properties
    const std::pair<const char*, const std::string&> set_prop_list[] = {
            {kAbilistProp, abilist_prop_val},
            {kAbilist32Prop, abilist32_prop_val},
            {kAbilist64Prop, abilist64_prop_val},
    };
    for (const auto& [prop, prop_val] : set_prop_list) {
        LOG(INFO) << "Setting property '" << prop << "' to '" << prop_val << "'";

        std::string error;
        uint32_t res = PropertySet(prop, prop_val, &error);
        if (res != PROP_SUCCESS) {
            LOG(ERROR) << "Error setting property '" << prop << "': err=" << res << " (" << error
                       << ")";
        }
    }
}

void PropertyLoadBootDefaults() {
    // We read the properties and their values into a map, in order to always allow properties
    // loaded in the later property files to override the properties in loaded in the earlier
    // property files, regardless of if they are "ro." properties or not.
    std::map<std::string, std::string> properties;

    if (IsRecoveryMode()) {
        load_properties_from_file("/prop.default", nullptr, &properties);
    }

    // /<part>/etc/build.prop is the canonical location of the build-time properties since S.
    // Falling back to /<part>/defalt.prop and /<part>/build.prop only when legacy path has to
    // be supported, which is controlled by the support_legacy_path_until argument.
    const auto load_properties_from_partition = [&properties](const std::string& partition,
                                                              int support_legacy_path_until) {
        auto path = "/" + partition + "/etc/build.prop";
        if (load_properties_from_file(path.c_str(), nullptr, &properties)) {
            return;
        }
        // To read ro.<partition>.build.version.sdk, temporarily load the legacy paths into a
        // separate map. Then by comparing its value with legacy_version, we know that if the
        // partition is old enough so that we need to respect the legacy paths.
        std::map<std::string, std::string> temp;
        auto legacy_path1 = "/" + partition + "/default.prop";
        auto legacy_path2 = "/" + partition + "/build.prop";
        load_properties_from_file(legacy_path1.c_str(), nullptr, &temp);
        load_properties_from_file(legacy_path2.c_str(), nullptr, &temp);
        bool support_legacy_path = false;
        auto version_prop_name = "ro." + partition + ".build.version.sdk";
        auto it = temp.find(version_prop_name);
        if (it == temp.end()) {
            // This is embarassing. Without the prop, we can't determine how old the partition is.
            // Let's be conservative by assuming it is very very old.
            support_legacy_path = true;
        } else if (int value;
                   ParseInt(it->second.c_str(), &value) && value <= support_legacy_path_until) {
            support_legacy_path = true;
        }
        if (support_legacy_path) {
            // We don't update temp into properties directly as it might skip any (future) logic
            // for resolving duplicates implemented in load_properties_from_file.  Instead, read
            // the files again into the properties map.
            load_properties_from_file(legacy_path1.c_str(), nullptr, &properties);
            load_properties_from_file(legacy_path2.c_str(), nullptr, &properties);
        } else {
            LOG(FATAL) << legacy_path1 << " and " << legacy_path2 << " were not loaded "
                       << "because " << version_prop_name << "(" << it->second << ") is newer "
                       << "than " << support_legacy_path_until;
        }
    };

    // Order matters here. The more the partition is specific to a product, the higher its
    // precedence is.
    LoadPropertiesFromSecondStageRes(&properties);
    load_properties_from_file("/system/build.prop", nullptr, &properties);
    load_properties_from_partition("system_ext", /* support_legacy_path_until */ 30);
    // TODO(b/117892318): uncomment the following condition when vendor.imgs for aosp_* targets are
    // all updated.
    // if (SelinuxGetVendorAndroidVersion() <= __ANDROID_API_R__) {
    load_properties_from_file("/vendor/default.prop", nullptr, &properties);
    // }
    load_properties_from_file("/vendor/build.prop", nullptr, &properties);
    load_properties_from_file("/vendor_dlkm/etc/build.prop", nullptr, &properties);
    load_properties_from_file("/odm_dlkm/etc/build.prop", nullptr, &properties);
    load_properties_from_partition("odm", /* support_legacy_path_until */ 28);
    load_properties_from_partition("product", /* support_legacy_path_until */ 30);

    if (access(kDebugRamdiskProp, R_OK) == 0) {
        LOG(INFO) << "Loading " << kDebugRamdiskProp;
        load_properties_from_file(kDebugRamdiskProp, nullptr, &properties);
    }

    for (const auto& [name, value] : properties) {
        std::string error;
        if (PropertySet(name, value, &error) != PROP_SUCCESS) {
            LOG(ERROR) << "Could not set '" << name << "' to '" << value
                       << "' while loading .prop files" << error;
        }
    }

    property_initialize_ro_product_props();
<<<<<<< HEAD
    property_derive_build_props();
=======
    property_initialize_build_id();
    property_derive_build_fingerprint();
    property_derive_legacy_build_fingerprint();
>>>>>>> 9f406741
    property_initialize_ro_cpu_abilist();

    update_sys_usb_config();
}

bool LoadPropertyInfoFromFile(const std::string& filename,
                              std::vector<PropertyInfoEntry>* property_infos) {
    auto file_contents = std::string();
    if (!ReadFileToString(filename, &file_contents)) {
        PLOG(ERROR) << "Could not read properties from '" << filename << "'";
        return false;
    }

    auto errors = std::vector<std::string>{};
    bool require_prefix_or_exact = SelinuxGetVendorAndroidVersion() >= __ANDROID_API_R__;
    ParsePropertyInfoFile(file_contents, require_prefix_or_exact, property_infos, &errors);
    // Individual parsing errors are reported but do not cause a failed boot, which is what
    // returning false would do here.
    for (const auto& error : errors) {
        LOG(ERROR) << "Could not read line from '" << filename << "': " << error;
    }

    return true;
}

void CreateSerializedPropertyInfo() {
    auto property_infos = std::vector<PropertyInfoEntry>();
    if (access("/system/etc/selinux/plat_property_contexts", R_OK) != -1) {
        if (!LoadPropertyInfoFromFile("/system/etc/selinux/plat_property_contexts",
                                      &property_infos)) {
            return;
        }
        // Don't check for failure here, since we don't always have all of these partitions.
        // E.g. In case of recovery, the vendor partition will not have mounted and we
        // still need the system / platform properties to function.
        if (access("/system_ext/etc/selinux/system_ext_property_contexts", R_OK) != -1) {
            LoadPropertyInfoFromFile("/system_ext/etc/selinux/system_ext_property_contexts",
                                     &property_infos);
        }
        if (!LoadPropertyInfoFromFile("/vendor/etc/selinux/vendor_property_contexts",
                                      &property_infos)) {
            // Fallback to nonplat_* if vendor_* doesn't exist.
            LoadPropertyInfoFromFile("/vendor/etc/selinux/nonplat_property_contexts",
                                     &property_infos);
        }
        if (access("/product/etc/selinux/product_property_contexts", R_OK) != -1) {
            LoadPropertyInfoFromFile("/product/etc/selinux/product_property_contexts",
                                     &property_infos);
        }
        if (access("/odm/etc/selinux/odm_property_contexts", R_OK) != -1) {
            LoadPropertyInfoFromFile("/odm/etc/selinux/odm_property_contexts", &property_infos);
        }
    } else {
        if (!LoadPropertyInfoFromFile("/plat_property_contexts", &property_infos)) {
            return;
        }
        LoadPropertyInfoFromFile("/system_ext_property_contexts", &property_infos);
        if (!LoadPropertyInfoFromFile("/vendor_property_contexts", &property_infos)) {
            // Fallback to nonplat_* if vendor_* doesn't exist.
            LoadPropertyInfoFromFile("/nonplat_property_contexts", &property_infos);
        }
        LoadPropertyInfoFromFile("/product_property_contexts", &property_infos);
        LoadPropertyInfoFromFile("/odm_property_contexts", &property_infos);
    }

    auto serialized_contexts = std::string();
    auto error = std::string();
    if (!BuildTrie(property_infos, "u:object_r:default_prop:s0", "string", &serialized_contexts,
                   &error)) {
        LOG(ERROR) << "Unable to serialize property contexts: " << error;
        return;
    }

    constexpr static const char kPropertyInfosPath[] = "/dev/__properties__/property_info";
    if (!WriteStringToFile(serialized_contexts, kPropertyInfosPath, 0444, 0, 0, false)) {
        PLOG(ERROR) << "Unable to write serialized property infos to file";
    }
    selinux_android_restorecon(kPropertyInfosPath, 0);
}

static void ExportKernelBootProps() {
    constexpr const char* UNSET = "";
    struct {
        const char* src_prop;
        const char* dst_prop;
        const char* default_value;
    } prop_map[] = {
            // clang-format off
        { "ro.boot.serialno",   "ro.serialno",   UNSET, },
        { "ro.boot.mode",       "ro.bootmode",   "unknown", },
        { "ro.boot.baseband",   "ro.baseband",   "unknown", },
        { "ro.boot.bootloader", "ro.bootloader", "unknown", },
        { "ro.boot.hardware",   "ro.hardware",   "unknown", },
        { "ro.boot.revision",   "ro.revision",   "0", },
            // clang-format on
    };
    for (const auto& prop : prop_map) {
        std::string value = GetProperty(prop.src_prop, prop.default_value);
        if (value != UNSET) InitPropertySet(prop.dst_prop, value);
    }
}

static void ProcessKernelDt() {
    if (!is_android_dt_value_expected("compatible", "android,firmware")) {
        return;
    }

    std::unique_ptr<DIR, int (*)(DIR*)> dir(opendir(get_android_dt_dir().c_str()), closedir);
    if (!dir) return;

    std::string dt_file;
    struct dirent* dp;
    while ((dp = readdir(dir.get())) != NULL) {
        if (dp->d_type != DT_REG || !strcmp(dp->d_name, "compatible") ||
            !strcmp(dp->d_name, "name")) {
            continue;
        }

        std::string file_name = get_android_dt_dir() + dp->d_name;

        android::base::ReadFileToString(file_name, &dt_file);
        std::replace(dt_file.begin(), dt_file.end(), ',', '.');

        InitPropertySet("ro.boot."s + dp->d_name, dt_file);
    }
}

constexpr auto ANDROIDBOOT_PREFIX = "androidboot."sv;

static void ProcessKernelCmdline() {
    ImportKernelCmdline([&](const std::string& key, const std::string& value) {
        if (StartsWith(key, ANDROIDBOOT_PREFIX)) {
            InitPropertySet("ro.boot." + key.substr(ANDROIDBOOT_PREFIX.size()), value);
        }
    });
}

// bootconfig does not allow to populate `key=value` simultaneously with
// `key.subkey=value` which does not work with the existing code for
// `hardware` (e.g. we want both `ro.boot.hardware=value` and
// `ro.boot.hardware.sku=value`) and for `qemu` (Android Stidio Emulator
// specific).
static bool IsAllowedBootconfigKey(const std::string_view key) {
    return (key == "hardware"sv) || (key == "qemu"sv);
}

static void ProcessBootconfig() {
    ImportBootconfig([&](const std::string& key, const std::string& value) {
        if (StartsWith(key, ANDROIDBOOT_PREFIX)) {
            InitPropertySet("ro.boot." + key.substr(ANDROIDBOOT_PREFIX.size()), value);
        } else if (IsAllowedBootconfigKey(key)) {
            InitPropertySet("ro.boot." + key, value);
        }
    });
}

void PropertyInit() {
    selinux_callback cb;
    cb.func_audit = PropertyAuditCallback;
    selinux_set_callback(SELINUX_CB_AUDIT, cb);

    mkdir("/dev/__properties__", S_IRWXU | S_IXGRP | S_IXOTH);
    CreateSerializedPropertyInfo();
    if (__system_property_area_init()) {
        LOG(FATAL) << "Failed to initialize property area";
    }
    if (!property_info_area.LoadDefaultPath()) {
        LOG(FATAL) << "Failed to load serialized property info file";
    }

    // If arguments are passed both on the command line and in DT,
    // properties set in DT always have priority over the command-line ones.
    ProcessKernelDt();
    ProcessKernelCmdline();
    ProcessBootconfig();

    // Propagate the kernel variables to internal variables
    // used by init as well as the current required properties.
    ExportKernelBootProps();

    PropertyLoadBootDefaults();
}

static void HandleInitSocket() {
    auto message = ReadMessage(init_socket);
    if (!message.ok()) {
        LOG(ERROR) << "Could not read message from init_dedicated_recv_socket: " << message.error();
        return;
    }

    auto init_message = InitMessage{};
    if (!init_message.ParseFromString(*message)) {
        LOG(ERROR) << "Could not parse message from init";
        return;
    }

    switch (init_message.msg_case()) {
        case InitMessage::kLoadPersistentProperties: {
            load_override_properties();
            // Read persistent properties after all default values have been loaded.
            auto persistent_properties = LoadPersistentProperties();
            for (const auto& persistent_property_record : persistent_properties.properties()) {
                InitPropertySet(persistent_property_record.name(),
                                persistent_property_record.value());
            }
            InitPropertySet("ro.persistent_properties.ready", "true");
            persistent_properties_loaded = true;
            break;
        }
        default:
            LOG(ERROR) << "Unknown message type from init: " << init_message.msg_case();
    }
}

static void PropertyServiceThread() {
    Epoll epoll;
    if (auto result = epoll.Open(); !result.ok()) {
        LOG(FATAL) << result.error();
    }

    if (auto result = epoll.RegisterHandler(property_set_fd, handle_property_set_fd);
        !result.ok()) {
        LOG(FATAL) << result.error();
    }

    if (auto result = epoll.RegisterHandler(init_socket, HandleInitSocket); !result.ok()) {
        LOG(FATAL) << result.error();
    }

    while (true) {
        auto pending_functions = epoll.Wait(std::nullopt);
        if (!pending_functions.ok()) {
            LOG(ERROR) << pending_functions.error();
        } else {
            for (const auto& function : *pending_functions) {
                (*function)();
            }
        }
    }
}

void StartPropertyService(int* epoll_socket) {
    InitPropertySet("ro.property_service.version", "2");

    int sockets[2];
    if (socketpair(AF_UNIX, SOCK_SEQPACKET | SOCK_CLOEXEC, 0, sockets) != 0) {
        PLOG(FATAL) << "Failed to socketpair() between property_service and init";
    }
    *epoll_socket = from_init_socket = sockets[0];
    init_socket = sockets[1];
    StartSendingMessages();

    if (auto result = CreateSocket(PROP_SERVICE_NAME, SOCK_STREAM | SOCK_CLOEXEC | SOCK_NONBLOCK,
                                   false, 0666, 0, 0, {});
        result.ok()) {
        property_set_fd = *result;
    } else {
        LOG(FATAL) << "start_property_service socket creation failed: " << result.error();
    }

    listen(property_set_fd, 8);

    auto new_thread = std::thread{PropertyServiceThread};
    property_service_thread.swap(new_thread);
}

}  // namespace init
}  // namespace android<|MERGE_RESOLUTION|>--- conflicted
+++ resolved
@@ -1201,13 +1201,9 @@
     }
 
     property_initialize_ro_product_props();
-<<<<<<< HEAD
+    property_initialize_build_id();
     property_derive_build_props();
-=======
-    property_initialize_build_id();
-    property_derive_build_fingerprint();
     property_derive_legacy_build_fingerprint();
->>>>>>> 9f406741
     property_initialize_ro_cpu_abilist();
 
     update_sys_usb_config();
