/*
 * Copyright (C) 2015 The Android Open Source Project
 *
 * Licensed under the Apache License, Version 2.0 (the "License");
 * you may not use this file except in compliance with the License.
 * You may obtain a copy of the License at
 *
 *      http://www.apache.org/licenses/LICENSE-2.0
 *
 * Unless required by applicable law or agreed to in writing, software
 * distributed under the License is distributed on an "AS IS" BASIS,
 * WITHOUT WARRANTIES OR CONDITIONS OF ANY KIND, either express or implied.
 * See the License for the specific language governing permissions and
 * limitations under the License.
 */

#include "util.h"

#include <errno.h>
#include <fcntl.h>
#include <sys/stat.h>

#include <android-base/file.h>
#include <android-base/stringprintf.h>
#include <gtest/gtest.h>

using namespace std::literals::string_literals;

namespace android {
namespace init {

TEST(util, ReadFile_ENOENT) {
    errno = 0;
    auto file_contents = ReadFile("/proc/does-not-exist");
    EXPECT_EQ(ENOENT, errno);
    ASSERT_FALSE(file_contents);
<<<<<<< HEAD
    EXPECT_EQ("open() failed: No such file or directory", file_contents.error().as_string);
=======
    EXPECT_EQ("open() failed: No such file or directory", file_contents.error().message());
>>>>>>> 66b8e303
}

TEST(util, ReadFileGroupWriteable) {
    std::string s("hello");
    TemporaryFile tf;
    ASSERT_TRUE(tf.fd != -1);
    EXPECT_TRUE(WriteFile(tf.path, s)) << strerror(errno);
    EXPECT_NE(-1, fchmodat(AT_FDCWD, tf.path, 0620, AT_SYMLINK_NOFOLLOW)) << strerror(errno);
    auto file_contents = ReadFile(tf.path);
    ASSERT_FALSE(file_contents) << strerror(errno);
<<<<<<< HEAD
    EXPECT_EQ("Skipping insecure file", file_contents.error().as_string);
=======
    EXPECT_EQ("Skipping insecure file", file_contents.error().message());
>>>>>>> 66b8e303
}

TEST(util, ReadFileWorldWiteable) {
    std::string s("hello");
    TemporaryFile tf;
    ASSERT_TRUE(tf.fd != -1);
    EXPECT_TRUE(WriteFile(tf.path, s)) << strerror(errno);
    EXPECT_NE(-1, fchmodat(AT_FDCWD, tf.path, 0602, AT_SYMLINK_NOFOLLOW)) << strerror(errno);
    auto file_contents = ReadFile(tf.path);
    ASSERT_FALSE(file_contents) << strerror(errno);
<<<<<<< HEAD
    EXPECT_EQ("Skipping insecure file", file_contents.error().as_string);
=======
    EXPECT_EQ("Skipping insecure file", file_contents.error().message());
>>>>>>> 66b8e303
}

TEST(util, ReadFileSymbolicLink) {
    errno = 0;
    // lrwxrwxrwx 1 root root 13 1970-01-01 00:00 charger -> /sbin/healthd
    auto file_contents = ReadFile("/charger");
    EXPECT_EQ(ELOOP, errno);
    ASSERT_FALSE(file_contents);
    EXPECT_EQ("open() failed: Too many symbolic links encountered",
<<<<<<< HEAD
              file_contents.error().as_string);
=======
              file_contents.error().message());
>>>>>>> 66b8e303
}

TEST(util, ReadFileSuccess) {
    auto file_contents = ReadFile("/proc/version");
    ASSERT_TRUE(file_contents);
    EXPECT_GT(file_contents->length(), 6U);
    EXPECT_EQ('\n', file_contents->at(file_contents->length() - 1));
    (*file_contents)[5] = 0;
    EXPECT_STREQ("Linux", file_contents->c_str());
}

TEST(util, WriteFileBinary) {
    std::string contents("abcd");
    contents.push_back('\0');
    contents.push_back('\0');
    contents.append("dcba");
    ASSERT_EQ(10u, contents.size());

    TemporaryFile tf;
    ASSERT_TRUE(tf.fd != -1);
    EXPECT_TRUE(WriteFile(tf.path, contents)) << strerror(errno);

    auto read_back_contents = ReadFile(tf.path);
    ASSERT_TRUE(read_back_contents) << strerror(errno);
    EXPECT_EQ(contents, *read_back_contents);
    EXPECT_EQ(10u, read_back_contents->size());
}

TEST(util, WriteFileNotExist) {
    std::string s("hello");
    TemporaryDir test_dir;
    std::string path = android::base::StringPrintf("%s/does-not-exist", test_dir.path);
    EXPECT_TRUE(WriteFile(path, s));
    auto file_contents = ReadFile(path);
    ASSERT_TRUE(file_contents);
    EXPECT_EQ(s, *file_contents);
    struct stat sb;
    int fd = open(path.c_str(), O_RDONLY | O_NOFOLLOW | O_CLOEXEC);
    EXPECT_NE(-1, fd);
    EXPECT_EQ(0, fstat(fd, &sb));
    EXPECT_EQ((const unsigned int)(S_IRUSR | S_IWUSR), sb.st_mode & 0777);
    EXPECT_EQ(0, unlink(path.c_str()));
}

TEST(util, WriteFileExist) {
    TemporaryFile tf;
    ASSERT_TRUE(tf.fd != -1);
    EXPECT_TRUE(WriteFile(tf.path, "1hello1")) << strerror(errno);
    auto file_contents = ReadFile(tf.path);
    ASSERT_TRUE(file_contents);
    EXPECT_EQ("1hello1", *file_contents);
    EXPECT_TRUE(WriteFile(tf.path, "2ll2"));
    file_contents = ReadFile(tf.path);
    ASSERT_TRUE(file_contents);
    EXPECT_EQ("2ll2", *file_contents);
}

TEST(util, DecodeUid) {
    auto decoded_uid = DecodeUid("root");
    EXPECT_TRUE(decoded_uid);
    EXPECT_EQ(0U, *decoded_uid);

    decoded_uid = DecodeUid("toot");
    EXPECT_FALSE(decoded_uid);
<<<<<<< HEAD
    EXPECT_EQ("getpwnam failed: No such file or directory", decoded_uid.error().as_string);
=======
    EXPECT_EQ("getpwnam failed: No such file or directory", decoded_uid.error().message());
>>>>>>> 66b8e303

    decoded_uid = DecodeUid("123");
    EXPECT_TRUE(decoded_uid);
    EXPECT_EQ(123U, *decoded_uid);
}

TEST(util, is_dir) {
    TemporaryDir test_dir;
    EXPECT_TRUE(is_dir(test_dir.path));
    TemporaryFile tf;
    EXPECT_FALSE(is_dir(tf.path));
}

TEST(util, mkdir_recursive) {
    TemporaryDir test_dir;
    std::string path = android::base::StringPrintf("%s/three/directories/deep", test_dir.path);
    EXPECT_TRUE(mkdir_recursive(path, 0755));
    std::string path1 = android::base::StringPrintf("%s/three", test_dir.path);
    EXPECT_TRUE(is_dir(path1.c_str()));
    std::string path2 = android::base::StringPrintf("%s/three/directories", test_dir.path);
    EXPECT_TRUE(is_dir(path1.c_str()));
    std::string path3 = android::base::StringPrintf("%s/three/directories/deep", test_dir.path);
    EXPECT_TRUE(is_dir(path1.c_str()));
}

TEST(util, mkdir_recursive_extra_slashes) {
    TemporaryDir test_dir;
    std::string path = android::base::StringPrintf("%s/three////directories/deep//", test_dir.path);
    EXPECT_TRUE(mkdir_recursive(path, 0755));
    std::string path1 = android::base::StringPrintf("%s/three", test_dir.path);
    EXPECT_TRUE(is_dir(path1.c_str()));
    std::string path2 = android::base::StringPrintf("%s/three/directories", test_dir.path);
    EXPECT_TRUE(is_dir(path1.c_str()));
    std::string path3 = android::base::StringPrintf("%s/three/directories/deep", test_dir.path);
    EXPECT_TRUE(is_dir(path1.c_str()));
}

}  // namespace init
}  // namespace android<|MERGE_RESOLUTION|>--- conflicted
+++ resolved
@@ -34,11 +34,7 @@
     auto file_contents = ReadFile("/proc/does-not-exist");
     EXPECT_EQ(ENOENT, errno);
     ASSERT_FALSE(file_contents);
-<<<<<<< HEAD
-    EXPECT_EQ("open() failed: No such file or directory", file_contents.error().as_string);
-=======
     EXPECT_EQ("open() failed: No such file or directory", file_contents.error().message());
->>>>>>> 66b8e303
 }
 
 TEST(util, ReadFileGroupWriteable) {
@@ -49,11 +45,7 @@
     EXPECT_NE(-1, fchmodat(AT_FDCWD, tf.path, 0620, AT_SYMLINK_NOFOLLOW)) << strerror(errno);
     auto file_contents = ReadFile(tf.path);
     ASSERT_FALSE(file_contents) << strerror(errno);
-<<<<<<< HEAD
-    EXPECT_EQ("Skipping insecure file", file_contents.error().as_string);
-=======
     EXPECT_EQ("Skipping insecure file", file_contents.error().message());
->>>>>>> 66b8e303
 }
 
 TEST(util, ReadFileWorldWiteable) {
@@ -64,11 +56,7 @@
     EXPECT_NE(-1, fchmodat(AT_FDCWD, tf.path, 0602, AT_SYMLINK_NOFOLLOW)) << strerror(errno);
     auto file_contents = ReadFile(tf.path);
     ASSERT_FALSE(file_contents) << strerror(errno);
-<<<<<<< HEAD
-    EXPECT_EQ("Skipping insecure file", file_contents.error().as_string);
-=======
     EXPECT_EQ("Skipping insecure file", file_contents.error().message());
->>>>>>> 66b8e303
 }
 
 TEST(util, ReadFileSymbolicLink) {
@@ -78,11 +66,7 @@
     EXPECT_EQ(ELOOP, errno);
     ASSERT_FALSE(file_contents);
     EXPECT_EQ("open() failed: Too many symbolic links encountered",
-<<<<<<< HEAD
-              file_contents.error().as_string);
-=======
               file_contents.error().message());
->>>>>>> 66b8e303
 }
 
 TEST(util, ReadFileSuccess) {
@@ -147,11 +131,7 @@
 
     decoded_uid = DecodeUid("toot");
     EXPECT_FALSE(decoded_uid);
-<<<<<<< HEAD
-    EXPECT_EQ("getpwnam failed: No such file or directory", decoded_uid.error().as_string);
-=======
     EXPECT_EQ("getpwnam failed: No such file or directory", decoded_uid.error().message());
->>>>>>> 66b8e303
 
     decoded_uid = DecodeUid("123");
     EXPECT_TRUE(decoded_uid);
