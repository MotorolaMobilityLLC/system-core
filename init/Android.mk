# Copyright 2005 The Android Open Source Project

LOCAL_PATH:= $(call my-dir)

<<<<<<< HEAD
-include system/sepolicy/policy_version.mk

# --

ifneq (,$(filter userdebug eng,$(TARGET_BUILD_VARIANT)))
init_options += \
    -DALLOW_FIRST_STAGE_CONSOLE=1 \
    -DALLOW_LOCAL_PROP_OVERRIDE=1 \
    -DALLOW_PERMISSIVE_SELINUX=1 \
    -DREBOOT_BOOTLOADER_ON_PANIC=1 \
    -DWORLD_WRITABLE_KMSG=1 \
    -DDUMP_ON_UMOUNT_FAILURE=1
else
init_options += \
    -DALLOW_FIRST_STAGE_CONSOLE=0 \
    -DALLOW_LOCAL_PROP_OVERRIDE=0 \
    -DALLOW_PERMISSIVE_SELINUX=0 \
    -DREBOOT_BOOTLOADER_ON_PANIC=0 \
    -DWORLD_WRITABLE_KMSG=0 \
    -DDUMP_ON_UMOUNT_FAILURE=0
endif

ifneq (,$(filter eng,$(TARGET_BUILD_VARIANT)))
init_options += \
    -DSHUTDOWN_ZERO_TIMEOUT=1
else
init_options += \
    -DSHUTDOWN_ZERO_TIMEOUT=0
endif

init_options += -DLOG_UEVENTS=0 \
    -DSEPOLICY_VERSION=$(POLICYVERS)

init_options += -DMTK_LOG=1
ifneq (,$(filter userdebug eng,$(TARGET_BUILD_VARIANT)))
init_options += -DMTK_LOG_DISABLERATELIMIT=1
endif

init_cflags += \
    $(init_options) \
    -Wall -Wextra \
    -Wno-unused-parameter \
    -Werror \

# --

# Do not build this even with mmma if we're system-as-root, otherwise it will overwrite the symlink.
ifneq ($(BOARD_BUILD_SYSTEM_ROOT_IMAGE),true)
include $(CLEAR_VARS)
LOCAL_CPPFLAGS := $(init_cflags)
LOCAL_SRC_FILES := \
    block_dev_initializer.cpp \
    devices.cpp \
    first_stage_console.cpp \
    first_stage_init.cpp \
    first_stage_main.cpp \
    first_stage_mount.cpp \
    reboot_utils.cpp \
    selabel.cpp \
    selinux.cpp \
    service_utils.cpp \
    snapuserd_transition.cpp \
    switch_root.cpp \
    uevent_listener.cpp \
    util.cpp \

LOCAL_MODULE := init_first_stage
LOCAL_LICENSE_KINDS := SPDX-license-identifier-Apache-2.0
LOCAL_LICENSE_CONDITIONS := notice
LOCAL_NOTICE_FILE := $(LOCAL_PATH)/NOTICE
LOCAL_MODULE_STEM := init

LOCAL_FORCE_STATIC_EXECUTABLE := true

LOCAL_MODULE_PATH := $(TARGET_RAMDISK_OUT)
LOCAL_UNSTRIPPED_PATH := $(TARGET_RAMDISK_OUT_UNSTRIPPED)

# Install adb_debug.prop into debug ramdisk.
# This allows adb root on a user build, when debug ramdisk is used.
LOCAL_REQUIRED_MODULES := \
   adb_debug.prop \

# Set up the directories that first stage init mounts on.

my_ramdisk_dirs := \
    debug_ramdisk \
    dev \
    metadata \
    mnt \
    proc \
    second_stage_resources \
    sys \

LOCAL_POST_INSTALL_CMD := mkdir -p $(addprefix $(TARGET_RAMDISK_OUT)/,$(my_ramdisk_dirs))
ifeq (true,$(BOARD_USES_GENERIC_KERNEL_IMAGE))
    LOCAL_POST_INSTALL_CMD += $(addprefix $(TARGET_RAMDISK_OUT)/first_stage_ramdisk/,$(my_ramdisk_dirs))
endif

my_ramdisk_dirs :=

LOCAL_STATIC_LIBRARIES := \
    libc++fs \
    libfs_avb \
    libfs_mgr \
    libfec \
    libfec_rs \
    libsquashfs_utils \
    liblogwrap \
    libext4_utils \
    libcrypto_utils \
    libsparse \
    libavb \
    libkeyutils \
    liblp \
    libcutils \
    libbase \
    liblog \
    libcrypto_static \
    libdl \
    libz \
    libselinux \
    libcap \
    libgsi \
    libcom.android.sysprop.apex \
    liblzma \
    libunwindstack_no_dex \
    libbacktrace_no_dex \
    libmodprobe \
    libext2_uuid \
    libprotobuf-cpp-lite \
    libsnapshot_cow \
    libsnapshot_init \
    update_metadata-protos \
    libprocinfo \

LOCAL_SANITIZE := signed-integer-overflow
# First stage init is weird: it may start without stdout/stderr, and no /proc.
LOCAL_NOSANITIZE := hwaddress
include $(BUILD_EXECUTABLE)
endif

include $(CLEAR_VARS)

LOCAL_MODULE := init_system
LOCAL_LICENSE_KINDS := SPDX-license-identifier-Apache-2.0
LOCAL_LICENSE_CONDITIONS := notice
LOCAL_NOTICE_FILE := $(LOCAL_PATH)/NOTICE
LOCAL_REQUIRED_MODULES := \
   init_second_stage \

include $(BUILD_PHONY_PACKAGE)

=======
>>>>>>> 623ff4e4
include $(CLEAR_VARS)

LOCAL_MODULE := init_vendor
LOCAL_LICENSE_KINDS := SPDX-license-identifier-Apache-2.0
LOCAL_LICENSE_CONDITIONS := notice
LOCAL_NOTICE_FILE := $(LOCAL_PATH)/NOTICE
ifneq ($(BOARD_BUILD_SYSTEM_ROOT_IMAGE),true)
ifneq ($(BOARD_USES_RECOVERY_AS_BOOT),true)
LOCAL_REQUIRED_MODULES := \
   init_first_stage \

endif  # BOARD_USES_RECOVERY_AS_BOOT
endif  # BOARD_BUILD_SYSTEM_ROOT_IMAGE
include $(BUILD_PHONY_PACKAGE)<|MERGE_RESOLUTION|>--- conflicted
+++ resolved
@@ -2,161 +2,6 @@
 
 LOCAL_PATH:= $(call my-dir)
 
-<<<<<<< HEAD
--include system/sepolicy/policy_version.mk
-
-# --
-
-ifneq (,$(filter userdebug eng,$(TARGET_BUILD_VARIANT)))
-init_options += \
-    -DALLOW_FIRST_STAGE_CONSOLE=1 \
-    -DALLOW_LOCAL_PROP_OVERRIDE=1 \
-    -DALLOW_PERMISSIVE_SELINUX=1 \
-    -DREBOOT_BOOTLOADER_ON_PANIC=1 \
-    -DWORLD_WRITABLE_KMSG=1 \
-    -DDUMP_ON_UMOUNT_FAILURE=1
-else
-init_options += \
-    -DALLOW_FIRST_STAGE_CONSOLE=0 \
-    -DALLOW_LOCAL_PROP_OVERRIDE=0 \
-    -DALLOW_PERMISSIVE_SELINUX=0 \
-    -DREBOOT_BOOTLOADER_ON_PANIC=0 \
-    -DWORLD_WRITABLE_KMSG=0 \
-    -DDUMP_ON_UMOUNT_FAILURE=0
-endif
-
-ifneq (,$(filter eng,$(TARGET_BUILD_VARIANT)))
-init_options += \
-    -DSHUTDOWN_ZERO_TIMEOUT=1
-else
-init_options += \
-    -DSHUTDOWN_ZERO_TIMEOUT=0
-endif
-
-init_options += -DLOG_UEVENTS=0 \
-    -DSEPOLICY_VERSION=$(POLICYVERS)
-
-init_options += -DMTK_LOG=1
-ifneq (,$(filter userdebug eng,$(TARGET_BUILD_VARIANT)))
-init_options += -DMTK_LOG_DISABLERATELIMIT=1
-endif
-
-init_cflags += \
-    $(init_options) \
-    -Wall -Wextra \
-    -Wno-unused-parameter \
-    -Werror \
-
-# --
-
-# Do not build this even with mmma if we're system-as-root, otherwise it will overwrite the symlink.
-ifneq ($(BOARD_BUILD_SYSTEM_ROOT_IMAGE),true)
-include $(CLEAR_VARS)
-LOCAL_CPPFLAGS := $(init_cflags)
-LOCAL_SRC_FILES := \
-    block_dev_initializer.cpp \
-    devices.cpp \
-    first_stage_console.cpp \
-    first_stage_init.cpp \
-    first_stage_main.cpp \
-    first_stage_mount.cpp \
-    reboot_utils.cpp \
-    selabel.cpp \
-    selinux.cpp \
-    service_utils.cpp \
-    snapuserd_transition.cpp \
-    switch_root.cpp \
-    uevent_listener.cpp \
-    util.cpp \
-
-LOCAL_MODULE := init_first_stage
-LOCAL_LICENSE_KINDS := SPDX-license-identifier-Apache-2.0
-LOCAL_LICENSE_CONDITIONS := notice
-LOCAL_NOTICE_FILE := $(LOCAL_PATH)/NOTICE
-LOCAL_MODULE_STEM := init
-
-LOCAL_FORCE_STATIC_EXECUTABLE := true
-
-LOCAL_MODULE_PATH := $(TARGET_RAMDISK_OUT)
-LOCAL_UNSTRIPPED_PATH := $(TARGET_RAMDISK_OUT_UNSTRIPPED)
-
-# Install adb_debug.prop into debug ramdisk.
-# This allows adb root on a user build, when debug ramdisk is used.
-LOCAL_REQUIRED_MODULES := \
-   adb_debug.prop \
-
-# Set up the directories that first stage init mounts on.
-
-my_ramdisk_dirs := \
-    debug_ramdisk \
-    dev \
-    metadata \
-    mnt \
-    proc \
-    second_stage_resources \
-    sys \
-
-LOCAL_POST_INSTALL_CMD := mkdir -p $(addprefix $(TARGET_RAMDISK_OUT)/,$(my_ramdisk_dirs))
-ifeq (true,$(BOARD_USES_GENERIC_KERNEL_IMAGE))
-    LOCAL_POST_INSTALL_CMD += $(addprefix $(TARGET_RAMDISK_OUT)/first_stage_ramdisk/,$(my_ramdisk_dirs))
-endif
-
-my_ramdisk_dirs :=
-
-LOCAL_STATIC_LIBRARIES := \
-    libc++fs \
-    libfs_avb \
-    libfs_mgr \
-    libfec \
-    libfec_rs \
-    libsquashfs_utils \
-    liblogwrap \
-    libext4_utils \
-    libcrypto_utils \
-    libsparse \
-    libavb \
-    libkeyutils \
-    liblp \
-    libcutils \
-    libbase \
-    liblog \
-    libcrypto_static \
-    libdl \
-    libz \
-    libselinux \
-    libcap \
-    libgsi \
-    libcom.android.sysprop.apex \
-    liblzma \
-    libunwindstack_no_dex \
-    libbacktrace_no_dex \
-    libmodprobe \
-    libext2_uuid \
-    libprotobuf-cpp-lite \
-    libsnapshot_cow \
-    libsnapshot_init \
-    update_metadata-protos \
-    libprocinfo \
-
-LOCAL_SANITIZE := signed-integer-overflow
-# First stage init is weird: it may start without stdout/stderr, and no /proc.
-LOCAL_NOSANITIZE := hwaddress
-include $(BUILD_EXECUTABLE)
-endif
-
-include $(CLEAR_VARS)
-
-LOCAL_MODULE := init_system
-LOCAL_LICENSE_KINDS := SPDX-license-identifier-Apache-2.0
-LOCAL_LICENSE_CONDITIONS := notice
-LOCAL_NOTICE_FILE := $(LOCAL_PATH)/NOTICE
-LOCAL_REQUIRED_MODULES := \
-   init_second_stage \
-
-include $(BUILD_PHONY_PACKAGE)
-
-=======
->>>>>>> 623ff4e4
 include $(CLEAR_VARS)
 
 LOCAL_MODULE := init_vendor
