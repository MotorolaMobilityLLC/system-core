--- conflicted
+++ resolved
@@ -186,6 +186,21 @@
         return static_cast<bool>(waiting_for_prop_);
     }
 
+#ifdef MTK_LOG
+    bool MightBeWaiting(uint64_t& Count, std::string& name, std::string& value) {
+        auto lock = std::lock_guard{lock_};
+
+        Count = 0;
+        if (waiting_for_prop_) {
+            Count = waiting_for_prop_->duration().count();
+            name = wait_prop_name_;
+            value = wait_prop_value_;
+        }
+
+        return static_cast<bool>(waiting_for_prop_);
+    }
+#endif
+
   private:
     void ResetWaitForPropLocked() {
         wait_prop_name_.clear();
@@ -610,6 +625,9 @@
 static int _LogReap() {
     int wait_ = -1;
     int log_ms = -1;
+    uint64_t prop_wait_;
+    std::string name;
+    std::string value;
 
     if (Service::is_exec_service_running()) {
 
@@ -618,12 +636,12 @@
         if (pService) {
             wait_ = pService->DumpExecState();
         }
-    } else if (waiting_for_prop) {
-        wait_ = (*waiting_for_prop).duration().count() / 1000;
+    } else if (prop_waiter_state.MightBeWaiting(prop_wait_, name, value)) {
+        wait_ = prop_wait_ / 1000;
 
         if (wait_ >= 60) {
-            LOG(INFO) << "Have been waiting property '" << wait_prop_name << "=" << wait_prop_value
-                      << "' for " << *waiting_for_prop;
+            LOG(INFO) << "Have been waiting property '" << name << "=" << value
+                      << "' for " << prop_wait_ << "ms";
         }
     }
 
@@ -716,7 +734,6 @@
     }
 }
 
-<<<<<<< HEAD
 #ifdef G1122717
 void SendStartWatchingPropertyMessage(const std::string& property) {
     auto init_message = InitMessage{};
@@ -727,46 +744,6 @@
 }
 #endif
 
-static void HandlePropertyFd() {
-    auto message = ReadMessage(property_fd);
-    if (!message.ok()) {
-        LOG(ERROR) << "Could not read message from property service: " << message.error();
-        return;
-    }
-
-    auto property_message = PropertyMessage{};
-    if (!property_message.ParseFromString(*message)) {
-        LOG(ERROR) << "Could not parse message from property service";
-        return;
-    }
-
-    switch (property_message.msg_case()) {
-        case PropertyMessage::kControlMessage: {
-            auto& control_message = property_message.control_message();
-            bool success = HandleControlMessage(control_message.msg(), control_message.name(),
-                                                control_message.pid());
-
-            uint32_t response = success ? PROP_SUCCESS : PROP_ERROR_HANDLE_CONTROL_MESSAGE;
-            if (control_message.has_fd()) {
-                int fd = control_message.fd();
-                TEMP_FAILURE_RETRY(send(fd, &response, sizeof(response), 0));
-                close(fd);
-            }
-            break;
-        }
-        case PropertyMessage::kChangedMessage: {
-            auto& changed_message = property_message.changed_message();
-            property_changed(changed_message.name(), changed_message.value());
-            break;
-        }
-        default:
-            LOG(ERROR) << "Unknown message type from property service: "
-                       << property_message.msg_case();
-    }
-}
-
-=======
->>>>>>> be574d75
 int SecondStageMain(int argc, char** argv) {
     if (REBOOT_BOOTLOADER_ON_PANIC) {
         InstallRebootSignalHandlers();
