--- conflicted
+++ resolved
@@ -316,6 +316,11 @@
 }
 
 void PropertyChanged(const std::string& name, const std::string& value) {
+#ifdef G1122717
+    if (!ActionManager::GetInstance().WatchingPropertyCount(name))
+        return;
+#endif
+
     // If the property is sys.powerctl, we bypass the event queue and immediately handle it.
     // This is to ensure that init will always and immediately shutdown/reboot, regardless of
     // if there are other pending events to process or if init is waiting on an exec service or
@@ -747,35 +752,6 @@
     }
 }
 
-<<<<<<< HEAD
-void SendStopSendingMessagesMessage() {
-    auto init_message = InitMessage{};
-    init_message.set_stop_sending_messages(true);
-    if (auto result = SendMessage(property_fd, init_message); !result.ok()) {
-        LOG(ERROR) << "Failed to send 'stop sending messages' message: " << result.error();
-    }
-}
-
-void SendStartSendingMessagesMessage() {
-    auto init_message = InitMessage{};
-    init_message.set_start_sending_messages(true);
-    if (auto result = SendMessage(property_fd, init_message); !result.ok()) {
-        LOG(ERROR) << "Failed to send 'start sending messages' message: " << result.error();
-    }
-}
-
-#ifdef G1122717
-void SendStartWatchingPropertyMessage(const std::string& property) {
-    auto init_message = InitMessage{};
-    init_message.set_start_watching_property(property);
-    if (auto result = SendMessage(property_fd, init_message); !result.ok()) {
-        LOG(ERROR) << "Failed to send start watching property message: " << result.error();
-    }
-}
-#endif
-
-=======
->>>>>>> ff81df18
 int SecondStageMain(int argc, char** argv) {
     if (REBOOT_BOOTLOADER_ON_PANIC) {
         InstallRebootSignalHandlers();
@@ -857,17 +833,17 @@
         PLOG(FATAL) << result.error();
     }
 
+#ifdef G1122717
+    // Watch properties with specific meanings to init.
+    LOG(INFO) << "Apply watching properties with specific meanings to init.";
+    ActionManager::GetInstance().StartWatchingProperty("sys.powerctl");
+    ActionManager::GetInstance().StartWatchingProperty("ro.persistent_properties.ready");
+    ActionManager::GetInstance().StartWatchingProperty(kColdBootDoneProp);
+#endif
+
     InstallSignalFdHandler(&epoll);
     InstallInitNotifier(&epoll);
     StartPropertyService(&property_fd);
-
-#ifdef G1122717
-    // Watch properties with specific meanings to init.
-    LOG(INFO) << "Apply watching properties with specific meanings to init.";
-    SendStartWatchingPropertyMessage("sys.powerctl");
-    SendStartWatchingPropertyMessage("ro.persistent_properties.ready");
-    SendStartWatchingPropertyMessage(kColdBootDoneProp);
-#endif
 
     // Make the time that init stages started available for bootstat to log.
     RecordStageBoottimes(start_time);
