//
// Copyright (C) 2017 The Android Open Source Project
//
// Licensed under the Apache License, Version 2.0 (the "License");
// you may not use this file except in compliance with the License.
// You may obtain a copy of the License at
//
//      http://www.apache.org/licenses/LICENSE-2.0
//
// Unless required by applicable law or agreed to in writing, software
// distributed under the License is distributed on an "AS IS" BASIS,
// WITHOUT WARRANTIES OR CONDITIONS OF ANY KIND, either express or implied.
// See the License for the specific language governing permissions and
// limitations under the License.
//

init_common_sources = [
    "action.cpp",
    "action_manager.cpp",
    "action_parser.cpp",
    "capabilities.cpp",
    "epoll.cpp",
    "import_parser.cpp",
    "interface_utils.cpp",
    "keychords.cpp",
    "parser.cpp",
    "property_type.cpp",
    "rlimit_parser.cpp",
    "service.cpp",
    "service_list.cpp",
    "service_lock.cpp",
    "service_parser.cpp",
    "service_utils.cpp",
    "subcontext.cpp",
    "subcontext.proto",
    "tokenizer.cpp",
    "util.cpp",
]
init_device_sources = [
    "bootchart.cpp",
    "builtins.cpp",
    "devices.cpp",
    "firmware_handler.cpp",
    "first_stage_init.cpp",
    "first_stage_mount.cpp",
    "fscrypt_init_extensions.cpp",
    "init.cpp",
    "lmkd_service.cpp",
    "modalias_handler.cpp",
    "mount_handler.cpp",
    "mount_namespace.cpp",
    "persistent_properties.cpp",
    "persistent_properties.proto",
    "property_service.cpp",
    "property_service.proto",
    "reboot.cpp",
    "reboot_utils.cpp",
    "security.cpp",
    "selabel.cpp",
    "selinux.cpp",
    "sigchld_handler.cpp",
    "switch_root.cpp",
    "uevent_listener.cpp",
    "ueventd.cpp",
    "ueventd_parser.cpp",
]
init_host_sources = [
    "check_builtins.cpp",
    "host_import_parser.cpp",
    "host_init_verifier.cpp",
]

cc_defaults {
    name: "init_defaults",
    cpp_std: "experimental",
    sanitize: {
        misc_undefined: ["signed-integer-overflow"],
    },
    cflags: [
        "-DLOG_UEVENTS=0",
        "-Wall",
        "-Wextra",
        "-Wno-unused-parameter",
        "-Werror",
        "-Wthread-safety",
        "-DALLOW_FIRST_STAGE_CONSOLE=0",
        "-DALLOW_LOCAL_PROP_OVERRIDE=0",
        "-DALLOW_PERMISSIVE_SELINUX=0",
        "-DREBOOT_BOOTLOADER_ON_PANIC=0",
        "-DWORLD_WRITABLE_KMSG=0",
        "-DDUMP_ON_UMOUNT_FAILURE=0",
        "-DSHUTDOWN_ZERO_TIMEOUT=0",
<<<<<<< HEAD
        "-DMTK_RSC=1",
        "-DMTK_LOG=1",
        "-DMTK_TRACE=1",
        "-DMTK_UMOUNT_RETRY=1",
        "-DG1122717=1",
=======
        "-DINIT_FULL_SOURCES",
>>>>>>> be574d75
    ],
    product_variables: {
        debuggable: {
            cppflags: [
                "-UALLOW_FIRST_STAGE_CONSOLE",
                "-DALLOW_FIRST_STAGE_CONSOLE=1",
                "-UALLOW_LOCAL_PROP_OVERRIDE",
                "-DALLOW_LOCAL_PROP_OVERRIDE=1",
                "-UALLOW_PERMISSIVE_SELINUX",
                "-DALLOW_PERMISSIVE_SELINUX=1",
                "-UREBOOT_BOOTLOADER_ON_PANIC",
                "-DREBOOT_BOOTLOADER_ON_PANIC=1",
                "-UWORLD_WRITABLE_KMSG",
                "-DWORLD_WRITABLE_KMSG=1",
                "-UDUMP_ON_UMOUNT_FAILURE",
                "-DDUMP_ON_UMOUNT_FAILURE=1",
            ],
        },
        eng: {
            cppflags: [
                "-USHUTDOWN_ZERO_TIMEOUT",
                "-DSHUTDOWN_ZERO_TIMEOUT=1",
            ],
        },
        uml: {
            cppflags: ["-DUSER_MODE_LINUX"],
        },
    },
    static_libs: [
        "libavb",
        "libc++fs",
        "libcgrouprc_format",
        "liblmkd_utils",
        "libmodprobe",
        "libprotobuf-cpp-lite",
        "libpropertyinfoserializer",
        "libpropertyinfoparser",
        "libsnapshot_init",
        "lib_apex_manifest_proto_lite",
    ],
    shared_libs: [
        "libbacktrace",
        "libbase",
        "libbootloader_message",
        "libcutils",
        "libdl",
        "libext4_utils",
        "libfs_mgr",
        "libgsi",
        "libhidl-gen-utils",
        "libkeyutils",
        "liblog",
        "liblogwrap",
        "liblp",
        "libprocessgroup",
        "libprocessgroup_setup",
        "libselinux",
        "libutils",
    ],
    bootstrap: true,
    visibility: [":__subpackages__"],
}

cc_library_static {
    name: "libinit",
    recovery_available: true,
    defaults: [
        "init_defaults",
        "selinux_policy_version",
    ],
    srcs: init_common_sources + init_device_sources,
    whole_static_libs: [
        "libcap",
        "com.android.sysprop.apex",
        "com.android.sysprop.init",
    ],
    header_libs: ["bootimg_headers"],
    proto: {
        type: "lite",
        export_proto_headers: true,
    },

    target: {
        recovery: {
            cflags: ["-DRECOVERY"],
            exclude_shared_libs: [
                "libbinder",
                "libutils",
            ],
        },
    },
}

phony {
    name: "init",
    required: [
        "init_second_stage",
    ],
}

cc_binary {
    name: "init_second_stage",
    recovery_available: true,
    stem: "init",
    defaults: ["init_defaults"],
    static_libs: ["libinit"],
    required: [
        "e2fsdroid",
        "init.rc",
        "mke2fs",
        "sload_f2fs",
        "make_f2fs",
        "ueventd.rc",
    ],
    srcs: ["main.cpp"],
    symlinks: ["ueventd"],
    target: {
        recovery: {
            cflags: ["-DRECOVERY"],
            exclude_shared_libs: [
                "libbinder",
                "libutils",
            ],
        },
    },
}

// Tests
// ------------------------------------------------------------------------------

cc_test {
    name: "CtsInitTestCases",
    defaults: ["init_defaults"],
    require_root: true,

    compile_multilib: "both",
    multilib: {
        lib32: {
            suffix: "32",
        },
        lib64: {
            suffix: "64",
        },
    },

    srcs: [
        "devices_test.cpp",
        "firmware_handler_test.cpp",
        "init_test.cpp",
        "keychords_test.cpp",
        "persistent_properties_test.cpp",
        "property_service_test.cpp",
        "property_type_test.cpp",
        "rlimit_parser_test.cpp",
        "service_test.cpp",
        "subcontext_test.cpp",
        "tokenizer_test.cpp",
        "ueventd_parser_test.cpp",
        "ueventd_test.cpp",
        "util_test.cpp",
    ],
    static_libs: ["libinit"],

    test_suites: [
        "cts",
        "device-tests",
        "vts",
    ],
}

cc_benchmark {
    name: "init_benchmarks",
    defaults: ["init_defaults"],
    srcs: [
        "subcontext_benchmark.cpp",
    ],
    static_libs: ["libinit"],
}

cc_defaults {
    name: "libinit_test_utils_libraries_defaults",
    shared_libs: [
        "libbase",
        "libcutils",
        "libselinux",
        "libhidl-gen-utils",
        "liblog",
        "libprocessgroup",
        "libprotobuf-cpp-lite",
    ],
}

cc_library_static {
    name: "libinit_test_utils",
    defaults: ["libinit_test_utils_libraries_defaults"],
    cflags: [
        "-Wall",
        "-Wextra",
        "-Wno-unused-parameter",
        "-Werror",
    ],
    srcs: init_common_sources + [
        "test_utils/service_utils.cpp",
    ],
    whole_static_libs: [
        "libcap",
    ],
    export_include_dirs: ["test_utils/include"], // for tests
}

// Host Verifier
// ------------------------------------------------------------------------------

genrule {
    name: "generated_stub_builtin_function_map",
    tool_files: ["host_builtin_map.py"],
    out: ["generated_stub_builtin_function_map.h"],
    srcs: [
        "builtins.cpp",
        "check_builtins.cpp",
    ],
    cmd: "$(location host_builtin_map.py) --builtins $(location builtins.cpp) --check_builtins $(location check_builtins.cpp) > $(out)",
}

cc_binary {
    name: "host_init_verifier",
    host_supported: true,
    cpp_std: "experimental",
    cflags: [
        "-Wall",
        "-Wextra",
        "-Wno-unused-parameter",
        "-Werror",
    ],
    static_libs: [
        "libbase",
        "libselinux",
        "libpropertyinfoserializer",
        "libpropertyinfoparser",
    ],
    whole_static_libs: ["libcap"],
    shared_libs: [
        "libcutils",
        "libhidl-gen-utils",
        "libhidlmetadata",
        "liblog",
        "libprocessgroup",
        "libprotobuf-cpp-lite",
    ],
    srcs: init_common_sources + init_host_sources,
    proto: {
        type: "lite",
    },
    generated_headers: [
        "generated_stub_builtin_function_map",
        "generated_android_ids",
    ],
    target: {
        android: {
            enabled: false,
        },
        darwin: {
            enabled: false,
        },
    },
}<|MERGE_RESOLUTION|>--- conflicted
+++ resolved
@@ -90,15 +90,12 @@
         "-DWORLD_WRITABLE_KMSG=0",
         "-DDUMP_ON_UMOUNT_FAILURE=0",
         "-DSHUTDOWN_ZERO_TIMEOUT=0",
-<<<<<<< HEAD
+        "-DINIT_FULL_SOURCES",
         "-DMTK_RSC=1",
         "-DMTK_LOG=1",
         "-DMTK_TRACE=1",
         "-DMTK_UMOUNT_RETRY=1",
         "-DG1122717=1",
-=======
-        "-DINIT_FULL_SOURCES",
->>>>>>> be574d75
     ],
     product_variables: {
         debuggable: {
