--- conflicted
+++ resolved
@@ -294,19 +294,10 @@
 
     auto want_console = ALLOW_FIRST_STAGE_CONSOLE ? FirstStageConsole(cmdline) : 0;
 
-<<<<<<< HEAD
-#ifdef MTK_LOG
-    android::base::Timer t;
-    LOG(INFO) << "LoadKernelModules starting!";
-#endif
-
-    if (!LoadKernelModules(IsRecoveryMode() && !ForceNormalBoot(cmdline), want_console)) {
-=======
     boot_clock::time_point module_start_time = boot_clock::now();
     int module_count = 0;
     if (!LoadKernelModules(IsRecoveryMode() && !ForceNormalBoot(cmdline), want_console,
                            module_count)) {
->>>>>>> 8443ce84
         if (want_console != FirstStageConsoleParam::DISABLED) {
             LOG(ERROR) << "Failed to load kernel modules, starting console";
         } else {
@@ -322,14 +313,7 @@
     }
 
 
-<<<<<<< HEAD
-#ifdef MTK_LOG
-    LOG(INFO) << "LoadKernelModules exited! It took " << t.duration().count() << "ms.";
-#endif
-
-=======
     bool created_devices = false;
->>>>>>> 8443ce84
     if (want_console == FirstStageConsoleParam::CONSOLE_ON_FAILURE) {
         if (!IsRecoveryMode()) {
             created_devices = DoCreateDevices();
