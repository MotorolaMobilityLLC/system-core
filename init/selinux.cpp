--- conflicted
+++ resolved
@@ -501,7 +501,6 @@
     std::string major_version_str(version, 0, version.find('.'));
     if (!ParseInt(major_version_str, &major_version)) {
         PLOG(FATAL) << "Failed to parse the vendor sepolicy major version " << major_version_str;
-<<<<<<< HEAD
     }
 
     return major_version;
@@ -529,35 +528,6 @@
         PLOG(FATAL) << "restorecon failed of /system/bin/init failed";
     }
 
-=======
-    }
-
-    return major_version;
-}
-
-// This function initializes SELinux then execs init to run in the init SELinux context.
-int SetupSelinux(char** argv) {
-    android::base::InitLogging(argv, &android::base::KernelLogger, [](const char*) {
-        RebootSystem(ANDROID_RB_RESTART2, "bootloader");
-    });
-
-    if (REBOOT_BOOTLOADER_ON_PANIC) {
-        InstallRebootSignalHandlers();
-    }
-
-    // Set up SELinux, loading the SELinux policy.
-    SelinuxSetupKernelLogging();
-    SelinuxInitialize();
-
-    // We're in the kernel domain and want to transition to the init domain.  File systems that
-    // store SELabels in their xattrs, such as ext4 do not need an explicit restorecon here,
-    // but other file systems do.  In particular, this is needed for ramdisks such as the
-    // recovery image for A/B devices.
-    if (selinux_android_restorecon("/system/bin/init", 0) == -1) {
-        PLOG(FATAL) << "restorecon failed of /system/bin/init failed";
-    }
-
->>>>>>> 688882e1
     const char* path = "/system/bin/init";
     const char* args[] = {path, "second_stage", nullptr};
     execv(path, const_cast<char**>(args));
