--- conflicted
+++ resolved
@@ -60,16 +60,8 @@
 bool IsLegalPropertyName(const std::string& name);
 Result<void> IsLegalPropertyValue(const std::string& name, const std::string& value);
 
-<<<<<<< HEAD
-void SetStdioToDevNull(char** argv);
-void InitKernelLogging(char** argv);
-bool IsRecoveryMode();
-}  // namespace init
-}  // namespace android
-=======
 Result<std::pair<int, std::vector<std::string>>> ParseRestorecon(
         const std::vector<std::string>& args);
->>>>>>> 66b8e303
 
 void SetStdioToDevNull(char** argv);
 void InitKernelLogging(char** argv);
