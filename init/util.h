/*
 * Copyright (C) 2010 The Android Open Source Project
 *
 * Licensed under the Apache License, Version 2.0 (the "License");
 * you may not use this file except in compliance with the License.
 * You may obtain a copy of the License at
 *
 *      http://www.apache.org/licenses/LICENSE-2.0
 *
 * Unless required by applicable law or agreed to in writing, software
 * distributed under the License is distributed on an "AS IS" BASIS,
 * WITHOUT WARRANTIES OR CONDITIONS OF ANY KIND, either express or implied.
 * See the License for the specific language governing permissions and
 * limitations under the License.
 */

#pragma once

#include <sys/stat.h>
#include <sys/types.h>

#include <chrono>
#include <functional>
#include <string>
#include <vector>

#include <android-base/chrono_utils.h>

#ifdef MTK_LOG
#include <android-base/logging.h>
#endif

#include "fscrypt_init_extensions.h"
#include "result.h"

using android::base::boot_clock;

namespace android {
namespace init {

enum mount_mode {
    MOUNT_MODE_DEFAULT = 0,
    MOUNT_MODE_EARLY = 1,
    MOUNT_MODE_LATE = 2,
};

static const char kColdBootDoneProp[] = "ro.cold_boot_done";

extern void (*trigger_shutdown)(const std::string& command);

Result<int> CreateSocket(const std::string& name, int type, bool passcred, mode_t perm, uid_t uid,
                         gid_t gid, const std::string& socketcon);

Result<std::string> ReadFile(const std::string& path);
Result<void> WriteFile(const std::string& path, const std::string& content);

Result<uid_t> DecodeUid(const std::string& name);

bool mkdir_recursive(const std::string& pathname, mode_t mode);
int wait_for_file(const char *filename, std::chrono::nanoseconds timeout);
void ImportKernelCmdline(const std::function<void(const std::string&, const std::string&)>&);
void ImportBootconfig(const std::function<void(const std::string&, const std::string&)>&);
bool make_dir(const std::string& path, mode_t mode);
bool is_dir(const char* pathname);
Result<std::string> ExpandProps(const std::string& src);

// Returns the platform's Android DT directory as specified in the kernel cmdline.
// If the platform does not configure a custom DT path, returns the standard one (based in procfs).
const std::string& get_android_dt_dir();
// Reads or compares the content of device tree file under the platform's Android DT directory.
bool read_android_dt_file(const std::string& sub_path, std::string* dt_content);
bool is_android_dt_value_expected(const std::string& sub_path, const std::string& expected_content);

bool IsLegalPropertyName(const std::string& name);
Result<void> IsLegalPropertyValue(const std::string& name, const std::string& value);

struct MkdirOptions {
    std::string target;
    mode_t mode;
    uid_t uid;
    gid_t gid;
    FscryptAction fscrypt_action;
    std::string ref_option;
};

Result<MkdirOptions> ParseMkdir(const std::vector<std::string>& args);

struct MountAllOptions {
    std::vector<std::string> rc_paths;
    std::string fstab_path;
    mount_mode mode;
    bool import_rc;
};

Result<MountAllOptions> ParseMountAll(const std::vector<std::string>& args);

Result<std::pair<int, std::vector<std::string>>> ParseRestorecon(
        const std::vector<std::string>& args);

Result<std::string> ParseSwaponAll(const std::vector<std::string>& args);

Result<std::string> ParseUmountAll(const std::vector<std::string>& args);

void SetStdioToDevNull(char** argv);
void InitKernelLogging(char** argv);
bool IsRecoveryMode();

<<<<<<< HEAD
#ifdef MTK_LOG
int PropSetLogReap(int);
void PropSetLogReset();

void InitKernelLogging_split(char** argv);
void KernelLogger_split(android::base::LogId, android::base::LogSeverity severity,
                  const char* tag, const char*, unsigned int, const char* msg);
int SelinuxSetupKernelLogging_split_check();

void SetPropServThrStart(int);
int isPropServThrStart(void);

void PropServThrSetTid(pid_t);
pid_t PropServThrGetTid(void);

void Setwhiletime(int target, uint64_t duration, uint64_t nowms);
bool Getwhilepiggybacketed(int target);
uint64_t Getwhileepduration(int target);

void StartPropertyFlowTraceLog(void);
void SnapshotPropertyFlowTraceLog(const std::string&);
void EndPropertyFlowTraceLog(void);

void SetMTKLOGDISABLERATELIMIT(void);
int GetMTKLOGDISABLERATELIMIT(void);
#endif

#ifdef MTK_TRACE
void StartWriteTrace(const char* tracemsg, int pid);
void EndWriteTrace(int pid);
#endif
=======
bool IsDefaultMountNamespaceReady();
void SetDefaultMountNamespaceReady();
>>>>>>> fa9de8f1
}  // namespace init
}  // namespace android<|MERGE_RESOLUTION|>--- conflicted
+++ resolved
@@ -105,7 +105,9 @@
 void InitKernelLogging(char** argv);
 bool IsRecoveryMode();
 
-<<<<<<< HEAD
+bool IsDefaultMountNamespaceReady();
+void SetDefaultMountNamespaceReady();
+
 #ifdef MTK_LOG
 int PropSetLogReap(int);
 void PropSetLogReset();
@@ -137,9 +139,5 @@
 void StartWriteTrace(const char* tracemsg, int pid);
 void EndWriteTrace(int pid);
 #endif
-=======
-bool IsDefaultMountNamespaceReady();
-void SetDefaultMountNamespaceReady();
->>>>>>> fa9de8f1
 }  // namespace init
 }  // namespace android