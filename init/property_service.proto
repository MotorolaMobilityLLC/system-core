/*
 * Copyright (C) 2019 The Android Open Source Project
 *
 * Licensed under the Apache License, Version 2.0 (the "License");
 * you may not use this file except in compliance with the License.
 * You may obtain a copy of the License at
 *
 *      http://www.apache.org/licenses/LICENSE-2.0
 *
 * Unless required by applicable law or agreed to in writing, software
 * distributed under the License is distributed on an "AS IS" BASIS,
 * WITHOUT WARRANTIES OR CONDITIONS OF ANY KIND, either express or implied.
 * See the License for the specific language governing permissions and
 * limitations under the License.
 */

syntax = "proto2";
option optimize_for = LITE_RUNTIME;

message PropertyMessage {
    message ControlMessage {
        optional string msg = 1;
        optional string name = 2;
        optional int32 pid = 3;
        optional int32 fd = 4;
    }

    message ChangedMessage {
        optional string name = 1;
        optional string value = 2;
    }

    oneof msg {
        ControlMessage control_message = 1;
        ChangedMessage changed_message = 2;
    };
}

message InitMessage {
    oneof msg {
        bool load_persistent_properties = 1;
        bool stop_sending_messages = 2;
        bool start_sending_messages = 3;
<<<<<<< HEAD
        bool pause_property_service = 4;
        string start_watching_property = 5;
=======
>>>>>>> ff81df18
    };
}<|MERGE_RESOLUTION|>--- conflicted
+++ resolved
@@ -41,10 +41,5 @@
         bool load_persistent_properties = 1;
         bool stop_sending_messages = 2;
         bool start_sending_messages = 3;
-<<<<<<< HEAD
-        bool pause_property_service = 4;
-        string start_watching_property = 5;
-=======
->>>>>>> ff81df18
     };
 }