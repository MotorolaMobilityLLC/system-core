/*
 * Copyright (C) 2015 The Android Open Source Project
 *
 * Licensed under the Apache License, Version 2.0 (the "License");
 * you may not use this file except in compliance with the License.
 * You may obtain a copy of the License at
 *
 *      http://www.apache.org/licenses/LICENSE-2.0
 *
 * Unless required by applicable law or agreed to in writing, software
 * distributed under the License is distributed on an "AS IS" BASIS,
 * WITHOUT WARRANTIES OR CONDITIONS OF ANY KIND, either express or implied.
 * See the License for the specific language governing permissions and
 * limitations under the License.
 */

#pragma once

#include <signal.h>
#include <sys/types.h>

#include <chrono>
#include <memory>
#include <optional>
#include <set>
#include <string>
#include <vector>

#include <android-base/chrono_utils.h>
#include <cutils/iosched_policy.h>

#include "action.h"
#include "capabilities.h"
#include "keyword_map.h"
#include "parser.h"
#include "service_utils.h"
#include "subcontext.h"

#define SVC_DISABLED 0x001        // do not autostart with class
#define SVC_ONESHOT 0x002         // do not restart on exit
#define SVC_RUNNING 0x004         // currently active
#define SVC_RESTARTING 0x008      // waiting to restart
#define SVC_CONSOLE 0x010         // requires console
#define SVC_CRITICAL 0x020        // will reboot into bootloader if keeps crashing
#define SVC_RESET 0x040           // Use when stopping a process,
                                  // but not disabling so it can be restarted with its class.
#define SVC_RC_DISABLED 0x080     // Remember if the disabled flag was set in the rc script.
#define SVC_RESTART 0x100         // Use to safely restart (stop, wait, start) a service.
#define SVC_DISABLED_START 0x200  // A start was requested but it was disabled at the time.
#define SVC_EXEC 0x400  // This service was started by either 'exec' or 'exec_start' and stops
                        // init from processing more commands until it completes

#define SVC_SHUTDOWN_CRITICAL 0x800  // This service is critical for shutdown and
                                     // should not be killed during shutdown
#define SVC_TEMPORARY 0x1000  // This service was started by 'exec' and should be removed from the
                              // service list once it is reaped.

#define NR_SVC_SUPP_GIDS 12    // twelve supplementary groups

namespace android {
namespace init {

class Service {
    friend class ServiceParser;

  public:
    Service(const std::string& name, Subcontext* subcontext_for_restart_commands,
            const std::vector<std::string>& args, bool from_apex = false);

    Service(const std::string& name, unsigned flags, uid_t uid, gid_t gid,
            const std::vector<gid_t>& supp_gids, int namespace_flags, const std::string& seclabel,
            Subcontext* subcontext_for_restart_commands, const std::vector<std::string>& args,
            bool from_apex = false);

    static Result<std::unique_ptr<Service>> MakeTemporaryOneshotService(
            const std::vector<std::string>& args);

    bool IsRunning() { return (flags_ & SVC_RUNNING) != 0; }
    bool IsEnabled() { return (flags_ & SVC_DISABLED) == 0; }
    Result<void> ExecStart();
    Result<void> Start();
    Result<void> StartIfNotDisabled();
    Result<void> Enable();
    void Reset();
    void Stop();
    void Terminate();
    void Timeout();
    void Restart();
    void Reap(const siginfo_t& siginfo);
    void DumpState() const;
    void SetShutdownCritical() { flags_ |= SVC_SHUTDOWN_CRITICAL; }
    bool IsShutdownCritical() const { return (flags_ & SVC_SHUTDOWN_CRITICAL) != 0; }
    void UnSetExec() {
        is_exec_service_running_ = false;
#ifdef MTK_LOG
        pexec_service_ = NULL;
#endif
        flags_ &= ~SVC_EXEC;
    }
    void AddReapCallback(std::function<void(const siginfo_t& siginfo)> callback) {
        reap_callbacks_.emplace_back(std::move(callback));
    }
    void SetStartedInFirstStage(pid_t pid);
    bool MarkSocketPersistent(const std::string& socket_name);
    size_t CheckAllCommands() const { return onrestart_.CheckAllCommands(); }

    static bool is_exec_service_running() { return is_exec_service_running_; }
<<<<<<< HEAD
#ifdef MTK_LOG
    static Service* get_pexec_service_() { return pexec_service_; };
    int DumpExecState() const;
#endif
=======
    static std::chrono::time_point<std::chrono::steady_clock> exec_service_started() {
        return exec_service_started_;
    }
>>>>>>> c23e1afd

    const std::string& name() const { return name_; }
    const std::set<std::string>& classnames() const { return classnames_; }
    unsigned flags() const { return flags_; }
    pid_t pid() const { return pid_; }
    android::base::boot_clock::time_point time_started() const { return time_started_; }
    int crash_count() const { return crash_count_; }
    uid_t uid() const { return proc_attr_.uid; }
    gid_t gid() const { return proc_attr_.gid; }
    int namespace_flags() const { return namespaces_.flags; }
    const std::vector<gid_t>& supp_gids() const { return proc_attr_.supp_gids; }
    const std::string& seclabel() const { return seclabel_; }
    const std::vector<int>& keycodes() const { return keycodes_; }
    IoSchedClass ioprio_class() const { return proc_attr_.ioprio_class; }
    int ioprio_pri() const { return proc_attr_.ioprio_pri; }
    const std::set<std::string>& interfaces() const { return interfaces_; }
    int priority() const { return proc_attr_.priority; }
    int oom_score_adjust() const { return oom_score_adjust_; }
    bool is_override() const { return override_; }
    bool process_cgroup_empty() const { return process_cgroup_empty_; }
    unsigned long start_order() const { return start_order_; }
    void set_sigstop(bool value) { sigstop_ = value; }
    std::chrono::seconds restart_period() const { return restart_period_; }
    std::optional<std::chrono::seconds> timeout_period() const { return timeout_period_; }
    const std::vector<std::string>& args() const { return args_; }
    bool is_updatable() const { return updatable_; }
    bool is_post_data() const { return post_data_; }
    bool is_from_apex() const { return from_apex_; }
    void set_oneshot(bool value) {
        if (value) {
            flags_ |= SVC_ONESHOT;
        } else {
            flags_ &= ~SVC_ONESHOT;
        }
    }
    Subcontext* subcontext() const { return subcontext_; }

  private:
    void NotifyStateChange(const std::string& new_state) const;
    void StopOrReset(int how);
    void KillProcessGroup(int signal, bool report_oneshot = false);
    void SetProcessAttributesAndCaps();
    void ResetFlagsForStart();
    Result<void> CheckConsole();
    void ConfigureMemcg();
    void RunService(
            const std::optional<MountNamespace>& override_mount_namespace,
            const std::vector<Descriptor>& descriptors,
            std::unique_ptr<std::array<int, 2>, void (*)(const std::array<int, 2>* pipe)> pipefd);

    static unsigned long next_start_order_;
    static bool is_exec_service_running_;
<<<<<<< HEAD
#ifdef MTK_LOG
    static Service* pexec_service_;
#endif
=======
    static std::chrono::time_point<std::chrono::steady_clock> exec_service_started_;
    static pid_t exec_service_pid_;
>>>>>>> c23e1afd

    std::string name_;
    std::set<std::string> classnames_;

    unsigned flags_;
    pid_t pid_;
    android::base::boot_clock::time_point time_started_;  // time of last start
    android::base::boot_clock::time_point time_crashed_;  // first crash within inspection window
    int crash_count_;                     // number of times crashed within window
    std::chrono::minutes fatal_crash_window_ = 4min;  // fatal() when more than 4 crashes in it
    std::optional<std::string> fatal_reboot_target_;  // reboot target of fatal handler

    std::optional<CapSet> capabilities_;
    ProcessAttributes proc_attr_;
    NamespaceInfo namespaces_;

    std::string seclabel_;

    std::vector<SocketDescriptor> sockets_;
    std::vector<FileDescriptor> files_;
    std::vector<std::pair<std::string, std::string>> environment_vars_;

    Subcontext* subcontext_;
    Action onrestart_;  // Commands to execute on restart.

    std::vector<std::string> writepid_files_;

    std::vector<std::string> task_profiles_;

    std::set<std::string> interfaces_;  // e.g. some.package.foo@1.0::IBaz/instance-name

    // keycodes for triggering this service via /dev/input/input*
    std::vector<int> keycodes_;

    int oom_score_adjust_;

    int swappiness_ = -1;
    int soft_limit_in_bytes_ = -1;

    int limit_in_bytes_ = -1;
    int limit_percent_ = -1;
    std::string limit_property_;

    bool process_cgroup_empty_ = false;

    bool override_ = false;

    unsigned long start_order_;

    bool sigstop_ = false;

    std::chrono::seconds restart_period_ = 5s;
    std::optional<std::chrono::seconds> timeout_period_;

    bool updatable_ = false;

    std::vector<std::string> args_;

    std::vector<std::function<void(const siginfo_t& siginfo)>> reap_callbacks_;

    bool use_bootstrap_ns_ = false;

    bool post_data_ = false;

    std::optional<std::string> on_failure_reboot_target_;

    bool from_apex_ = false;
};

}  // namespace init
}  // namespace android<|MERGE_RESOLUTION|>--- conflicted
+++ resolved
@@ -105,16 +105,14 @@
     size_t CheckAllCommands() const { return onrestart_.CheckAllCommands(); }
 
     static bool is_exec_service_running() { return is_exec_service_running_; }
-<<<<<<< HEAD
 #ifdef MTK_LOG
     static Service* get_pexec_service_() { return pexec_service_; };
     int DumpExecState() const;
-#endif
-=======
+#else
     static std::chrono::time_point<std::chrono::steady_clock> exec_service_started() {
         return exec_service_started_;
     }
->>>>>>> c23e1afd
+#endif
 
     const std::string& name() const { return name_; }
     const std::set<std::string>& classnames() const { return classnames_; }
@@ -167,14 +165,12 @@
 
     static unsigned long next_start_order_;
     static bool is_exec_service_running_;
-<<<<<<< HEAD
 #ifdef MTK_LOG
     static Service* pexec_service_;
-#endif
-=======
+#else
     static std::chrono::time_point<std::chrono::steady_clock> exec_service_started_;
     static pid_t exec_service_pid_;
->>>>>>> c23e1afd
+#endif
 
     std::string name_;
     std::set<std::string> classnames_;
