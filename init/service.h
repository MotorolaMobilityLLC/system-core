/*
 * Copyright (C) 2015 The Android Open Source Project
 *
 * Licensed under the Apache License, Version 2.0 (the "License");
 * you may not use this file except in compliance with the License.
 * You may obtain a copy of the License at
 *
 *      http://www.apache.org/licenses/LICENSE-2.0
 *
 * Unless required by applicable law or agreed to in writing, software
 * distributed under the License is distributed on an "AS IS" BASIS,
 * WITHOUT WARRANTIES OR CONDITIONS OF ANY KIND, either express or implied.
 * See the License for the specific language governing permissions and
 * limitations under the License.
 */

#pragma once

#include <signal.h>
#include <sys/types.h>

#include <chrono>
#include <memory>
#include <optional>
#include <set>
#include <string>
#include <vector>

#include <android-base/chrono_utils.h>
#include <cutils/iosched_policy.h>

#include "action.h"
#include "capabilities.h"
#include "keyword_map.h"
#include "parser.h"
#include "service_utils.h"
#include "subcontext.h"

#define SVC_DISABLED 0x001        // do not autostart with class
#define SVC_ONESHOT 0x002         // do not restart on exit
#define SVC_RUNNING 0x004         // currently active
#define SVC_RESTARTING 0x008      // waiting to restart
#define SVC_CONSOLE 0x010         // requires console
#define SVC_CRITICAL 0x020        // will reboot into bootloader if keeps crashing
#define SVC_RESET 0x040           // Use when stopping a process,
                                  // but not disabling so it can be restarted with its class.
#define SVC_RC_DISABLED 0x080     // Remember if the disabled flag was set in the rc script.
#define SVC_RESTART 0x100         // Use to safely restart (stop, wait, start) a service.
#define SVC_DISABLED_START 0x200  // A start was requested but it was disabled at the time.
#define SVC_EXEC 0x400  // This service was started by either 'exec' or 'exec_start' and stops
                        // init from processing more commands until it completes

#define SVC_SHUTDOWN_CRITICAL 0x800  // This service is critical for shutdown and
                                     // should not be killed during shutdown
#define SVC_TEMPORARY 0x1000  // This service was started by 'exec' and should be removed from the
                              // service list once it is reaped.

#define NR_SVC_SUPP_GIDS 12    // twelve supplementary groups

namespace android {
namespace init {

class Service {
    friend class ServiceParser;

  public:
    Service(const std::string& name, Subcontext* subcontext_for_restart_commands,
            const std::vector<std::string>& args);

    Service(const std::string& name, unsigned flags, uid_t uid, gid_t gid,
<<<<<<< HEAD
            const std::vector<gid_t>& supp_gids, unsigned namespace_flags,
            const std::string& seclabel, Subcontext* subcontext_for_restart_commands,
            const std::vector<std::string>& args);
=======
            const std::vector<gid_t>& supp_gids, int namespace_flags, const std::string& seclabel,
            Subcontext* subcontext_for_restart_commands, const std::vector<std::string>& args);
>>>>>>> 66b8e303

    static Result<std::unique_ptr<Service>> MakeTemporaryOneshotService(
            const std::vector<std::string>& args);

    bool IsRunning() { return (flags_ & SVC_RUNNING) != 0; }
<<<<<<< HEAD
    Result<Success> ParseLine(std::vector<std::string>&& args);
    Result<Success> ExecStart();
    Result<Success> Start();
    Result<Success> StartIfNotDisabled();
    Result<Success> StartIfPostData();
    Result<Success> Enable();
=======
    Result<void> ExecStart();
    Result<void> Start();
    Result<void> StartIfNotDisabled();
    Result<void> StartIfPostData();
    Result<void> Enable();
>>>>>>> 66b8e303
    void Reset();
    void ResetIfPostData();
    void Stop();
    void Terminate();
    void Timeout();
    void Restart();
    void Reap(const siginfo_t& siginfo);
    void DumpState() const;
    void SetShutdownCritical() { flags_ |= SVC_SHUTDOWN_CRITICAL; }
    bool IsShutdownCritical() const { return (flags_ & SVC_SHUTDOWN_CRITICAL) != 0; }
    void UnSetExec() {
        is_exec_service_running_ = false;
        flags_ &= ~SVC_EXEC;
    }
    void AddReapCallback(std::function<void(const siginfo_t& siginfo)> callback) {
        reap_callbacks_.emplace_back(std::move(callback));
    }
    size_t CheckAllCommands() const { return onrestart_.CheckAllCommands(); }

    static bool is_exec_service_running() { return is_exec_service_running_; }

    const std::string& name() const { return name_; }
    const std::set<std::string>& classnames() const { return classnames_; }
    unsigned flags() const { return flags_; }
    pid_t pid() const { return pid_; }
    android::base::boot_clock::time_point time_started() const { return time_started_; }
    int crash_count() const { return crash_count_; }
    uid_t uid() const { return proc_attr_.uid; }
    gid_t gid() const { return proc_attr_.gid; }
    int namespace_flags() const { return namespaces_.flags; }
    const std::vector<gid_t>& supp_gids() const { return proc_attr_.supp_gids; }
    const std::string& seclabel() const { return seclabel_; }
    const std::vector<int>& keycodes() const { return keycodes_; }
<<<<<<< HEAD
    IoSchedClass ioprio_class() const { return ioprio_class_; }
    int ioprio_pri() const { return ioprio_pri_; }
=======
    IoSchedClass ioprio_class() const { return proc_attr_.ioprio_class; }
    int ioprio_pri() const { return proc_attr_.ioprio_pri; }
>>>>>>> 66b8e303
    const std::set<std::string>& interfaces() const { return interfaces_; }
    int priority() const { return proc_attr_.priority; }
    int oom_score_adjust() const { return oom_score_adjust_; }
    bool is_override() const { return override_; }
    bool process_cgroup_empty() const { return process_cgroup_empty_; }
    unsigned long start_order() const { return start_order_; }
    void set_sigstop(bool value) { sigstop_ = value; }
    std::chrono::seconds restart_period() const { return restart_period_; }
    std::optional<std::chrono::seconds> timeout_period() const { return timeout_period_; }
    const std::vector<std::string>& args() const { return args_; }
    bool is_updatable() const { return updatable_; }
    bool is_post_data() const { return post_data_; }

  private:
<<<<<<< HEAD
    using OptionParser = Result<Success> (Service::*)(std::vector<std::string>&& args);
    class OptionParserMap;

    Result<Success> SetUpMountNamespace() const;
    Result<Success> SetUpPidNamespace() const;
    Result<Success> EnterNamespaces() const;
=======
>>>>>>> 66b8e303
    void NotifyStateChange(const std::string& new_state) const;
    void StopOrReset(int how);
    void KillProcessGroup(int signal);
<<<<<<< HEAD
    void SetProcessAttributes();

    Result<Success> ParseCapabilities(std::vector<std::string>&& args);
    Result<Success> ParseClass(std::vector<std::string>&& args);
    Result<Success> ParseConsole(std::vector<std::string>&& args);
    Result<Success> ParseCritical(std::vector<std::string>&& args);
    Result<Success> ParseDisabled(std::vector<std::string>&& args);
    Result<Success> ParseEnterNamespace(std::vector<std::string>&& args);
    Result<Success> ParseGroup(std::vector<std::string>&& args);
    Result<Success> ParsePriority(std::vector<std::string>&& args);
    Result<Success> ParseInterface(std::vector<std::string>&& args);
    Result<Success> ParseIoprio(std::vector<std::string>&& args);
    Result<Success> ParseKeycodes(std::vector<std::string>&& args);
    Result<Success> ParseOneshot(std::vector<std::string>&& args);
    Result<Success> ParseOnrestart(std::vector<std::string>&& args);
    Result<Success> ParseOomScoreAdjust(std::vector<std::string>&& args);
    Result<Success> ParseOverride(std::vector<std::string>&& args);
    Result<Success> ParseMemcgLimitInBytes(std::vector<std::string>&& args);
    Result<Success> ParseMemcgLimitPercent(std::vector<std::string>&& args);
    Result<Success> ParseMemcgLimitProperty(std::vector<std::string>&& args);
    Result<Success> ParseMemcgSoftLimitInBytes(std::vector<std::string>&& args);
    Result<Success> ParseMemcgSwappiness(std::vector<std::string>&& args);
    Result<Success> ParseNamespace(std::vector<std::string>&& args);
    Result<Success> ParseProcessRlimit(std::vector<std::string>&& args);
    Result<Success> ParseRestartPeriod(std::vector<std::string>&& args);
    Result<Success> ParseSeclabel(std::vector<std::string>&& args);
    Result<Success> ParseSetenv(std::vector<std::string>&& args);
    Result<Success> ParseShutdown(std::vector<std::string>&& args);
    Result<Success> ParseSigstop(std::vector<std::string>&& args);
    Result<Success> ParseSocket(std::vector<std::string>&& args);
    Result<Success> ParseTimeoutPeriod(std::vector<std::string>&& args);
    Result<Success> ParseFile(std::vector<std::string>&& args);
    Result<Success> ParseUser(std::vector<std::string>&& args);
    Result<Success> ParseWritepid(std::vector<std::string>&& args);
    Result<Success> ParseUpdatable(std::vector<std::string>&& args);

    template <typename T>
    Result<Success> AddDescriptor(std::vector<std::string>&& args);
=======
    void SetProcessAttributesAndCaps();
>>>>>>> 66b8e303

    static unsigned long next_start_order_;
    static bool is_exec_service_running_;

    std::string name_;
    std::set<std::string> classnames_;

    unsigned flags_;
    pid_t pid_;
    android::base::boot_clock::time_point time_started_;  // time of last start
    android::base::boot_clock::time_point time_crashed_;  // first crash within inspection window
    int crash_count_;                     // number of times crashed within window

<<<<<<< HEAD
    uid_t uid_;
    gid_t gid_;
    std::vector<gid_t> supp_gids_;
    std::optional<CapSet> capabilities_;
    unsigned namespace_flags_;
    // Pair of namespace type, path to namespace.
    std::vector<std::pair<int, std::string>> namespaces_to_enter_;
=======
    std::optional<CapSet> capabilities_;
    ProcessAttributes proc_attr_;
    NamespaceInfo namespaces_;
>>>>>>> 66b8e303

    std::string seclabel_;

    std::vector<SocketDescriptor> sockets_;
    std::vector<FileDescriptor> files_;
    std::vector<std::pair<std::string, std::string>> environment_vars_;

    Action onrestart_;  // Commands to execute on restart.

    std::vector<std::string> writepid_files_;

    std::set<std::string> interfaces_;  // e.g. some.package.foo@1.0::IBaz/instance-name

    // keycodes for triggering this service via /dev/input/input*
    std::vector<int> keycodes_;
<<<<<<< HEAD

    IoSchedClass ioprio_class_;
    int ioprio_pri_;
    int priority_;
=======
>>>>>>> 66b8e303

    int oom_score_adjust_;

    int swappiness_ = -1;
    int soft_limit_in_bytes_ = -1;

    int limit_in_bytes_ = -1;
    int limit_percent_ = -1;
    std::string limit_property_;

    bool process_cgroup_empty_ = false;

    bool override_ = false;

    unsigned long start_order_;

<<<<<<< HEAD
    std::vector<std::pair<int, rlimit>> rlimits_;

    bool sigstop_ = false;

    std::chrono::seconds restart_period_ = 5s;
    std::optional<std::chrono::seconds> timeout_period_;

    bool updatable_ = false;

    std::vector<std::string> args_;

    std::vector<std::function<void(const siginfo_t& siginfo)>> reap_callbacks_;

    bool pre_apexd_ = false;

    bool post_data_ = false;

    bool running_at_post_data_reset_ = false;
};
=======
    bool sigstop_ = false;
>>>>>>> 66b8e303

    std::chrono::seconds restart_period_ = 5s;
    std::optional<std::chrono::seconds> timeout_period_;

<<<<<<< HEAD
    Service* FindInterface(const std::string& interface_name) {
        for (const auto& svc : services_) {
            if (svc->interfaces().count(interface_name) > 0) {
                return svc.get();
            }
        }

        return nullptr;
    }

    void DumpState() const;
=======
    bool updatable_ = false;
>>>>>>> 66b8e303

    std::vector<std::string> args_;

<<<<<<< HEAD
    void MarkPostData();
    bool IsPostData();
    void MarkServicesUpdate();
    bool IsServicesUpdated() const { return services_update_finished_; }
    void DelayService(const Service& service);

  private:
    std::vector<std::unique_ptr<Service>> services_;

    bool post_data_ = false;
    bool services_update_finished_ = false;
    std::vector<std::string> delayed_service_names_;
};

class ServiceParser : public SectionParser {
  public:
    ServiceParser(ServiceList* service_list, std::vector<Subcontext>* subcontexts)
        : service_list_(service_list), subcontexts_(subcontexts), service_(nullptr) {}
    Result<Success> ParseSection(std::vector<std::string>&& args, const std::string& filename,
                                 int line) override;
    Result<Success> ParseLineSection(std::vector<std::string>&& args, int line) override;
    Result<Success> EndSection() override;
    void EndFile() override { filename_ = ""; }
=======
    std::vector<std::function<void(const siginfo_t& siginfo)>> reap_callbacks_;

    bool pre_apexd_ = false;
>>>>>>> 66b8e303

    bool post_data_ = false;

<<<<<<< HEAD
    ServiceList* service_list_;
    std::vector<Subcontext>* subcontexts_;
    std::unique_ptr<Service> service_;
    std::string filename_;
=======
    bool running_at_post_data_reset_ = false;
>>>>>>> 66b8e303
};

}  // namespace init
}  // namespace android<|MERGE_RESOLUTION|>--- conflicted
+++ resolved
@@ -68,33 +68,18 @@
             const std::vector<std::string>& args);
 
     Service(const std::string& name, unsigned flags, uid_t uid, gid_t gid,
-<<<<<<< HEAD
-            const std::vector<gid_t>& supp_gids, unsigned namespace_flags,
-            const std::string& seclabel, Subcontext* subcontext_for_restart_commands,
-            const std::vector<std::string>& args);
-=======
             const std::vector<gid_t>& supp_gids, int namespace_flags, const std::string& seclabel,
             Subcontext* subcontext_for_restart_commands, const std::vector<std::string>& args);
->>>>>>> 66b8e303
 
     static Result<std::unique_ptr<Service>> MakeTemporaryOneshotService(
             const std::vector<std::string>& args);
 
     bool IsRunning() { return (flags_ & SVC_RUNNING) != 0; }
-<<<<<<< HEAD
-    Result<Success> ParseLine(std::vector<std::string>&& args);
-    Result<Success> ExecStart();
-    Result<Success> Start();
-    Result<Success> StartIfNotDisabled();
-    Result<Success> StartIfPostData();
-    Result<Success> Enable();
-=======
     Result<void> ExecStart();
     Result<void> Start();
     Result<void> StartIfNotDisabled();
     Result<void> StartIfPostData();
     Result<void> Enable();
->>>>>>> 66b8e303
     void Reset();
     void ResetIfPostData();
     void Stop();
@@ -128,13 +113,8 @@
     const std::vector<gid_t>& supp_gids() const { return proc_attr_.supp_gids; }
     const std::string& seclabel() const { return seclabel_; }
     const std::vector<int>& keycodes() const { return keycodes_; }
-<<<<<<< HEAD
-    IoSchedClass ioprio_class() const { return ioprio_class_; }
-    int ioprio_pri() const { return ioprio_pri_; }
-=======
     IoSchedClass ioprio_class() const { return proc_attr_.ioprio_class; }
     int ioprio_pri() const { return proc_attr_.ioprio_pri; }
->>>>>>> 66b8e303
     const std::set<std::string>& interfaces() const { return interfaces_; }
     int priority() const { return proc_attr_.priority; }
     int oom_score_adjust() const { return oom_score_adjust_; }
@@ -149,60 +129,10 @@
     bool is_post_data() const { return post_data_; }
 
   private:
-<<<<<<< HEAD
-    using OptionParser = Result<Success> (Service::*)(std::vector<std::string>&& args);
-    class OptionParserMap;
-
-    Result<Success> SetUpMountNamespace() const;
-    Result<Success> SetUpPidNamespace() const;
-    Result<Success> EnterNamespaces() const;
-=======
->>>>>>> 66b8e303
     void NotifyStateChange(const std::string& new_state) const;
     void StopOrReset(int how);
     void KillProcessGroup(int signal);
-<<<<<<< HEAD
-    void SetProcessAttributes();
-
-    Result<Success> ParseCapabilities(std::vector<std::string>&& args);
-    Result<Success> ParseClass(std::vector<std::string>&& args);
-    Result<Success> ParseConsole(std::vector<std::string>&& args);
-    Result<Success> ParseCritical(std::vector<std::string>&& args);
-    Result<Success> ParseDisabled(std::vector<std::string>&& args);
-    Result<Success> ParseEnterNamespace(std::vector<std::string>&& args);
-    Result<Success> ParseGroup(std::vector<std::string>&& args);
-    Result<Success> ParsePriority(std::vector<std::string>&& args);
-    Result<Success> ParseInterface(std::vector<std::string>&& args);
-    Result<Success> ParseIoprio(std::vector<std::string>&& args);
-    Result<Success> ParseKeycodes(std::vector<std::string>&& args);
-    Result<Success> ParseOneshot(std::vector<std::string>&& args);
-    Result<Success> ParseOnrestart(std::vector<std::string>&& args);
-    Result<Success> ParseOomScoreAdjust(std::vector<std::string>&& args);
-    Result<Success> ParseOverride(std::vector<std::string>&& args);
-    Result<Success> ParseMemcgLimitInBytes(std::vector<std::string>&& args);
-    Result<Success> ParseMemcgLimitPercent(std::vector<std::string>&& args);
-    Result<Success> ParseMemcgLimitProperty(std::vector<std::string>&& args);
-    Result<Success> ParseMemcgSoftLimitInBytes(std::vector<std::string>&& args);
-    Result<Success> ParseMemcgSwappiness(std::vector<std::string>&& args);
-    Result<Success> ParseNamespace(std::vector<std::string>&& args);
-    Result<Success> ParseProcessRlimit(std::vector<std::string>&& args);
-    Result<Success> ParseRestartPeriod(std::vector<std::string>&& args);
-    Result<Success> ParseSeclabel(std::vector<std::string>&& args);
-    Result<Success> ParseSetenv(std::vector<std::string>&& args);
-    Result<Success> ParseShutdown(std::vector<std::string>&& args);
-    Result<Success> ParseSigstop(std::vector<std::string>&& args);
-    Result<Success> ParseSocket(std::vector<std::string>&& args);
-    Result<Success> ParseTimeoutPeriod(std::vector<std::string>&& args);
-    Result<Success> ParseFile(std::vector<std::string>&& args);
-    Result<Success> ParseUser(std::vector<std::string>&& args);
-    Result<Success> ParseWritepid(std::vector<std::string>&& args);
-    Result<Success> ParseUpdatable(std::vector<std::string>&& args);
-
-    template <typename T>
-    Result<Success> AddDescriptor(std::vector<std::string>&& args);
-=======
     void SetProcessAttributesAndCaps();
->>>>>>> 66b8e303
 
     static unsigned long next_start_order_;
     static bool is_exec_service_running_;
@@ -216,19 +146,9 @@
     android::base::boot_clock::time_point time_crashed_;  // first crash within inspection window
     int crash_count_;                     // number of times crashed within window
 
-<<<<<<< HEAD
-    uid_t uid_;
-    gid_t gid_;
-    std::vector<gid_t> supp_gids_;
-    std::optional<CapSet> capabilities_;
-    unsigned namespace_flags_;
-    // Pair of namespace type, path to namespace.
-    std::vector<std::pair<int, std::string>> namespaces_to_enter_;
-=======
     std::optional<CapSet> capabilities_;
     ProcessAttributes proc_attr_;
     NamespaceInfo namespaces_;
->>>>>>> 66b8e303
 
     std::string seclabel_;
 
@@ -244,13 +164,6 @@
 
     // keycodes for triggering this service via /dev/input/input*
     std::vector<int> keycodes_;
-<<<<<<< HEAD
-
-    IoSchedClass ioprio_class_;
-    int ioprio_pri_;
-    int priority_;
-=======
->>>>>>> 66b8e303
 
     int oom_score_adjust_;
 
@@ -267,9 +180,6 @@
 
     unsigned long start_order_;
 
-<<<<<<< HEAD
-    std::vector<std::pair<int, rlimit>> rlimits_;
-
     bool sigstop_ = false;
 
     std::chrono::seconds restart_period_ = 5s;
@@ -287,72 +197,6 @@
 
     bool running_at_post_data_reset_ = false;
 };
-=======
-    bool sigstop_ = false;
->>>>>>> 66b8e303
-
-    std::chrono::seconds restart_period_ = 5s;
-    std::optional<std::chrono::seconds> timeout_period_;
-
-<<<<<<< HEAD
-    Service* FindInterface(const std::string& interface_name) {
-        for (const auto& svc : services_) {
-            if (svc->interfaces().count(interface_name) > 0) {
-                return svc.get();
-            }
-        }
-
-        return nullptr;
-    }
-
-    void DumpState() const;
-=======
-    bool updatable_ = false;
->>>>>>> 66b8e303
-
-    std::vector<std::string> args_;
-
-<<<<<<< HEAD
-    void MarkPostData();
-    bool IsPostData();
-    void MarkServicesUpdate();
-    bool IsServicesUpdated() const { return services_update_finished_; }
-    void DelayService(const Service& service);
-
-  private:
-    std::vector<std::unique_ptr<Service>> services_;
-
-    bool post_data_ = false;
-    bool services_update_finished_ = false;
-    std::vector<std::string> delayed_service_names_;
-};
-
-class ServiceParser : public SectionParser {
-  public:
-    ServiceParser(ServiceList* service_list, std::vector<Subcontext>* subcontexts)
-        : service_list_(service_list), subcontexts_(subcontexts), service_(nullptr) {}
-    Result<Success> ParseSection(std::vector<std::string>&& args, const std::string& filename,
-                                 int line) override;
-    Result<Success> ParseLineSection(std::vector<std::string>&& args, int line) override;
-    Result<Success> EndSection() override;
-    void EndFile() override { filename_ = ""; }
-=======
-    std::vector<std::function<void(const siginfo_t& siginfo)>> reap_callbacks_;
-
-    bool pre_apexd_ = false;
->>>>>>> 66b8e303
-
-    bool post_data_ = false;
-
-<<<<<<< HEAD
-    ServiceList* service_list_;
-    std::vector<Subcontext>* subcontexts_;
-    std::unique_ptr<Service> service_;
-    std::string filename_;
-=======
-    bool running_at_post_data_reset_ = false;
->>>>>>> 66b8e303
-};
 
 }  // namespace init
 }  // namespace android