/*
 * Copyright (C) 2012 The Android Open Source Project
 *
 * Licensed under the Apache License, Version 2.0 (the "License");
 * you may not use this file except in compliance with the License.
 * You may obtain a copy of the License at
 *
 *      http://www.apache.org/licenses/LICENSE-2.0
 *
 * Unless required by applicable law or agreed to in writing, software
 * distributed under the License is distributed on an "AS IS" BASIS,
 * WITHOUT WARRANTIES OR CONDITIONS OF ANY KIND, either express or implied.
 * See the License for the specific language governing permissions and
 * limitations under the License.
 */

#ifndef _DEBUGGERD_TOMBSTONE_H
#define _DEBUGGERD_TOMBSTONE_H

#include <stdbool.h>
#include <stddef.h>
#include <sys/types.h>
#include <set>
#include <string>

#include "open_files_list.h"

class BacktraceMap;

/* Create and open a tombstone file for writing.
 * Returns a writable file descriptor, or -1 with errno set appropriately.
 * If out_path is non-null, *out_path is set to the path of the tombstone file.
 */
int open_tombstone(std::string* path);

/* Creates a tombstone file and writes the crash dump to it. */
void engrave_tombstone(int tombstone_fd, BacktraceMap* map,
                       const OpenFilesList* open_files, pid_t pid, pid_t tid,
                       const std::set<pid_t>* siblings, uintptr_t abort_msg_address,
                       std::string* amfd_data);

void engrave_tombstone_ucontext(int tombstone_fd, uintptr_t abort_msg_address, siginfo_t* siginfo,
                                ucontext_t* ucontext);
<<<<<<< HEAD
=======

// Compatibility shim.
static void engrave_tombstone_ucontext(int tombstone_fd, pid_t, pid_t, uintptr_t abort_msg_address,
                                       siginfo_t* siginfo, ucontext_t* ucontext) {
  engrave_tombstone_ucontext(tombstone_fd, abort_msg_address, siginfo, ucontext);
}
>>>>>>> 48a31877

#endif // _DEBUGGERD_TOMBSTONE_H<|MERGE_RESOLUTION|>--- conflicted
+++ resolved
@@ -41,14 +41,11 @@
 
 void engrave_tombstone_ucontext(int tombstone_fd, uintptr_t abort_msg_address, siginfo_t* siginfo,
                                 ucontext_t* ucontext);
-<<<<<<< HEAD
-=======
 
 // Compatibility shim.
 static void engrave_tombstone_ucontext(int tombstone_fd, pid_t, pid_t, uintptr_t abort_msg_address,
                                        siginfo_t* siginfo, ucontext_t* ucontext) {
   engrave_tombstone_ucontext(tombstone_fd, abort_msg_address, siginfo, ucontext);
 }
->>>>>>> 48a31877
 
 #endif // _DEBUGGERD_TOMBSTONE_H