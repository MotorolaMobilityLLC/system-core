/*
 * Copyright (C) 2013 The Android Open Source Project
 *
 * Licensed under the Apache License, Version 2.0 (the "License");
 * you may not use this file except in compliance with the License.
 * You may obtain a copy of the License at
 *
 *      http://www.apache.org/licenses/LICENSE-2.0
 *
 * Unless required by applicable law or agreed to in writing, software
 * distributed under the License is distributed on an "AS IS" BASIS,
 * WITHOUT WARRANTIES OR CONDITIONS OF ANY KIND, either express or implied.
 * See the License for the specific language governing permissions and
 * limitations under the License.
 */

#include "zip_archive_private.h"

#include <errno.h>
#include <fcntl.h>
#include <getopt.h>
#include <stdio.h>
#include <string.h>
#include <unistd.h>

#include <memory>
#include <vector>

#include <android-base/file.h>
#include <android-base/test_utils.h>
#include <android-base/unique_fd.h>
#include <gtest/gtest.h>
#include <utils/FileMap.h>
#include <ziparchive/zip_archive.h>
#include <ziparchive/zip_archive_stream_entry.h>

static std::string test_data_dir;

static const std::string kMissingZip = "missing.zip";
static const std::string kValidZip = "valid.zip";
static const std::string kLargeZip = "large.zip";
static const std::string kBadCrcZip = "bad_crc.zip";
static const std::string kCrashApk = "crash.apk";
static const std::string kBadFilenameZip = "bad_filename.zip";
static const std::string kUpdateZip = "dummy-update.zip";

static const std::vector<uint8_t> kATxtContents{'a', 'b', 'c', 'd', 'e', 'f', 'g', 'h', 'a',
                                                'b', 'c', 'd', 'e', 'f', 'g', 'h', '\n'};

static const std::vector<uint8_t> kATxtContentsCompressed{'K', 'L', 'J', 'N', 'I',  'M', 'K',
                                                          207, 'H', 132, 210, '\\', '\0'};

static const std::vector<uint8_t> kBTxtContents{'a', 'b', 'c', 'd', 'e', 'f', 'g', 'h', '\n'};

static const std::string kATxtName("a.txt");
static const std::string kBTxtName("b.txt");
static const std::string kNonexistentTxtName("nonexistent.txt");
static const std::string kEmptyTxtName("empty.txt");
static const std::string kLargeCompressTxtName("compress.txt");
static const std::string kLargeUncompressTxtName("uncompress.txt");

static int32_t OpenArchiveWrapper(const std::string& name, ZipArchiveHandle* handle) {
  const std::string abs_path = test_data_dir + "/" + name;
  return OpenArchive(abs_path.c_str(), handle);
}

static void AssertNameEquals(const std::string& name_str, const ZipString& name) {
  ASSERT_EQ(name_str.size(), name.name_length);
  ASSERT_EQ(0, memcmp(name_str.c_str(), name.name, name.name_length));
}

static void SetZipString(ZipString* zip_str, const std::string& str) {
  zip_str->name = reinterpret_cast<const uint8_t*>(str.c_str());
  zip_str->name_length = str.size();
}

TEST(ziparchive, Open) {
  ZipArchiveHandle handle;
  ASSERT_EQ(0, OpenArchiveWrapper(kValidZip, &handle));
  CloseArchive(handle);

  ASSERT_EQ(-1, OpenArchiveWrapper(kBadFilenameZip, &handle));
  CloseArchive(handle);
}

TEST(ziparchive, OutOfBound) {
  ZipArchiveHandle handle;
  ASSERT_EQ(-8, OpenArchiveWrapper(kCrashApk, &handle));
  CloseArchive(handle);
}

TEST(ziparchive, OpenMissing) {
  ZipArchiveHandle handle;
  ASSERT_NE(0, OpenArchiveWrapper(kMissingZip, &handle));

  // Confirm the file descriptor is not going to be mistaken for a valid one.
  ASSERT_EQ(-1, GetFileDescriptor(handle));
}

TEST(ziparchive, OpenAssumeFdOwnership) {
  int fd = open((test_data_dir + "/" + kValidZip).c_str(), O_RDONLY | O_BINARY);
  ASSERT_NE(-1, fd);
  ZipArchiveHandle handle;
  ASSERT_EQ(0, OpenArchiveFd(fd, "OpenWithAssumeFdOwnership", &handle));
  CloseArchive(handle);
  ASSERT_EQ(-1, lseek(fd, 0, SEEK_SET));
  ASSERT_EQ(EBADF, errno);
}

TEST(ziparchive, OpenDoNotAssumeFdOwnership) {
  int fd = open((test_data_dir + "/" + kValidZip).c_str(), O_RDONLY | O_BINARY);
  ASSERT_NE(-1, fd);
  ZipArchiveHandle handle;
  ASSERT_EQ(0, OpenArchiveFd(fd, "OpenWithAssumeFdOwnership", &handle, false));
  CloseArchive(handle);
  ASSERT_EQ(0, lseek(fd, 0, SEEK_SET));
  close(fd);
}

TEST(ziparchive, Iteration) {
  ZipArchiveHandle handle;
  ASSERT_EQ(0, OpenArchiveWrapper(kValidZip, &handle));

  void* iteration_cookie;
  ASSERT_EQ(0, StartIteration(handle, &iteration_cookie, nullptr, nullptr));

  ZipEntry data;
  ZipString name;

  // b/c.txt
  ASSERT_EQ(0, Next(iteration_cookie, &data, &name));
  AssertNameEquals("b/c.txt", name);

  // b/d.txt
  ASSERT_EQ(0, Next(iteration_cookie, &data, &name));
  AssertNameEquals("b/d.txt", name);

  // a.txt
  ASSERT_EQ(0, Next(iteration_cookie, &data, &name));
  AssertNameEquals("a.txt", name);

  // b.txt
  ASSERT_EQ(0, Next(iteration_cookie, &data, &name));
  AssertNameEquals("b.txt", name);

  // b/
  ASSERT_EQ(0, Next(iteration_cookie, &data, &name));
  AssertNameEquals("b/", name);

  // End of iteration.
  ASSERT_EQ(-1, Next(iteration_cookie, &data, &name));

  CloseArchive(handle);
}

TEST(ziparchive, IterationWithPrefix) {
  ZipArchiveHandle handle;
  ASSERT_EQ(0, OpenArchiveWrapper(kValidZip, &handle));

  void* iteration_cookie;
  ZipString prefix("b/");
  ASSERT_EQ(0, StartIteration(handle, &iteration_cookie, &prefix, nullptr));

  ZipEntry data;
  ZipString name;

  // b/c.txt
  ASSERT_EQ(0, Next(iteration_cookie, &data, &name));
  AssertNameEquals("b/c.txt", name);

  // b/d.txt
  ASSERT_EQ(0, Next(iteration_cookie, &data, &name));
  AssertNameEquals("b/d.txt", name);

  // b/
  ASSERT_EQ(0, Next(iteration_cookie, &data, &name));
  AssertNameEquals("b/", name);

  // End of iteration.
  ASSERT_EQ(-1, Next(iteration_cookie, &data, &name));

  CloseArchive(handle);
}

TEST(ziparchive, IterationWithSuffix) {
  ZipArchiveHandle handle;
  ASSERT_EQ(0, OpenArchiveWrapper(kValidZip, &handle));

  void* iteration_cookie;
  ZipString suffix(".txt");
  ASSERT_EQ(0, StartIteration(handle, &iteration_cookie, nullptr, &suffix));

  ZipEntry data;
  ZipString name;

  // b/c.txt
  ASSERT_EQ(0, Next(iteration_cookie, &data, &name));
  AssertNameEquals("b/c.txt", name);

  // b/d.txt
  ASSERT_EQ(0, Next(iteration_cookie, &data, &name));
  AssertNameEquals("b/d.txt", name);

  // a.txt
  ASSERT_EQ(0, Next(iteration_cookie, &data, &name));
  AssertNameEquals("a.txt", name);

  // b.txt
  ASSERT_EQ(0, Next(iteration_cookie, &data, &name));
  AssertNameEquals("b.txt", name);

  // End of iteration.
  ASSERT_EQ(-1, Next(iteration_cookie, &data, &name));

  CloseArchive(handle);
}

TEST(ziparchive, IterationWithPrefixAndSuffix) {
  ZipArchiveHandle handle;
  ASSERT_EQ(0, OpenArchiveWrapper(kValidZip, &handle));

  void* iteration_cookie;
  ZipString prefix("b");
  ZipString suffix(".txt");
  ASSERT_EQ(0, StartIteration(handle, &iteration_cookie, &prefix, &suffix));

  ZipEntry data;
  ZipString name;

  // b/c.txt
  ASSERT_EQ(0, Next(iteration_cookie, &data, &name));
  AssertNameEquals("b/c.txt", name);

  // b/d.txt
  ASSERT_EQ(0, Next(iteration_cookie, &data, &name));
  AssertNameEquals("b/d.txt", name);

  // b.txt
  ASSERT_EQ(0, Next(iteration_cookie, &data, &name));
  AssertNameEquals("b.txt", name);

  // End of iteration.
  ASSERT_EQ(-1, Next(iteration_cookie, &data, &name));

  CloseArchive(handle);
}

TEST(ziparchive, IterationWithBadPrefixAndSuffix) {
  ZipArchiveHandle handle;
  ASSERT_EQ(0, OpenArchiveWrapper(kValidZip, &handle));

  void* iteration_cookie;
  ZipString prefix("x");
  ZipString suffix("y");
  ASSERT_EQ(0, StartIteration(handle, &iteration_cookie, &prefix, &suffix));

  ZipEntry data;
  ZipString name;

  // End of iteration.
  ASSERT_EQ(-1, Next(iteration_cookie, &data, &name));

  CloseArchive(handle);
}

TEST(ziparchive, FindEntry) {
  ZipArchiveHandle handle;
  ASSERT_EQ(0, OpenArchiveWrapper(kValidZip, &handle));

  ZipEntry data;
  ZipString name;
  SetZipString(&name, kATxtName);
  ASSERT_EQ(0, FindEntry(handle, name, &data));

  // Known facts about a.txt, from zipinfo -v.
  ASSERT_EQ(63, data.offset);
  ASSERT_EQ(kCompressDeflated, data.method);
  ASSERT_EQ(static_cast<uint32_t>(17), data.uncompressed_length);
  ASSERT_EQ(static_cast<uint32_t>(13), data.compressed_length);
  ASSERT_EQ(0x950821c5, data.crc32);
  ASSERT_EQ(static_cast<uint32_t>(0x438a8005), data.mod_time);

  // An entry that doesn't exist. Should be a negative return code.
  ZipString absent_name;
  SetZipString(&absent_name, kNonexistentTxtName);
  ASSERT_LT(FindEntry(handle, absent_name, &data), 0);

  CloseArchive(handle);
}

TEST(ziparchive, TestInvalidDeclaredLength) {
  ZipArchiveHandle handle;
  ASSERT_EQ(0, OpenArchiveWrapper("declaredlength.zip", &handle));

  void* iteration_cookie;
  ASSERT_EQ(0, StartIteration(handle, &iteration_cookie, nullptr, nullptr));

  ZipString name;
  ZipEntry data;

  ASSERT_EQ(Next(iteration_cookie, &data, &name), 0);
  ASSERT_EQ(Next(iteration_cookie, &data, &name), 0);

  CloseArchive(handle);
}

TEST(ziparchive, ExtractToMemory) {
  ZipArchiveHandle handle;
  ASSERT_EQ(0, OpenArchiveWrapper(kValidZip, &handle));

  // An entry that's deflated.
  ZipEntry data;
  ZipString a_name;
  SetZipString(&a_name, kATxtName);
  ASSERT_EQ(0, FindEntry(handle, a_name, &data));
  const uint32_t a_size = data.uncompressed_length;
  ASSERT_EQ(a_size, kATxtContents.size());
  uint8_t* buffer = new uint8_t[a_size];
  ASSERT_EQ(0, ExtractToMemory(handle, &data, buffer, a_size));
  ASSERT_EQ(0, memcmp(buffer, kATxtContents.data(), a_size));
  delete[] buffer;

  // An entry that's stored.
  ZipString b_name;
  SetZipString(&b_name, kBTxtName);
  ASSERT_EQ(0, FindEntry(handle, b_name, &data));
  const uint32_t b_size = data.uncompressed_length;
  ASSERT_EQ(b_size, kBTxtContents.size());
  buffer = new uint8_t[b_size];
  ASSERT_EQ(0, ExtractToMemory(handle, &data, buffer, b_size));
  ASSERT_EQ(0, memcmp(buffer, kBTxtContents.data(), b_size));
  delete[] buffer;

  CloseArchive(handle);
}

static const uint32_t kEmptyEntriesZip[] = {
    0x04034b50, 0x0000000a, 0x63600000, 0x00004438, 0x00000000, 0x00000000, 0x00090000,
    0x6d65001c, 0x2e797470, 0x55747874, 0x03000954, 0x52e25c13, 0x52e25c24, 0x000b7875,
    0x42890401, 0x88040000, 0x50000013, 0x1e02014b, 0x00000a03, 0x60000000, 0x00443863,
    0x00000000, 0x00000000, 0x09000000, 0x00001800, 0x00000000, 0xa0000000, 0x00000081,
    0x706d6500, 0x742e7974, 0x54557478, 0x13030005, 0x7552e25c, 0x01000b78, 0x00428904,
    0x13880400, 0x4b500000, 0x00000605, 0x00010000, 0x004f0001, 0x00430000, 0x00000000};

// This is a zip file containing a single entry (ab.txt) that contains
// 90072 repetitions of the string "ab\n" and has an uncompressed length
// of 270216 bytes.
static const uint16_t kAbZip[] = {
    0x4b50, 0x0403, 0x0014, 0x0000, 0x0008, 0x51d2, 0x4698, 0xc4b0, 0x2cda, 0x011b, 0x0000, 0x1f88,
    0x0004, 0x0006, 0x001c, 0x6261, 0x742e, 0x7478, 0x5455, 0x0009, 0x7c03, 0x3a09, 0x7c55, 0x3a09,
    0x7555, 0x0b78, 0x0100, 0x8904, 0x0042, 0x0400, 0x1388, 0x0000, 0xc2ed, 0x0d31, 0x0000, 0x030c,
    0x7fa0, 0x3b2e, 0x22ff, 0xa2aa, 0x841f, 0x45fc, 0x5555, 0x5555, 0x5555, 0x5555, 0x5555, 0x5555,
    0x5555, 0x5555, 0x5555, 0x5555, 0x5555, 0x5555, 0x5555, 0x5555, 0x5555, 0x5555, 0x5555, 0x5555,
    0x5555, 0x5555, 0x5555, 0x5555, 0x5555, 0x5555, 0x5555, 0x5555, 0x5555, 0x5555, 0x5555, 0x5555,
    0x5555, 0x5555, 0x5555, 0x5555, 0x5555, 0x5555, 0x5555, 0x5555, 0x5555, 0x5555, 0x5555, 0x5555,
    0x5555, 0x5555, 0x5555, 0x5555, 0x5555, 0x5555, 0x5555, 0x5555, 0x5555, 0x5555, 0x5555, 0x5555,
    0x5555, 0x5555, 0x5555, 0x5555, 0x5555, 0x5555, 0x5555, 0x5555, 0x5555, 0x5555, 0x5555, 0x5555,
    0x5555, 0x5555, 0x5555, 0x5555, 0x5555, 0x5555, 0x5555, 0x5555, 0x5555, 0x5555, 0x5555, 0x5555,
    0x5555, 0x5555, 0x5555, 0x5555, 0x5555, 0x5555, 0x5555, 0x5555, 0x5555, 0x5555, 0x5555, 0x5555,
    0x5555, 0x5555, 0x5555, 0x5555, 0x5555, 0x5555, 0x5555, 0x5555, 0x5555, 0x5555, 0x5555, 0x5555,
    0x5555, 0x5555, 0x5555, 0x5555, 0x5555, 0x5555, 0x5555, 0x5555, 0x5555, 0x5555, 0x5555, 0x5555,
    0x5555, 0x5555, 0x5555, 0x5555, 0x5555, 0x5555, 0x5555, 0x5555, 0x5555, 0x5555, 0x5555, 0x5555,
    0x5555, 0x5555, 0x5555, 0x5555, 0xdd55, 0x502c, 0x014b, 0x1e02, 0x1403, 0x0000, 0x0800, 0xd200,
    0x9851, 0xb046, 0xdac4, 0x1b2c, 0x0001, 0x8800, 0x041f, 0x0600, 0x1800, 0x0000, 0x0000, 0x0100,
    0x0000, 0xa000, 0x0081, 0x0000, 0x6100, 0x2e62, 0x7874, 0x5574, 0x0554, 0x0300, 0x097c, 0x553a,
    0x7875, 0x000b, 0x0401, 0x4289, 0x0000, 0x8804, 0x0013, 0x5000, 0x054b, 0x0006, 0x0000, 0x0100,
    0x0100, 0x4c00, 0x0000, 0x5b00, 0x0001, 0x0000, 0x0000};

static const std::string kAbTxtName("ab.txt");
static const size_t kAbUncompressedSize = 270216;

TEST(ziparchive, EmptyEntries) {
  TemporaryFile tmp_file;
  ASSERT_NE(-1, tmp_file.fd);
  ASSERT_TRUE(android::base::WriteFully(tmp_file.fd, kEmptyEntriesZip, sizeof(kEmptyEntriesZip)));

  ZipArchiveHandle handle;
  ASSERT_EQ(0, OpenArchiveFd(tmp_file.fd, "EmptyEntriesTest", &handle));

  ZipEntry entry;
  ZipString empty_name;
  SetZipString(&empty_name, kEmptyTxtName);
  ASSERT_EQ(0, FindEntry(handle, empty_name, &entry));
  ASSERT_EQ(static_cast<uint32_t>(0), entry.uncompressed_length);
  uint8_t buffer[1];
  ASSERT_EQ(0, ExtractToMemory(handle, &entry, buffer, 1));

  TemporaryFile tmp_output_file;
  ASSERT_NE(-1, tmp_output_file.fd);
  ASSERT_EQ(0, ExtractEntryToFile(handle, &entry, tmp_output_file.fd));

  struct stat stat_buf;
  ASSERT_EQ(0, fstat(tmp_output_file.fd, &stat_buf));
  ASSERT_EQ(0, stat_buf.st_size);
}

TEST(ziparchive, EntryLargerThan32K) {
  TemporaryFile tmp_file;
  ASSERT_NE(-1, tmp_file.fd);
  ASSERT_TRUE(android::base::WriteFully(tmp_file.fd, reinterpret_cast<const uint8_t*>(kAbZip),
                                        sizeof(kAbZip) - 1));
  ZipArchiveHandle handle;
  ASSERT_EQ(0, OpenArchiveFd(tmp_file.fd, "EntryLargerThan32KTest", &handle));

  ZipEntry entry;
  ZipString ab_name;
  SetZipString(&ab_name, kAbTxtName);
  ASSERT_EQ(0, FindEntry(handle, ab_name, &entry));
  ASSERT_EQ(kAbUncompressedSize, entry.uncompressed_length);

  // Extract the entry to memory.
  std::vector<uint8_t> buffer(kAbUncompressedSize);
  ASSERT_EQ(0, ExtractToMemory(handle, &entry, &buffer[0], buffer.size()));

  // Extract the entry to a file.
  TemporaryFile tmp_output_file;
  ASSERT_NE(-1, tmp_output_file.fd);
  ASSERT_EQ(0, ExtractEntryToFile(handle, &entry, tmp_output_file.fd));

  // Make sure the extracted file size is as expected.
  struct stat stat_buf;
  ASSERT_EQ(0, fstat(tmp_output_file.fd, &stat_buf));
  ASSERT_EQ(kAbUncompressedSize, static_cast<size_t>(stat_buf.st_size));

  // Read the file back to a buffer and make sure the contents are
  // the same as the memory buffer we extracted directly to.
  std::vector<uint8_t> file_contents(kAbUncompressedSize);
  ASSERT_EQ(0, lseek64(tmp_output_file.fd, 0, SEEK_SET));
  ASSERT_TRUE(android::base::ReadFully(tmp_output_file.fd, &file_contents[0], file_contents.size()));
  ASSERT_EQ(file_contents, buffer);

  for (int i = 0; i < 90072; ++i) {
    const uint8_t* line = &file_contents[0] + (3 * i);
    ASSERT_EQ('a', line[0]);
    ASSERT_EQ('b', line[1]);
    ASSERT_EQ('\n', line[2]);
  }
}

TEST(ziparchive, TrailerAfterEOCD) {
  TemporaryFile tmp_file;
  ASSERT_NE(-1, tmp_file.fd);

  // Create a file with 8 bytes of random garbage.
  static const uint8_t trailer[] = {'A', 'n', 'd', 'r', 'o', 'i', 'd', 'z'};
  ASSERT_TRUE(android::base::WriteFully(tmp_file.fd, kEmptyEntriesZip, sizeof(kEmptyEntriesZip)));
  ASSERT_TRUE(android::base::WriteFully(tmp_file.fd, trailer, sizeof(trailer)));

  ZipArchiveHandle handle;
  ASSERT_GT(0, OpenArchiveFd(tmp_file.fd, "EmptyEntriesTest", &handle));
}

TEST(ziparchive, ExtractToFile) {
  TemporaryFile tmp_file;
  ASSERT_NE(-1, tmp_file.fd);
  const uint8_t data[8] = {'1', '2', '3', '4', '5', '6', '7', '8'};
  const size_t data_size = sizeof(data);

  ASSERT_TRUE(android::base::WriteFully(tmp_file.fd, data, data_size));

  ZipArchiveHandle handle;
  ASSERT_EQ(0, OpenArchiveWrapper(kValidZip, &handle));

  ZipEntry entry;
  ZipString name;
  SetZipString(&name, kATxtName);
  ASSERT_EQ(0, FindEntry(handle, name, &entry));
  ASSERT_EQ(0, ExtractEntryToFile(handle, &entry, tmp_file.fd));

  // Assert that the first 8 bytes of the file haven't been clobbered.
  uint8_t read_buffer[data_size];
  ASSERT_EQ(0, lseek64(tmp_file.fd, 0, SEEK_SET));
  ASSERT_TRUE(android::base::ReadFully(tmp_file.fd, read_buffer, data_size));
  ASSERT_EQ(0, memcmp(read_buffer, data, data_size));

  // Assert that the remainder of the file contains the incompressed data.
  std::vector<uint8_t> uncompressed_data(entry.uncompressed_length);
  ASSERT_TRUE(
      android::base::ReadFully(tmp_file.fd, uncompressed_data.data(), entry.uncompressed_length));
  ASSERT_EQ(0, memcmp(&uncompressed_data[0], kATxtContents.data(), kATxtContents.size()));

  // Assert that the total length of the file is sane
  ASSERT_EQ(static_cast<ssize_t>(data_size + kATxtContents.size()),
            lseek64(tmp_file.fd, 0, SEEK_END));
}

#if !defined(_WIN32)
TEST(ziparchive, OpenFromMemory) {
  const std::string zip_path = test_data_dir + "/" + kUpdateZip;
  android::base::unique_fd fd(open(zip_path.c_str(), O_RDONLY | O_BINARY));
  ASSERT_NE(-1, fd);
  struct stat sb;
  ASSERT_EQ(0, fstat(fd, &sb));

  // Memory map the file first and open the archive from the memory region.
  android::FileMap file_map;
  file_map.create(zip_path.c_str(), fd, 0 /*offset*/, sb.st_size, true);
  ZipArchiveHandle handle;
  ASSERT_EQ(0, OpenArchiveFromMemory(file_map.getDataPtr(), file_map.getDataLength(),
                                     zip_path.c_str(), &handle));

  // Assert one entry can be found and extracted correctly.
  std::string BINARY_PATH("META-INF/com/google/android/update-binary");
  ZipString binary_path(BINARY_PATH.c_str());
  ZipEntry binary_entry;
  ASSERT_EQ(0, FindEntry(handle, binary_path, &binary_entry));
  TemporaryFile tmp_binary;
  ASSERT_NE(-1, tmp_binary.fd);
  ASSERT_EQ(0, ExtractEntryToFile(handle, &binary_entry, tmp_binary.fd));
}
#endif

static void ZipArchiveStreamTest(ZipArchiveHandle& handle, const std::string& entry_name, bool raw,
                                 bool verified, ZipEntry* entry, std::vector<uint8_t>* read_data) {
  ZipString name;
  SetZipString(&name, entry_name);
  ASSERT_EQ(0, FindEntry(handle, name, entry));
  std::unique_ptr<ZipArchiveStreamEntry> stream;
  if (raw) {
    stream.reset(ZipArchiveStreamEntry::CreateRaw(handle, *entry));
    if (entry->method == kCompressStored) {
      read_data->resize(entry->uncompressed_length);
    } else {
      read_data->resize(entry->compressed_length);
    }
  } else {
    stream.reset(ZipArchiveStreamEntry::Create(handle, *entry));
    read_data->resize(entry->uncompressed_length);
  }
  uint8_t* read_data_ptr = read_data->data();
  ASSERT_TRUE(stream.get() != nullptr);
  const std::vector<uint8_t>* data;
  uint64_t total_size = 0;
  while ((data = stream->Read()) != nullptr) {
    total_size += data->size();
    memcpy(read_data_ptr, data->data(), data->size());
    read_data_ptr += data->size();
  }
  ASSERT_EQ(verified, stream->Verify());
  ASSERT_EQ(total_size, read_data->size());
}

static void ZipArchiveStreamTestUsingContents(const std::string& zip_file,
                                              const std::string& entry_name,
                                              const std::vector<uint8_t>& contents, bool raw) {
  ZipArchiveHandle handle;
  ASSERT_EQ(0, OpenArchiveWrapper(zip_file, &handle));

  ZipEntry entry;
  std::vector<uint8_t> read_data;
  ZipArchiveStreamTest(handle, entry_name, raw, true, &entry, &read_data);

  ASSERT_EQ(contents.size(), read_data.size());
  ASSERT_TRUE(memcmp(read_data.data(), contents.data(), read_data.size()) == 0);

  CloseArchive(handle);
}

static void ZipArchiveStreamTestUsingMemory(const std::string& zip_file,
                                            const std::string& entry_name) {
  ZipArchiveHandle handle;
  ASSERT_EQ(0, OpenArchiveWrapper(zip_file, &handle));

  ZipEntry entry;
  std::vector<uint8_t> read_data;
  ZipArchiveStreamTest(handle, entry_name, false, true, &entry, &read_data);

  std::vector<uint8_t> cmp_data(entry.uncompressed_length);
  ASSERT_EQ(entry.uncompressed_length, read_data.size());
  ASSERT_EQ(0, ExtractToMemory(handle, &entry, cmp_data.data(), cmp_data.size()));
  ASSERT_TRUE(memcmp(read_data.data(), cmp_data.data(), read_data.size()) == 0);

  CloseArchive(handle);
}

TEST(ziparchive, StreamCompressed) {
  ZipArchiveStreamTestUsingContents(kValidZip, kATxtName, kATxtContents, false);
}

TEST(ziparchive, StreamUncompressed) {
  ZipArchiveStreamTestUsingContents(kValidZip, kBTxtName, kBTxtContents, false);
}

TEST(ziparchive, StreamRawCompressed) {
  ZipArchiveStreamTestUsingContents(kValidZip, kATxtName, kATxtContentsCompressed, true);
}

TEST(ziparchive, StreamRawUncompressed) {
  ZipArchiveStreamTestUsingContents(kValidZip, kBTxtName, kBTxtContents, true);
}

TEST(ziparchive, StreamLargeCompressed) {
  ZipArchiveStreamTestUsingMemory(kLargeZip, kLargeCompressTxtName);
}

TEST(ziparchive, StreamLargeUncompressed) {
  ZipArchiveStreamTestUsingMemory(kLargeZip, kLargeUncompressTxtName);
}

TEST(ziparchive, StreamCompressedBadCrc) {
  ZipArchiveHandle handle;
  ASSERT_EQ(0, OpenArchiveWrapper(kBadCrcZip, &handle));

  ZipEntry entry;
  std::vector<uint8_t> read_data;
  ZipArchiveStreamTest(handle, kATxtName, false, false, &entry, &read_data);

  CloseArchive(handle);
}

TEST(ziparchive, StreamUncompressedBadCrc) {
  ZipArchiveHandle handle;
  ASSERT_EQ(0, OpenArchiveWrapper(kBadCrcZip, &handle));

  ZipEntry entry;
  std::vector<uint8_t> read_data;
  ZipArchiveStreamTest(handle, kBTxtName, false, false, &entry, &read_data);

  CloseArchive(handle);
}

// Generated using the following Java program:
//     public static void main(String[] foo) throws Exception {
//       FileOutputStream fos = new
//       FileOutputStream("/tmp/data_descriptor.zip");
//       ZipOutputStream zos = new ZipOutputStream(fos);
//       ZipEntry ze = new ZipEntry("name");
//       ze.setMethod(ZipEntry.DEFLATED);
//       zos.putNextEntry(ze);
//       zos.write("abdcdefghijk".getBytes());
//       zos.closeEntry();
//       zos.close();
//     }
//
// cat /tmp/data_descriptor.zip | xxd -i
//
static const std::vector<uint8_t> kDataDescriptorZipFile{
    0x50, 0x4b, 0x03, 0x04, 0x14, 0x00, 0x08, 0x08, 0x08, 0x00, 0x30, 0x59, 0xce, 0x4a, 0x00, 0x00,
    0x00, 0x00, 0x00, 0x00, 0x00, 0x00, 0x00, 0x00, 0x00, 0x00, 0x04, 0x00, 0x00, 0x00, 0x6e, 0x61,
    0x6d, 0x65, 0x4b, 0x4c, 0x4a, 0x49, 0x4e, 0x49, 0x4d, 0x4b, 0xcf, 0xc8, 0xcc, 0xca, 0x06, 0x00,
    //[sig---------------], [crc32---------------], [csize---------------], [size----------------]
    0x50, 0x4b, 0x07, 0x08, 0x3d, 0x4e, 0x0e, 0xf9, 0x0e, 0x00, 0x00, 0x00, 0x0c, 0x00, 0x00, 0x00,
    0x50, 0x4b, 0x01, 0x02, 0x14, 0x00, 0x14, 0x00, 0x08, 0x08, 0x08, 0x00, 0x30, 0x59, 0xce, 0x4a,
    0x3d, 0x4e, 0x0e, 0xf9, 0x0e, 0x00, 0x00, 0x00, 0x0c, 0x00, 0x00, 0x00, 0x04, 0x00, 0x00, 0x00,
    0x00, 0x00, 0x00, 0x00, 0x00, 0x00, 0x00, 0x00, 0x00, 0x00, 0x00, 0x00, 0x00, 0x00, 0x6e, 0x61,
    0x6d, 0x65, 0x50, 0x4b, 0x05, 0x06, 0x00, 0x00, 0x00, 0x00, 0x01, 0x00, 0x01, 0x00, 0x32, 0x00,
    0x00, 0x00, 0x40, 0x00, 0x00, 0x00, 0x00, 0x00};

// The offsets of the data descriptor in this file, so we can mess with
// them later in the test.
static constexpr uint32_t kDataDescriptorOffset = 48;
static constexpr uint32_t kCSizeOffset = kDataDescriptorOffset + 8;
static constexpr uint32_t kSizeOffset = kCSizeOffset + 4;

static void ExtractEntryToMemory(const std::vector<uint8_t>& zip_data,
                                 std::vector<uint8_t>* entry_out, int32_t* error_code_out) {
  TemporaryFile tmp_file;
  ASSERT_NE(-1, tmp_file.fd);
  ASSERT_TRUE(android::base::WriteFully(tmp_file.fd, &zip_data[0], zip_data.size()));
  ZipArchiveHandle handle;
  ASSERT_EQ(0, OpenArchiveFd(tmp_file.fd, "ExtractEntryToMemory", &handle));

  // This function expects a variant of kDataDescriptorZipFile, for look for
  // an entry whose name is "name" and whose size is 12 (contents =
  // "abdcdefghijk").
  ZipEntry entry;
  ZipString empty_name;
  SetZipString(&empty_name, "name");

  ASSERT_EQ(0, FindEntry(handle, empty_name, &entry));
  ASSERT_EQ(static_cast<uint32_t>(12), entry.uncompressed_length);

  entry_out->resize(12);
  (*error_code_out) = ExtractToMemory(handle, &entry, &((*entry_out)[0]), 12);

  CloseArchive(handle);
}

TEST(ziparchive, ValidDataDescriptors) {
  std::vector<uint8_t> entry;
  int32_t error_code = 0;
  ExtractEntryToMemory(kDataDescriptorZipFile, &entry, &error_code);

  ASSERT_EQ(0, error_code);
  ASSERT_EQ(12u, entry.size());
  ASSERT_EQ('a', entry[0]);
  ASSERT_EQ('k', entry[11]);
}

TEST(ziparchive, InvalidDataDescriptors) {
  std::vector<uint8_t> invalid_csize = kDataDescriptorZipFile;
  invalid_csize[kCSizeOffset] = 0xfe;

  std::vector<uint8_t> entry;
  int32_t error_code = 0;
  ExtractEntryToMemory(invalid_csize, &entry, &error_code);

  ASSERT_EQ(kInconsistentInformation, error_code);

  std::vector<uint8_t> invalid_size = kDataDescriptorZipFile;
  invalid_csize[kSizeOffset] = 0xfe;

  error_code = 0;
  entry.clear();
  ExtractEntryToMemory(invalid_csize, &entry, &error_code);

  ASSERT_EQ(kInconsistentInformation, error_code);
}

TEST(ziparchive, ErrorCodeString) {
  ASSERT_STREQ("Success", ErrorCodeString(0));

  // Out of bounds.
  ASSERT_STREQ("Unknown return code", ErrorCodeString(1));
  ASSERT_STREQ("Unknown return code", ErrorCodeString(-13));

  ASSERT_STREQ("I/O error", ErrorCodeString(kIoError));
}

<<<<<<< HEAD
// A zip file whose local file header at offset zero is corrupted.
//
// ---------------
// cat foo > a.txt
// zip a.zip a.txt
// cat a.zip | xxd -i
//
// Manual changes :
// [2] = 0xff  // Corrupt the LFH signature of entry 0.
// [3] = 0xff  // Corrupt the LFH signature of entry 0.
static const std::vector<uint8_t> kZipFileWithBrokenLfhSignature{
    //[lfh-sig-----------], [lfh contents---------------------------------
    0x50, 0x4b, 0xff, 0xff, 0x0a, 0x00, 0x00, 0x00, 0x00, 0x00, 0x77, 0x80,
    //--------------------------------------------------------------------
    0x09, 0x4b, 0xa8, 0x65, 0x32, 0x7e, 0x04, 0x00, 0x00, 0x00, 0x04, 0x00,
    //-------------------------------]  [file-name-----------------], [---
    0x00, 0x00, 0x05, 0x00, 0x1c, 0x00, 0x61, 0x2e, 0x74, 0x78, 0x74, 0x55,
    // entry-contents------------------------------------------------------
    0x54, 0x09, 0x00, 0x03, 0x51, 0x24, 0x8b, 0x59, 0x51, 0x24, 0x8b, 0x59,
    //--------------------------------------------------------------------
    0x75, 0x78, 0x0b, 0x00, 0x01, 0x04, 0x89, 0x42, 0x00, 0x00, 0x04, 0x88,
    //-------------------------------------], [cd-record-sig-------], [---
    0x13, 0x00, 0x00, 0x66, 0x6f, 0x6f, 0x0a, 0x50, 0x4b, 0x01, 0x02, 0x1e,
    // cd-record-----------------------------------------------------------
    0x03, 0x0a, 0x00, 0x00, 0x00, 0x00, 0x00, 0x77, 0x80, 0x09, 0x4b, 0xa8,
    //--------------------------------------------------------------------
    0x65, 0x32, 0x7e, 0x04, 0x00, 0x00, 0x00, 0x04, 0x00, 0x00, 0x00, 0x05,
    //--------------------------------------------------------------------
    0x00, 0x18, 0x00, 0x00, 0x00, 0x00, 0x00, 0x01, 0x00, 0x00, 0x00, 0xa0,
    //-]  [lfh-file-header-off-], [file-name-----------------], [extra----
    0x81, 0x00, 0x00, 0x00, 0x00, 0x61, 0x2e, 0x74, 0x78, 0x74, 0x55, 0x54,
    //--------------------------------------------------------------------
    0x05, 0x00, 0x03, 0x51, 0x24, 0x8b, 0x59, 0x75, 0x78, 0x0b, 0x00, 0x01,
    //-------------------------------------------------------], [eocd-sig-
    0x04, 0x89, 0x42, 0x00, 0x00, 0x04, 0x88, 0x13, 0x00, 0x00, 0x50, 0x4b,
    //-------], [---------------------------------------------------------
    0x05, 0x06, 0x00, 0x00, 0x00, 0x00, 0x01, 0x00, 0x01, 0x00, 0x4b, 0x00,
    //-------------------------------------------]
    0x00, 0x00, 0x43, 0x00, 0x00, 0x00, 0x00, 0x00};

TEST(ziparchive, BrokenLfhSignature) {
  TemporaryFile tmp_file;
  ASSERT_NE(-1, tmp_file.fd);
  ASSERT_TRUE(android::base::WriteFully(tmp_file.fd, &kZipFileWithBrokenLfhSignature[0],
                                        kZipFileWithBrokenLfhSignature.size()));
  ZipArchiveHandle handle;
  ASSERT_EQ(-1, OpenArchiveFd(tmp_file.fd, "LeadingNonZipBytes", &handle));
=======
class VectorReader : public zip_archive::Reader {
 public:
  VectorReader(const std::vector<uint8_t>& input) : Reader(), input_(input) {}

  bool ReadAtOffset(uint8_t* buf, size_t len, uint32_t offset) const {
    if ((offset + len) < input_.size()) {
      return false;
    }

    memcpy(buf, &input_[offset], len);
    return true;
  }

 private:
  const std::vector<uint8_t>& input_;
};

class VectorWriter : public zip_archive::Writer {
 public:
  VectorWriter() : Writer() {}

  bool Append(uint8_t* buf, size_t size) {
    output_.insert(output_.end(), buf, buf + size);
    return true;
  }

  std::vector<uint8_t>& GetOutput() { return output_; }

 private:
  std::vector<uint8_t> output_;
};

class BadReader : public zip_archive::Reader {
 public:
  BadReader() : Reader() {}

  bool ReadAtOffset(uint8_t*, size_t, uint32_t) const { return false; }
};

class BadWriter : public zip_archive::Writer {
 public:
  BadWriter() : Writer() {}

  bool Append(uint8_t*, size_t) { return false; }
};

TEST(ziparchive, Inflate) {
  const uint32_t compressed_length = kATxtContentsCompressed.size();
  const uint32_t uncompressed_length = kATxtContents.size();

  const VectorReader reader(kATxtContentsCompressed);
  {
    VectorWriter writer;
    uint64_t crc_out = 0;

    int32_t ret =
        zip_archive::Inflate(reader, compressed_length, uncompressed_length, &writer, &crc_out);
    ASSERT_EQ(0, ret);
    ASSERT_EQ(kATxtContents, writer.GetOutput());
    ASSERT_EQ(0x950821C5u, crc_out);
  }

  {
    VectorWriter writer;
    int32_t ret =
        zip_archive::Inflate(reader, compressed_length, uncompressed_length, &writer, nullptr);
    ASSERT_EQ(0, ret);
    ASSERT_EQ(kATxtContents, writer.GetOutput());
  }

  {
    BadWriter writer;
    int32_t ret =
        zip_archive::Inflate(reader, compressed_length, uncompressed_length, &writer, nullptr);
    ASSERT_EQ(kIoError, ret);
  }

  {
    BadReader reader;
    VectorWriter writer;
    int32_t ret =
        zip_archive::Inflate(reader, compressed_length, uncompressed_length, &writer, nullptr);
    ASSERT_EQ(kIoError, ret);
    ASSERT_EQ(0u, writer.GetOutput().size());
  }
>>>>>>> 24de186d
}

int main(int argc, char** argv) {
  ::testing::InitGoogleTest(&argc, argv);

  static struct option options[] = {{"test_data_dir", required_argument, nullptr, 't'},
                                    {nullptr, 0, nullptr, 0}};

  while (true) {
    int option_index;
    const int c = getopt_long_only(argc, argv, "", options, &option_index);
    if (c == -1) {
      break;
    }

    if (c == 't') {
      test_data_dir = optarg;
    }
  }

  if (test_data_dir.size() == 0) {
    printf("Test data flag (--test_data_dir) required\n\n");
    return -1;
  }

  if (test_data_dir[0] != '/') {
    std::vector<char> cwd_buffer(1024);
    const char* cwd = getcwd(cwd_buffer.data(), cwd_buffer.size() - 1);
    if (cwd == nullptr) {
      printf("Cannot get current working directory, use an absolute path instead, was %s\n\n",
             test_data_dir.c_str());
      return -2;
    }
    test_data_dir = '/' + test_data_dir;
    test_data_dir = cwd + test_data_dir;
  }

  return RUN_ALL_TESTS();
}<|MERGE_RESOLUTION|>--- conflicted
+++ resolved
@@ -717,7 +717,6 @@
   ASSERT_STREQ("I/O error", ErrorCodeString(kIoError));
 }
 
-<<<<<<< HEAD
 // A zip file whose local file header at offset zero is corrupted.
 //
 // ---------------
@@ -765,7 +764,8 @@
                                         kZipFileWithBrokenLfhSignature.size()));
   ZipArchiveHandle handle;
   ASSERT_EQ(-1, OpenArchiveFd(tmp_file.fd, "LeadingNonZipBytes", &handle));
-=======
+}
+
 class VectorReader : public zip_archive::Reader {
  public:
   VectorReader(const std::vector<uint8_t>& input) : Reader(), input_(input) {}
@@ -851,7 +851,6 @@
     ASSERT_EQ(kIoError, ret);
     ASSERT_EQ(0u, writer.GetOutput().size());
   }
->>>>>>> 24de186d
 }
 
 int main(int argc, char** argv) {
