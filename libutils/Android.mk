# Copyright (C) 2008 The Android Open Source Project
#
# Licensed under the Apache License, Version 2.0 (the "License");
# you may not use this file except in compliance with the License.
# You may obtain a copy of the License at
#
#      http://www.apache.org/licenses/LICENSE-2.0
#
# Unless required by applicable law or agreed to in writing, software
# distributed under the License is distributed on an "AS IS" BASIS,
# WITHOUT WARRANTIES OR CONDITIONS OF ANY KIND, either express or implied.
# See the License for the specific language governing permissions and
# limitations under the License.

LOCAL_PATH:= $(call my-dir)

# libutils is a little unique: It's built twice, once for the host
# and once for the device.

commonSources:= \
	BasicHashtable.cpp \
	BlobCache.cpp \
	CallStack.cpp \
	FileMap.cpp \
	JenkinsHash.cpp \
	LinearAllocator.cpp \
	LinearTransform.cpp \
	Log.cpp \
	Printer.cpp \
	ProcessCallStack.cpp \
	PropertyMap.cpp \
	RefBase.cpp \
	SharedBuffer.cpp \
	Static.cpp \
	StopWatch.cpp \
	String8.cpp \
	String16.cpp \
	SystemClock.cpp \
	Threads.cpp \
	Timers.cpp \
	Tokenizer.cpp \
	Unicode.cpp \
	VectorImpl.cpp \
	misc.cpp

host_commonCflags := -DLIBUTILS_NATIVE=1 $(TOOL_CFLAGS)

ifeq ($(HOST_OS),windows)
ifeq ($(strip $(USE_CYGWIN),),)
# Under MinGW, ctype.h doesn't need multi-byte support
host_commonCflags += -DMB_CUR_MAX=1
endif
endif

host_commonLdlibs :=

ifeq ($(TARGET_OS),linux)
host_commonLdlibs += -lrt -ldl
endif


# For the host
# =====================================================
include $(CLEAR_VARS)
LOCAL_SRC_FILES:= $(commonSources)
ifeq ($(HOST_OS), linux)
LOCAL_SRC_FILES += Looper.cpp
endif
LOCAL_MODULE:= libutils
LOCAL_STATIC_LIBRARIES := liblog
LOCAL_CFLAGS += $(host_commonCflags)
LOCAL_LDLIBS += $(host_commonLdlibs)
LOCAL_C_INCLUDES += external/safe-iop/include
include $(BUILD_HOST_STATIC_LIBRARY)


# For the host, 64-bit
# =====================================================
include $(CLEAR_VARS)
LOCAL_SRC_FILES:= $(commonSources)
ifeq ($(HOST_OS), linux)
LOCAL_SRC_FILES += Looper.cpp
endif
LOCAL_MODULE:= lib64utils
LOCAL_STATIC_LIBRARIES := liblog
LOCAL_CFLAGS += $(host_commonCflags) -m64
LOCAL_LDLIBS += $(host_commonLdlibs)
LOCAL_C_INCLUDES += external/safe-iop/include
include $(BUILD_HOST_STATIC_LIBRARY)


# For the device, static
# =====================================================
include $(CLEAR_VARS)


# we have the common sources, plus some device-specific stuff
LOCAL_SRC_FILES:= \
	$(commonSources) \
	Looper.cpp \
	Trace.cpp

ifeq ($(TARGET_OS),linux)
LOCAL_LDLIBS += -lrt -ldl
endif

ifeq ($(TARGET_ARCH),mips)
LOCAL_CFLAGS += -DALIGN_DOUBLE
endif

LOCAL_C_INCLUDES += \
		bionic/libc/private \
		external/zlib

LOCAL_LDLIBS += -lpthread

LOCAL_STATIC_LIBRARIES := \
	libcutils

LOCAL_SHARED_LIBRARIES := \
        libbacktrace \
        liblog \
        libdl

include external/stlport/libstlport.mk

LOCAL_MODULE:= libutils
LOCAL_C_INCLUDES += external/safe-iop/include
include $(BUILD_STATIC_LIBRARY)

# For the device, shared
# =====================================================
include $(CLEAR_VARS)
LOCAL_MODULE:= libutils
LOCAL_WHOLE_STATIC_LIBRARIES := libutils
LOCAL_SHARED_LIBRARIES := \
        libbacktrace \
        libcutils \
        libdl \
<<<<<<< HEAD
        liblog \

include external/stlport/libstlport.mk
=======
        libcorkscrew
LOCAL_C_INCLUDES += external/safe-iop/include
>>>>>>> bc79bd22

include $(BUILD_SHARED_LIBRARY)

# Include subdirectory makefiles
# ============================================================
include $(CLEAR_VARS)
LOCAL_MODULE := SharedBufferTest
LOCAL_STATIC_LIBRARIES := libutils libcutils
LOCAL_SHARED_LIBRARIES := liblog
LOCAL_SRC_FILES := SharedBufferTest.cpp
include $(BUILD_NATIVE_TEST)

include $(CLEAR_VARS)
LOCAL_MODULE := SharedBufferTest
LOCAL_STATIC_LIBRARIES := libutils libcutils
LOCAL_SHARED_LIBRARIES := liblog
LOCAL_SRC_FILES := SharedBufferTest.cpp
include $(BUILD_HOST_NATIVE_TEST)

# If we're building with ONE_SHOT_MAKEFILE (mm, mmm), then what the framework
# team really wants is to build the stuff defined by this makefile.
ifeq (,$(ONE_SHOT_MAKEFILE))
include $(call first-makefiles-under,$(LOCAL_PATH))
endif<|MERGE_RESOLUTION|>--- conflicted
+++ resolved
@@ -137,14 +137,11 @@
         libbacktrace \
         libcutils \
         libdl \
-<<<<<<< HEAD
         liblog \
 
+LOCAL_C_INCLUDES += external/safe-iop/include
+
 include external/stlport/libstlport.mk
-=======
-        libcorkscrew
-LOCAL_C_INCLUDES += external/safe-iop/include
->>>>>>> bc79bd22
 
 include $(BUILD_SHARED_LIBRARY)
 
