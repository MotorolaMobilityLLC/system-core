/*
 * Copyright (C) 2018 The Android Open Source Project
 *
 * Licensed under the Apache License, Version 2.0 (the "License");
 * you may not use this file except in compliance with the License.
 * You may obtain a copy of the License at
 *
 *      http://www.apache.org/licenses/LICENSE-2.0
 *
 * Unless required by applicable law or agreed to in writing, software
 * distributed under the License is distributed on an "AS IS" BASIS,
 * WITHOUT WARRANTIES OR CONDITIONS OF ANY KIND, either express or implied.
 * See the License for the specific language governing permissions and
 * limitations under the License.
 */

#include "usb_client.h"

#include <endian.h>
#include <fcntl.h>
#include <linux/usb/ch9.h>
#include <linux/usb/functionfs.h>
#include <stdio.h>
#include <stdlib.h>
#include <sys/stat.h>
#include <sys/types.h>

#include <android-base/logging.h>
#include <android-base/properties.h>

constexpr int kMaxPacketSizeFs = 64;
constexpr int kMaxPacketSizeHs = 512;
constexpr int kMaxPacketsizeSs = 1024;

constexpr size_t kFbFfsNumBufs = 16;
constexpr size_t kFbFfsBufSize = 16384;

constexpr const char* kUsbFfsFastbootEp0 = "/dev/usb-ffs/fastboot/ep0";
constexpr const char* kUsbFfsFastbootOut = "/dev/usb-ffs/fastboot/ep1";
constexpr const char* kUsbFfsFastbootIn = "/dev/usb-ffs/fastboot/ep2";

struct FuncDesc {
    struct usb_interface_descriptor intf;
    struct usb_endpoint_descriptor_no_audio source;
    struct usb_endpoint_descriptor_no_audio sink;
} __attribute__((packed));

struct SsFuncDesc {
    struct usb_interface_descriptor intf;
    struct usb_endpoint_descriptor_no_audio source;
    struct usb_ss_ep_comp_descriptor source_comp;
    struct usb_endpoint_descriptor_no_audio sink;
    struct usb_ss_ep_comp_descriptor sink_comp;
} __attribute__((packed));

struct DescV2 {
    struct usb_functionfs_descs_head_v2 header;
    // The rest of the structure depends on the flags in the header.
    __le32 fs_count;
    __le32 hs_count;
    __le32 ss_count;
    struct FuncDesc fs_descs, hs_descs;
    struct SsFuncDesc ss_descs;
} __attribute__((packed));

struct usb_interface_descriptor fastboot_interface = {
        .bLength = USB_DT_INTERFACE_SIZE,
        .bDescriptorType = USB_DT_INTERFACE,
        .bInterfaceNumber = 0,
        .bNumEndpoints = 2,
        .bInterfaceClass = USB_CLASS_VENDOR_SPEC,
        .bInterfaceSubClass = 66,
        .bInterfaceProtocol = 3,
        .iInterface = 1, /* first string from the provided table */
};

static struct FuncDesc fs_descriptors = {
        .intf = fastboot_interface,
        .source =
                {
                        .bLength = sizeof(fs_descriptors.source),
                        .bDescriptorType = USB_DT_ENDPOINT,
                        .bEndpointAddress = 1 | USB_DIR_OUT,
                        .bmAttributes = USB_ENDPOINT_XFER_BULK,
                        .wMaxPacketSize = kMaxPacketSizeFs,
                },
        .sink =
                {
                        .bLength = sizeof(fs_descriptors.sink),
                        .bDescriptorType = USB_DT_ENDPOINT,
                        .bEndpointAddress = 1 | USB_DIR_IN,
                        .bmAttributes = USB_ENDPOINT_XFER_BULK,
                        .wMaxPacketSize = kMaxPacketSizeFs,
                },
};

static struct FuncDesc hs_descriptors = {
        .intf = fastboot_interface,
        .source =
                {
                        .bLength = sizeof(hs_descriptors.source),
                        .bDescriptorType = USB_DT_ENDPOINT,
                        .bEndpointAddress = 1 | USB_DIR_OUT,
                        .bmAttributes = USB_ENDPOINT_XFER_BULK,
                        .wMaxPacketSize = kMaxPacketSizeHs,
                },
        .sink =
                {
                        .bLength = sizeof(hs_descriptors.sink),
                        .bDescriptorType = USB_DT_ENDPOINT,
                        .bEndpointAddress = 1 | USB_DIR_IN,
                        .bmAttributes = USB_ENDPOINT_XFER_BULK,
                        .wMaxPacketSize = kMaxPacketSizeHs,
                },
};

static struct SsFuncDesc ss_descriptors = {
        .intf = fastboot_interface,
        .source =
                {
                        .bLength = sizeof(ss_descriptors.source),
                        .bDescriptorType = USB_DT_ENDPOINT,
                        .bEndpointAddress = 1 | USB_DIR_OUT,
                        .bmAttributes = USB_ENDPOINT_XFER_BULK,
                        .wMaxPacketSize = kMaxPacketsizeSs,
                },
        .source_comp =
                {
                        .bLength = sizeof(ss_descriptors.source_comp),
                        .bDescriptorType = USB_DT_SS_ENDPOINT_COMP,
                        .bMaxBurst = 15,
                },
        .sink =
                {
                        .bLength = sizeof(ss_descriptors.sink),
                        .bDescriptorType = USB_DT_ENDPOINT,
                        .bEndpointAddress = 1 | USB_DIR_IN,
                        .bmAttributes = USB_ENDPOINT_XFER_BULK,
                        .wMaxPacketSize = kMaxPacketsizeSs,
                },
        .sink_comp =
                {
                        .bLength = sizeof(ss_descriptors.sink_comp),
                        .bDescriptorType = USB_DT_SS_ENDPOINT_COMP,
                        .bMaxBurst = 15,
                },
};

#define STR_INTERFACE_ "fastboot"

static const struct {
    struct usb_functionfs_strings_head header;
    struct {
        __le16 code;
        const char str1[sizeof(STR_INTERFACE_)];
    } __attribute__((packed)) lang0;
} __attribute__((packed)) strings = {
        .header =
                {
                        .magic = htole32(FUNCTIONFS_STRINGS_MAGIC),
                        .length = htole32(sizeof(strings)),
                        .str_count = htole32(1),
                        .lang_count = htole32(1),
                },
        .lang0 =
                {
                        htole16(0x0409), /* en-us */
                        STR_INTERFACE_,
                },
};

static struct DescV2 v2_descriptor = {
        .header =
                {
                        .magic = htole32(FUNCTIONFS_DESCRIPTORS_MAGIC_V2),
                        .length = htole32(sizeof(v2_descriptor)),
                        .flags = FUNCTIONFS_HAS_FS_DESC | FUNCTIONFS_HAS_HS_DESC |
                                 FUNCTIONFS_HAS_SS_DESC,
                },
        .fs_count = 3,
        .hs_count = 3,
        .ss_count = 5,
        .fs_descs = fs_descriptors,
        .hs_descs = hs_descriptors,
        .ss_descs = ss_descriptors,
};

// Reimplementing since usb_ffs_close() does not close the control FD.
static void CloseFunctionFs(usb_handle* h) {
    h->bulk_in.reset();
    h->bulk_out.reset();
    h->control.reset();
}

static bool InitFunctionFs(usb_handle* h) {
    LOG(INFO) << "initializing functionfs";

    if (h->control < 0) {  // might have already done this before
        LOG(INFO) << "opening control endpoint " << kUsbFfsFastbootEp0;
        h->control.reset(open(kUsbFfsFastbootEp0, O_RDWR));
        if (h->control < 0) {
            PLOG(ERROR) << "cannot open control endpoint " << kUsbFfsFastbootEp0;
            goto err;
        }

        auto ret = write(h->control.get(), &v2_descriptor, sizeof(v2_descriptor));
        if (ret < 0) {
            PLOG(ERROR) << "cannot write descriptors " << kUsbFfsFastbootEp0;
            goto err;
        }

        ret = write(h->control.get(), &strings, sizeof(strings));
        if (ret < 0) {
            PLOG(ERROR) << "cannot write strings " << kUsbFfsFastbootEp0;
            goto err;
        }
        // Signal only when writing the descriptors to ffs
        android::base::SetProperty("sys.usb.ffs.ready", "1");
    }

    h->bulk_out.reset(open(kUsbFfsFastbootOut, O_RDONLY));
    if (h->bulk_out < 0) {
        PLOG(ERROR) << "cannot open bulk-out endpoint " << kUsbFfsFastbootOut;
        goto err;
    }

    h->bulk_in.reset(open(kUsbFfsFastbootIn, O_WRONLY));
    if (h->bulk_in < 0) {
        PLOG(ERROR) << "cannot open bulk-in endpoint " << kUsbFfsFastbootIn;
        goto err;
    }

    h->read_aiob.fd = h->bulk_out.get();
    h->write_aiob.fd = h->bulk_in.get();
    h->reads_zero_packets = false;
    return true;

err:
    CloseFunctionFs(h);
    return false;
}

ClientUsbTransport::ClientUsbTransport()
    : handle_(std::unique_ptr<usb_handle>(create_usb_handle(kFbFfsNumBufs, kFbFfsBufSize))) {
    if (!InitFunctionFs(handle_.get())) {
        handle_.reset(nullptr);
    }
}

ssize_t ClientUsbTransport::Read(void* data, size_t len) {
    if (handle_ == nullptr || len > SSIZE_MAX) {
        return -1;
    }
    char* char_data = static_cast<char*>(data);
    size_t bytes_read_total = 0;
    while (bytes_read_total < len) {
        auto bytes_to_read = std::min(len - bytes_read_total, kFbFfsNumBufs * kFbFfsBufSize);
<<<<<<< HEAD
        auto bytes_read_now = handle_->read(handle_.get(), char_data, bytes_to_read, true /* allow_partial */);
=======
        auto bytes_read_now =
                handle_->read(handle_.get(), char_data, bytes_to_read, true /* allow_partial */);
>>>>>>> 528e168a
        if (bytes_read_now < 0) {
            return bytes_read_total;
        }
        bytes_read_total += bytes_read_now;
        char_data += bytes_read_now;
        if (static_cast<size_t>(bytes_read_now) < bytes_to_read) {
            break;
        }
    }
    return bytes_read_total;
}

ssize_t ClientUsbTransport::Write(const void* data, size_t len) {
    if (handle_ == nullptr || len > SSIZE_MAX) {
        return -1;
    }
    const char* char_data = reinterpret_cast<const char*>(data);
    size_t bytes_written_total = 0;
    while (bytes_written_total < len) {
        auto bytes_to_write = std::min(len - bytes_written_total, kFbFfsNumBufs * kFbFfsBufSize);
        auto bytes_written_now = handle_->write(handle_.get(), data, bytes_to_write);
        if (bytes_written_now < 0) {
            return bytes_written_total;
        }
        bytes_written_total += bytes_written_now;
        char_data += bytes_written_now;
        if (static_cast<size_t>(bytes_written_now) < bytes_to_write) {
            break;
        }
    }
    return bytes_written_total;
}

int ClientUsbTransport::Close() {
    if (handle_ == nullptr) {
        return -1;
    }
    CloseFunctionFs(handle_.get());
    return 0;
}<|MERGE_RESOLUTION|>--- conflicted
+++ resolved
@@ -255,12 +255,8 @@
     size_t bytes_read_total = 0;
     while (bytes_read_total < len) {
         auto bytes_to_read = std::min(len - bytes_read_total, kFbFfsNumBufs * kFbFfsBufSize);
-<<<<<<< HEAD
-        auto bytes_read_now = handle_->read(handle_.get(), char_data, bytes_to_read, true /* allow_partial */);
-=======
         auto bytes_read_now =
                 handle_->read(handle_.get(), char_data, bytes_to_read, true /* allow_partial */);
->>>>>>> 528e168a
         if (bytes_read_now < 0) {
             return bytes_read_total;
         }
