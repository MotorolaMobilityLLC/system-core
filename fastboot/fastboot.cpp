/*
 * Copyright (C) 2008 The Android Open Source Project
 * All rights reserved.
 *
 * Redistribution and use in source and binary forms, with or without
 * modification, are permitted provided that the following conditions
 * are met:
 *  * Redistributions of source code must retain the above copyright
 *    notice, this list of conditions and the following disclaimer.
 *  * Redistributions in binary form must reproduce the above copyright
 *    notice, this list of conditions and the following disclaimer in
 *    the documentation and/or other materials provided with the
 *    distribution.
 *
 * THIS SOFTWARE IS PROVIDED BY THE COPYRIGHT HOLDERS AND CONTRIBUTORS
 * "AS IS" AND ANY EXPRESS OR IMPLIED WARRANTIES, INCLUDING, BUT NOT
 * LIMITED TO, THE IMPLIED WARRANTIES OF MERCHANTABILITY AND FITNESS
 * FOR A PARTICULAR PURPOSE ARE DISCLAIMED. IN NO EVENT SHALL THE
 * COPYRIGHT OWNER OR CONTRIBUTORS BE LIABLE FOR ANY DIRECT, INDIRECT,
 * INCIDENTAL, SPECIAL, EXEMPLARY, OR CONSEQUENTIAL DAMAGES (INCLUDING,
 * BUT NOT LIMITED TO, PROCUREMENT OF SUBSTITUTE GOODS OR SERVICES; LOSS
 * OF USE, DATA, OR PROFITS; OR BUSINESS INTERRUPTION) HOWEVER CAUSED
 * AND ON ANY THEORY OF LIABILITY, WHETHER IN CONTRACT, STRICT LIABILITY,
 * OR TORT (INCLUDING NEGLIGENCE OR OTHERWISE) ARISING IN ANY WAY OUT
 * OF THE USE OF THIS SOFTWARE, EVEN IF ADVISED OF THE POSSIBILITY OF
 * SUCH DAMAGE.
 */

#define _LARGEFILE64_SOURCE

#include <ctype.h>
#include <errno.h>
#include <fcntl.h>
#include <getopt.h>
#include <inttypes.h>
#include <limits.h>
#include <stdint.h>
#include <stdio.h>
#include <stdlib.h>
#include <string.h>
#include <sys/stat.h>
#include <sys/time.h>
#include <sys/types.h>
#include <unistd.h>

#include <functional>
#include <utility>
#include <vector>

#include <android-base/macros.h>
#include <android-base/parseint.h>
#include <android-base/parsenetaddress.h>
#include <android-base/stringprintf.h>
#include <android-base/strings.h>
#include <sparse/sparse.h>
#include <ziparchive/zip_archive.h>

#include "bootimg_utils.h"
#include "diagnose_usb.h"
#include "fastboot.h"
#include "fs.h"
#include "tcp.h"
#include "transport.h"
#include "udp.h"
#include "usb.h"

#ifndef O_BINARY
#define O_BINARY 0
#endif

char cur_product[FB_RESPONSE_SZ + 1];

static const char* serial = nullptr;
static const char* product = nullptr;
static const char* cmdline = nullptr;
static unsigned short vendor_id = 0;
static int long_listing = 0;
static int64_t sparse_limit = -1;
static int64_t target_sparse_limit = -1;

static unsigned page_size = 2048;
static unsigned base_addr      = 0x10000000;
static unsigned kernel_offset  = 0x00008000;
static unsigned ramdisk_offset = 0x01000000;
static unsigned second_offset  = 0x00f00000;
static unsigned tags_offset    = 0x00000100;

static const std::string convert_fbe_marker_filename("convert_fbe");

enum fb_buffer_type {
    FB_BUFFER,
    FB_BUFFER_SPARSE,
};

struct fastboot_buffer {
    enum fb_buffer_type type;
    void* data;
    int64_t sz;
};

static struct {
    char img_name[17];
    char sig_name[17];
    char part_name[9];
    bool is_optional;
    bool is_secondary;
} images[] = {
    {"boot.img", "boot.sig", "boot", false, false},
    {"boot_other.img", "boot.sig", "boot", true, true},
    {"recovery.img", "recovery.sig", "recovery", true, false},
    {"system.img", "system.sig", "system", false, false},
    {"system_other.img", "system.sig", "system", true, true},
    {"vendor.img", "vendor.sig", "vendor", true, false},
    {"vendor_other.img", "vendor.sig", "vendor", true, true},
};

static std::string find_item_given_name(const char* img_name, const char* product) {
    if(product) {
        std::string path = get_my_path();
        path.erase(path.find_last_of('/'));
        return android::base::StringPrintf("%s/../../../target/product/%s/%s",
                                           path.c_str(), product, img_name);
    }

    char *dir = getenv("ANDROID_PRODUCT_OUT");
    if (dir == nullptr || dir[0] == '\0') {
        die("neither -p product specified nor ANDROID_PRODUCT_OUT set");
    }

    return android::base::StringPrintf("%s/%s", dir, img_name);
}

std::string find_item(const char* item, const char* product) {
    const char *fn;

    if (!strcmp(item,"boot")) {
        fn = "boot.img";
    } else if(!strcmp(item,"recovery")) {
        fn = "recovery.img";
    } else if(!strcmp(item,"system")) {
        fn = "system.img";
    } else if(!strcmp(item,"vendor")) {
        fn = "vendor.img";
    } else if(!strcmp(item,"userdata")) {
        fn = "userdata.img";
    } else if(!strcmp(item,"cache")) {
        fn = "cache.img";
    } else if(!strcmp(item,"info")) {
        fn = "android-info.txt";
    } else {
        fprintf(stderr,"unknown partition '%s'\n", item);
        return "";
    }

    return find_item_given_name(fn, product);
}

static int64_t get_file_size(int fd) {
    struct stat sb;
    return fstat(fd, &sb) == -1 ? -1 : sb.st_size;
}

static void* load_fd(int fd, int64_t* sz) {
    int errno_tmp;
    char* data = nullptr;

    *sz = get_file_size(fd);
    if (*sz < 0) {
        goto oops;
    }

    data = (char*) malloc(*sz);
    if (data == nullptr) goto oops;

    if(read(fd, data, *sz) != *sz) goto oops;
    close(fd);

    return data;

oops:
    errno_tmp = errno;
    close(fd);
    if(data != 0) free(data);
    errno = errno_tmp;
    return 0;
}

static void* load_file(const std::string& path, int64_t* sz) {
    int fd = open(path.c_str(), O_RDONLY | O_BINARY);
    if (fd == -1) return nullptr;
    return load_fd(fd, sz);
}

static int match_fastboot_with_serial(usb_ifc_info* info, const char* local_serial) {
    // Require a matching vendor id if the user specified one with -i.
    if (vendor_id != 0 && info->dev_vendor != vendor_id) {
        return -1;
    }

    if (info->ifc_class != 0xff || info->ifc_subclass != 0x42 || info->ifc_protocol != 0x03) {
        return -1;
    }

    // require matching serial number or device path if requested
    // at the command line with the -s option.
    if (local_serial && (strcmp(local_serial, info->serial_number) != 0 &&
                   strcmp(local_serial, info->device_path) != 0)) return -1;
    return 0;
}

static int match_fastboot(usb_ifc_info* info) {
    return match_fastboot_with_serial(info, serial);
}

static int list_devices_callback(usb_ifc_info* info) {
    if (match_fastboot_with_serial(info, nullptr) == 0) {
        std::string serial = info->serial_number;
        if (!info->writable) {
            serial = UsbNoPermissionsShortHelpText();
        }
        if (!serial[0]) {
            serial = "????????????";
        }
        // output compatible with "adb devices"
        if (!long_listing) {
            printf("%s\tfastboot", serial.c_str());
        } else {
            printf("%-22s fastboot", serial.c_str());
            if (strlen(info->device_path) > 0) printf(" %s", info->device_path);
        }
        putchar('\n');
    }

    return -1;
}

// Opens a new Transport connected to a device. If |serial| is non-null it will be used to identify
// a specific device, otherwise the first USB device found will be used.
//
// If |serial| is non-null but invalid, this prints an error message to stderr and returns nullptr.
// Otherwise it blocks until the target is available.
//
// The returned Transport is a singleton, so multiple calls to this function will return the same
// object, and the caller should not attempt to delete the returned Transport.
static Transport* open_device() {
    static Transport* transport = nullptr;
    bool announce = true;

    if (transport != nullptr) {
        return transport;
    }

    Socket::Protocol protocol = Socket::Protocol::kTcp;
    std::string host;
    int port = 0;
    if (serial != nullptr) {
        const char* net_address = nullptr;

        if (android::base::StartsWith(serial, "tcp:")) {
            protocol = Socket::Protocol::kTcp;
            port = tcp::kDefaultPort;
            net_address = serial + strlen("tcp:");
        } else if (android::base::StartsWith(serial, "udp:")) {
            protocol = Socket::Protocol::kUdp;
            port = udp::kDefaultPort;
            net_address = serial + strlen("udp:");
        }

        if (net_address != nullptr) {
            std::string error;
            if (!android::base::ParseNetAddress(net_address, &host, &port, nullptr, &error)) {
                fprintf(stderr, "error: Invalid network address '%s': %s\n", net_address,
                        error.c_str());
                return nullptr;
            }
        }
    }

    while (true) {
        if (!host.empty()) {
            std::string error;
            if (protocol == Socket::Protocol::kTcp) {
                transport = tcp::Connect(host, port, &error).release();
            } else if (protocol == Socket::Protocol::kUdp) {
                transport = udp::Connect(host, port, &error).release();
            }

            if (transport == nullptr && announce) {
                fprintf(stderr, "error: %s\n", error.c_str());
            }
        } else {
            transport = usb_open(match_fastboot);
        }

        if (transport != nullptr) {
            return transport;
        }

        if (announce) {
            announce = false;
            fprintf(stderr, "< waiting for %s >\n", serial ? serial : "any device");
        }
        usleep(1000);
    }
}

static void list_devices() {
    // We don't actually open a USB device here,
    // just getting our callback called so we can
    // list all the connected devices.
    usb_open(list_devices_callback);
}

static void usage() {
    fprintf(stderr,
/*           1234567890123456789012345678901234567890123456789012345678901234567890123456 */
            "usage: fastboot [ <option> ] <command>\n"
            "\n"
            "commands:\n"
            "  update <filename>                        Reflash device from update.zip.\n"
            "                                           Sets the flashed slot as active.\n"
            "  flashall                                 Flash boot, system, vendor, and --\n"
            "                                           if found -- recovery. If the device\n"
            "                                           supports slots, the slot that has\n"
            "                                           been flashed to is set as active.\n"
            "                                           Secondary images may be flashed to\n"
            "                                           an inactive slot.\n"
            "  flash <partition> [ <filename> ]         Write a file to a flash partition.\n"
            "  flashing lock                            Locks the device. Prevents flashing.\n"
            "  flashing unlock                          Unlocks the device. Allows flashing\n"
            "                                           any partition except\n"
            "                                           bootloader-related partitions.\n"
            "  flashing lock_critical                   Prevents flashing bootloader-related\n"
            "                                           partitions.\n"
            "  flashing unlock_critical                 Enables flashing bootloader-related\n"
            "                                           partitions.\n"
            "  flashing get_unlock_ability              Queries bootloader to see if the\n"
            "                                           device is unlocked.\n"
            "  flashing get_unlock_bootloader_nonce     Queries the bootloader to get the\n"
            "                                           unlock nonce.\n"
            "  flashing unlock_bootloader <request>     Issue unlock bootloader using request.\n"
            "  flashing lock_bootloader                 Locks the bootloader to prevent\n"
            "                                           bootloader version rollback.\n"
            "  erase <partition>                        Erase a flash partition.\n"
            "  format[:[<fs type>][:[<size>]] <partition>\n"
            "                                           Format a flash partition. Can\n"
            "                                           override the fs type and/or size\n"
            "                                           the bootloader reports.\n"
            "  getvar <variable>                        Display a bootloader variable.\n"
            "  set_active <slot>                        Sets the active slot. If slots are\n"
            "                                           not supported, this does nothing.\n"
            "  boot <kernel> [ <ramdisk> [ <second> ] ] Download and boot kernel.\n"
            "  flash:raw boot <kernel> [ <ramdisk> [ <second> ] ]\n"
            "                                           Create bootimage and flash it.\n"
            "  devices [-l]                             List all connected devices [with\n"
            "                                           device paths].\n"
            "  continue                                 Continue with autoboot.\n"
            "  reboot [bootloader]                      Reboot device [into bootloader].\n"
            "  reboot-bootloader                        Reboot device into bootloader.\n"
            "  help                                     Show this help message.\n"
            "\n"
            "options:\n"
            "  -w                                       Erase userdata and cache (and format\n"
            "                                           if supported by partition type).\n"
            "  -u                                       Do not erase partition before\n"
            "                                           formatting.\n"
            "  -s <specific device>                     Specify a device. For USB, provide either\n"
            "                                           a serial number or path to device port.\n"
            "                                           For ethernet, provide an address in the\n"
            "                                           form <protocol>:<hostname>[:port] where\n"
            "                                           <protocol> is either tcp or udp.\n"
            "  -p <product>                             Specify product name.\n"
            "  -c <cmdline>                             Override kernel commandline.\n"
            "  -i <vendor id>                           Specify a custom USB vendor id.\n"
            "  -b, --base <base_addr>                   Specify a custom kernel base\n"
            "                                           address (default: 0x10000000).\n"
            "  --kernel-offset                          Specify a custom kernel offset.\n"
            "                                           (default: 0x00008000)\n"
            "  --ramdisk-offset                         Specify a custom ramdisk offset.\n"
            "                                           (default: 0x01000000)\n"
            "  --tags-offset                            Specify a custom tags offset.\n"
            "                                           (default: 0x00000100)\n"
            "  -n, --page-size <page size>              Specify the nand page size\n"
            "                                           (default: 2048).\n"
            "  -S <size>[K|M|G]                         Automatically sparse files greater\n"
            "                                           than 'size'. 0 to disable.\n"
            "  --slot <slot>                            Specify slot name to be used if the\n"
            "                                           device supports slots. All operations\n"
            "                                           on partitions that support slots will\n"
            "                                           be done on the slot specified.\n"
            "                                           'all' can be given to refer to all slots.\n"
            "                                           'other' can be given to refer to a\n"
            "                                           non-current slot. If this flag is not\n"
            "                                           used, slotted partitions will default\n"
            "                                           to the current active slot.\n"
            "  -a, --set-active[=<slot>]                Sets the active slot. If no slot is\n"
            "                                           provided, this will default to the value\n"
            "                                           given by --slot. If slots are not\n"
<<<<<<< HEAD
            "                                           supported, this does nothing. This will\n"
            "                                           run after all non-reboot commands.\n"
#if !defined(_WIN32)
            "  --wipe-and-use-fbe                       On devices which support it,\n"
            "                                           erase userdata and cache, and\n"
            "                                           enable file-based encryption\n"
#endif
=======
            "                                           supported, this sets the current slot\n"
            "                                           to be active. This will run after all\n"
            "                                           non-reboot commands.\n"
            "  --skip-secondary                         Will not flash secondary slots when\n"
            "                                           performing a flashall or update. This\n"
            "                                           will preserve data on other slots.\n"
>>>>>>> 4d73acfe
            "  --unbuffered                             Do not buffer input or output.\n"
            "  --version                                Display version.\n"
            "  -h, --help                               show this message.\n"
        );
}

static void* load_bootable_image(const char* kernel, const char* ramdisk,
                                 const char* secondstage, int64_t* sz,
                                 const char* cmdline) {
    if (kernel == nullptr) {
        fprintf(stderr, "no image specified\n");
        return 0;
    }

    int64_t ksize;
    void* kdata = load_file(kernel, &ksize);
    if (kdata == nullptr) {
        fprintf(stderr, "cannot load '%s': %s\n", kernel, strerror(errno));
        return 0;
    }

    // Is this actually a boot image?
    if(!memcmp(kdata, BOOT_MAGIC, BOOT_MAGIC_SIZE)) {
        if (cmdline) bootimg_set_cmdline((boot_img_hdr*) kdata, cmdline);

        if (ramdisk) {
            fprintf(stderr, "cannot boot a boot.img *and* ramdisk\n");
            return 0;
        }

        *sz = ksize;
        return kdata;
    }

    void* rdata = nullptr;
    int64_t rsize = 0;
    if (ramdisk) {
        rdata = load_file(ramdisk, &rsize);
        if (rdata == nullptr) {
            fprintf(stderr,"cannot load '%s': %s\n", ramdisk, strerror(errno));
            return  0;
        }
    }

    void* sdata = nullptr;
    int64_t ssize = 0;
    if (secondstage) {
        sdata = load_file(secondstage, &ssize);
        if (sdata == nullptr) {
            fprintf(stderr,"cannot load '%s': %s\n", secondstage, strerror(errno));
            return  0;
        }
    }

    fprintf(stderr,"creating boot image...\n");
    int64_t bsize = 0;
    void* bdata = mkbootimg(kdata, ksize, kernel_offset,
                      rdata, rsize, ramdisk_offset,
                      sdata, ssize, second_offset,
                      page_size, base_addr, tags_offset, &bsize);
    if (bdata == nullptr) {
        fprintf(stderr,"failed to create boot.img\n");
        return 0;
    }
    if (cmdline) bootimg_set_cmdline((boot_img_hdr*) bdata, cmdline);
    fprintf(stderr, "creating boot image - %" PRId64 " bytes\n", bsize);
    *sz = bsize;

    return bdata;
}

static void* unzip_file(ZipArchiveHandle zip, const char* entry_name, int64_t* sz)
{
    ZipString zip_entry_name(entry_name);
    ZipEntry zip_entry;
    if (FindEntry(zip, zip_entry_name, &zip_entry) != 0) {
        fprintf(stderr, "archive does not contain '%s'\n", entry_name);
        return 0;
    }

    *sz = zip_entry.uncompressed_length;

    uint8_t* data = reinterpret_cast<uint8_t*>(malloc(zip_entry.uncompressed_length));
    if (data == nullptr) {
        fprintf(stderr, "failed to allocate %" PRId64 " bytes for '%s'\n", *sz, entry_name);
        return 0;
    }

    int error = ExtractToMemory(zip, &zip_entry, data, zip_entry.uncompressed_length);
    if (error != 0) {
        fprintf(stderr, "failed to extract '%s': %s\n", entry_name, ErrorCodeString(error));
        free(data);
        return 0;
    }

    return data;
}

#if defined(_WIN32)

// TODO: move this to somewhere it can be shared.

#include <windows.h>

// Windows' tmpfile(3) requires administrator rights because
// it creates temporary files in the root directory.
static FILE* win32_tmpfile() {
    char temp_path[PATH_MAX];
    DWORD nchars = GetTempPath(sizeof(temp_path), temp_path);
    if (nchars == 0 || nchars >= sizeof(temp_path)) {
        fprintf(stderr, "GetTempPath failed, error %ld\n", GetLastError());
        return nullptr;
    }

    char filename[PATH_MAX];
    if (GetTempFileName(temp_path, "fastboot", 0, filename) == 0) {
        fprintf(stderr, "GetTempFileName failed, error %ld\n", GetLastError());
        return nullptr;
    }

    return fopen(filename, "w+bTD");
}

#define tmpfile win32_tmpfile

static std::string make_temporary_directory() {
    fprintf(stderr, "make_temporary_directory not supported under Windows, sorry!");
    return "";
}

#else

static std::string make_temporary_directory() {
    const char *tmpdir = getenv("TMPDIR");
    if (tmpdir == nullptr) {
        tmpdir = P_tmpdir;
    }
    std::string result = std::string(tmpdir) + "/fastboot_userdata_XXXXXX";
    if (mkdtemp(&result[0]) == NULL) {
        fprintf(stderr, "Unable to create temporary directory: %s\n",
            strerror(errno));
        return "";
    }
    return result;
}

#endif

static std::string create_fbemarker_tmpdir() {
    std::string dir = make_temporary_directory();
    if (dir.empty()) {
        fprintf(stderr, "Unable to create local temp directory for FBE marker\n");
        return "";
    }
    std::string marker_file = dir + "/" + convert_fbe_marker_filename;
    int fd = open(marker_file.c_str(), O_CREAT | O_WRONLY | O_CLOEXEC, 0666);
    if (fd == -1) {
        fprintf(stderr, "Unable to create FBE marker file %s locally: %d, %s\n",
            marker_file.c_str(), errno, strerror(errno));
        return "";
    }
    close(fd);
    return dir;
}

static void delete_fbemarker_tmpdir(const std::string& dir) {
    std::string marker_file = dir + "/" + convert_fbe_marker_filename;
    if (unlink(marker_file.c_str()) == -1) {
        fprintf(stderr, "Unable to delete FBE marker file %s locally: %d, %s\n",
            marker_file.c_str(), errno, strerror(errno));
        return;
    }
    if (rmdir(dir.c_str()) == -1) {
        fprintf(stderr, "Unable to delete FBE marker directory %s locally: %d, %s\n",
            dir.c_str(), errno, strerror(errno));
        return;
    }
}

static int unzip_to_file(ZipArchiveHandle zip, char* entry_name) {
    FILE* fp = tmpfile();
    if (fp == nullptr) {
        fprintf(stderr, "failed to create temporary file for '%s': %s\n",
                entry_name, strerror(errno));
        return -1;
    }

    ZipString zip_entry_name(entry_name);
    ZipEntry zip_entry;
    if (FindEntry(zip, zip_entry_name, &zip_entry) != 0) {
        fprintf(stderr, "archive does not contain '%s'\n", entry_name);
        fclose(fp);
        return -1;
    }

    int fd = fileno(fp);
    int error = ExtractEntryToFile(zip, &zip_entry, fd);
    if (error != 0) {
        fprintf(stderr, "failed to extract '%s': %s\n", entry_name, ErrorCodeString(error));
        fclose(fp);
        return -1;
    }

    lseek(fd, 0, SEEK_SET);
    // TODO: We're leaking 'fp' here.
    return fd;
}

static char *strip(char *s)
{
    int n;
    while(*s && isspace(*s)) s++;
    n = strlen(s);
    while(n-- > 0) {
        if(!isspace(s[n])) break;
        s[n] = 0;
    }
    return s;
}

#define MAX_OPTIONS 32
static int setup_requirement_line(char *name)
{
    char *val[MAX_OPTIONS];
    char *prod = nullptr;
    unsigned n, count;
    char *x;
    int invert = 0;

    if (!strncmp(name, "reject ", 7)) {
        name += 7;
        invert = 1;
    } else if (!strncmp(name, "require ", 8)) {
        name += 8;
        invert = 0;
    } else if (!strncmp(name, "require-for-product:", 20)) {
        // Get the product and point name past it
        prod = name + 20;
        name = strchr(name, ' ');
        if (!name) return -1;
        *name = 0;
        name += 1;
        invert = 0;
    }

    x = strchr(name, '=');
    if (x == 0) return 0;
    *x = 0;
    val[0] = x + 1;

    for(count = 1; count < MAX_OPTIONS; count++) {
        x = strchr(val[count - 1],'|');
        if (x == 0) break;
        *x = 0;
        val[count] = x + 1;
    }

    name = strip(name);
    for(n = 0; n < count; n++) val[n] = strip(val[n]);

    name = strip(name);
    if (name == 0) return -1;

    const char* var = name;
    // Work around an unfortunate name mismatch.
    if (!strcmp(name,"board")) var = "product";

    const char** out = reinterpret_cast<const char**>(malloc(sizeof(char*) * count));
    if (out == 0) return -1;

    for(n = 0; n < count; n++) {
        out[n] = strdup(strip(val[n]));
        if (out[n] == 0) {
            for(size_t i = 0; i < n; ++i) {
                free((char*) out[i]);
            }
            free(out);
            return -1;
        }
    }

    fb_queue_require(prod, var, invert, n, out);
    return 0;
}

static void setup_requirements(char* data, int64_t sz) {
    char* s = data;
    while (sz-- > 0) {
        if (*s == '\n') {
            *s++ = 0;
            if (setup_requirement_line(data)) {
                die("out of memory");
            }
            data = s;
        } else {
            s++;
        }
    }
}

static void queue_info_dump() {
    fb_queue_notice("--------------------------------------------");
    fb_queue_display("version-bootloader", "Bootloader Version...");
    fb_queue_display("version-baseband",   "Baseband Version.....");
    fb_queue_display("serialno",           "Serial Number........");
    fb_queue_notice("--------------------------------------------");
}

static struct sparse_file **load_sparse_files(int fd, int max_size)
{
    struct sparse_file* s = sparse_file_import_auto(fd, false, true);
    if (!s) {
        die("cannot sparse read file\n");
    }

    int files = sparse_file_resparse(s, max_size, nullptr, 0);
    if (files < 0) {
        die("Failed to resparse\n");
    }

    sparse_file** out_s = reinterpret_cast<sparse_file**>(calloc(sizeof(struct sparse_file *), files + 1));
    if (!out_s) {
        die("Failed to allocate sparse file array\n");
    }

    files = sparse_file_resparse(s, max_size, out_s, files);
    if (files < 0) {
        die("Failed to resparse\n");
    }

    return out_s;
}

static int64_t get_target_sparse_limit(Transport* transport) {
    std::string max_download_size;
    if (!fb_getvar(transport, "max-download-size", &max_download_size) ||
            max_download_size.empty()) {
        fprintf(stderr, "target didn't report max-download-size\n");
        return 0;
    }

    // Some bootloaders (angler, for example) send spurious whitespace too.
    max_download_size = android::base::Trim(max_download_size);

    uint64_t limit;
    if (!android::base::ParseUint(max_download_size.c_str(), &limit)) {
        fprintf(stderr, "couldn't parse max-download-size '%s'\n", max_download_size.c_str());
        return 0;
    }
    if (limit > 0) {
        fprintf(stderr, "target reported max download size of %" PRId64 " bytes\n", limit);
    }
    return limit;
}

static int64_t get_sparse_limit(Transport* transport, int64_t size) {
    int64_t limit;

    if (sparse_limit == 0) {
        return 0;
    } else if (sparse_limit > 0) {
        limit = sparse_limit;
    } else {
        if (target_sparse_limit == -1) {
            target_sparse_limit = get_target_sparse_limit(transport);
        }
        if (target_sparse_limit > 0) {
            limit = target_sparse_limit;
        } else {
            return 0;
        }
    }

    if (size > limit) {
        return limit;
    }

    return 0;
}

// Until we get lazy inode table init working in make_ext4fs, we need to
// erase partitions of type ext4 before flashing a filesystem so no stale
// inodes are left lying around.  Otherwise, e2fsck gets very upset.
static bool needs_erase(Transport* transport, const char* partition) {
    std::string partition_type;
    if (!fb_getvar(transport, std::string("partition-type:") + partition, &partition_type)) {
        return false;
    }
    return partition_type == "ext4";
}

static bool load_buf_fd(Transport* transport, int fd, struct fastboot_buffer* buf) {
    int64_t sz = get_file_size(fd);
    if (sz == -1) {
        return false;
    }

    lseek64(fd, 0, SEEK_SET);
    int64_t limit = get_sparse_limit(transport, sz);
    if (limit) {
        sparse_file** s = load_sparse_files(fd, limit);
        if (s == nullptr) {
            return false;
        }
        buf->type = FB_BUFFER_SPARSE;
        buf->data = s;
    } else {
        void* data = load_fd(fd, &sz);
        if (data == nullptr) return -1;
        buf->type = FB_BUFFER;
        buf->data = data;
        buf->sz = sz;
    }

    return true;
}

static bool load_buf(Transport* transport, const char* fname, struct fastboot_buffer* buf) {
    int fd = open(fname, O_RDONLY | O_BINARY);
    if (fd == -1) {
        return false;
    }
    return load_buf_fd(transport, fd, buf);
}

static void flash_buf(const char *pname, struct fastboot_buffer *buf)
{
    sparse_file** s;

    switch (buf->type) {
        case FB_BUFFER_SPARSE: {
            std::vector<std::pair<sparse_file*, int64_t>> sparse_files;
            s = reinterpret_cast<sparse_file**>(buf->data);
            while (*s) {
                int64_t sz = sparse_file_len(*s, true, false);
                sparse_files.emplace_back(*s, sz);
                ++s;
            }

            for (size_t i = 0; i < sparse_files.size(); ++i) {
                const auto& pair = sparse_files[i];
                fb_queue_flash_sparse(pname, pair.first, pair.second, i + 1, sparse_files.size());
            }
            break;
        }

        case FB_BUFFER:
            fb_queue_flash(pname, buf->data, buf->sz);
            break;
        default:
            die("unknown buffer type: %d", buf->type);
    }
}

static std::string get_current_slot(Transport* transport)
{
    std::string current_slot;
    if (fb_getvar(transport, "current-slot", &current_slot)) {
        if (current_slot == "_a") return "a"; // Legacy support
        if (current_slot == "_b") return "b"; // Legacy support
        return current_slot;
    }
    return "";
}

// Legacy support
static std::vector<std::string> get_suffixes_obsolete(Transport* transport) {
    std::vector<std::string> suffixes;
    std::string suffix_list;
    if (!fb_getvar(transport, "slot-suffixes", &suffix_list)) {
        return suffixes;
    }
    suffixes = android::base::Split(suffix_list, ",");
    // Unfortunately some devices will return an error message in the
    // guise of a valid value. If we only see only one suffix, it's probably
    // not real.
    if (suffixes.size() == 1) {
        suffixes.clear();
    }
    return suffixes;
}

// Legacy support
static bool supports_AB_obsolete(Transport* transport) {
  return !get_suffixes_obsolete(transport).empty();
}

static int get_slot_count(Transport* transport) {
    std::string var;
    int count;
    if (!fb_getvar(transport, "slot-count", &var)) {
        if (supports_AB_obsolete(transport)) return 2; // Legacy support
    }
    if (!android::base::ParseInt(var.c_str(), &count)) return 0;
    return count;
}

static bool supports_AB(Transport* transport) {
  return get_slot_count(transport) >= 2;
}

// Given a current slot, this returns what the 'other' slot is.
static std::string get_other_slot(const std::string& current_slot, int count) {
    if (count == 0) return "";

    char next = (current_slot[0] - 'a' + 1)%count + 'a';
    return std::string(1, next);
}

static std::string get_other_slot(Transport* transport, const std::string& current_slot) {
    return get_other_slot(current_slot, get_slot_count(transport));
}

static std::string get_other_slot(Transport* transport, int count) {
    return get_other_slot(get_current_slot(transport), count);
}

static std::string get_other_slot(Transport* transport) {
    return get_other_slot(get_current_slot(transport), get_slot_count(transport));
}

static std::string verify_slot(Transport* transport, const std::string& slot_name, bool allow_all) {
    std::string slot = slot_name;
    if (slot == "_a") slot = "a"; // Legacy support
    if (slot == "_b") slot = "b"; // Legacy support
    if (slot == "all") {
        if (allow_all) {
            return "all";
        } else {
            int count = get_slot_count(transport);
            if (count > 0) {
                return "a";
            } else {
                die("No known slots.");
            }
        }
    }

    int count = get_slot_count(transport);
    if (count == 0) die("Device does not support slots.\n");

    if (slot == "other") {
        std::string other = get_other_slot(transport, count);
        if (other == "") {
           die("No known slots.");
        }
        return other;
    }

    if (slot.size() == 1 && (slot[0]-'a' >= 0 && slot[0]-'a' < count)) return slot;

    fprintf(stderr, "Slot %s does not exist. supported slots are:\n", slot.c_str());
    for (int i=0; i<count; i++) {
        fprintf(stderr, "%c\n", (char)(i + 'a'));
    }

    exit(1);
}

static std::string verify_slot(Transport* transport, const std::string& slot) {
   return verify_slot(transport, slot, true);
}

static void do_for_partition(Transport* transport, const std::string& part, const std::string& slot,
                             const std::function<void(const std::string&)>& func, bool force_slot) {
    std::string has_slot;
    std::string current_slot;

    if (!fb_getvar(transport, "has-slot:" + part, &has_slot)) {
        /* If has-slot is not supported, the answer is no. */
        has_slot = "no";
    }
    if (has_slot == "yes") {
        if (slot == "") {
            current_slot = get_current_slot(transport);
            if (current_slot == "") {
                die("Failed to identify current slot.\n");
            }
            func(part + "_" + current_slot);
        } else {
            func(part + '_' + slot);
        }
    } else {
        if (force_slot && slot != "") {
             fprintf(stderr, "Warning: %s does not support slots, and slot %s was requested.\n",
                     part.c_str(), slot.c_str());
        }
        func(part);
    }
}

/* This function will find the real partition name given a base name, and a slot. If slot is NULL or
 * empty, it will use the current slot. If slot is "all", it will return a list of all possible
 * partition names. If force_slot is true, it will fail if a slot is specified, and the given
 * partition does not support slots.
 */
static void do_for_partitions(Transport* transport, const std::string& part, const std::string& slot,
                              const std::function<void(const std::string&)>& func, bool force_slot) {
    std::string has_slot;

    if (slot == "all") {
        if (!fb_getvar(transport, "has-slot:" + part, &has_slot)) {
            die("Could not check if partition %s has slot.", part.c_str());
        }
        if (has_slot == "yes") {
            for (int i=0; i < get_slot_count(transport); i++) {
                do_for_partition(transport, part, std::string(1, (char)(i + 'a')), func, force_slot);
            }
        } else {
            do_for_partition(transport, part, "", func, force_slot);
        }
    } else {
        do_for_partition(transport, part, slot, func, force_slot);
    }
}

static void do_flash(Transport* transport, const char* pname, const char* fname) {
    struct fastboot_buffer buf;

    if (!load_buf(transport, fname, &buf)) {
        die("cannot load '%s': %s", fname, strerror(errno));
    }
    flash_buf(pname, &buf);
}

static void do_update_signature(ZipArchiveHandle zip, char* fn) {
    int64_t sz;
    void* data = unzip_file(zip, fn, &sz);
    if (data == nullptr) return;
    fb_queue_download("signature", data, sz);
    fb_queue_command("signature", "installing signature");
}

// Sets slot_override as the active slot. If slot_override is blank,
// set current slot as active instead. This clears slot-unbootable.
static void set_active(Transport* transport, const std::string& slot_override) {
    std::string separator = "";
    if (!supports_AB(transport)) {
        if (supports_AB_obsolete(transport)) {
            separator = "_"; // Legacy support
        } else {
            return;
        }
    }
    if (slot_override != "") {
        fb_set_active((separator + slot_override).c_str());
    } else {
        std::string current_slot = get_current_slot(transport);
        if (current_slot != "") {
            fb_set_active((separator + current_slot).c_str());
        }
    }
}

static void do_update(Transport* transport, const char* filename, const std::string& slot_override, bool erase_first, bool skip_secondary) {
    queue_info_dump();

    fb_queue_query_save("product", cur_product, sizeof(cur_product));

    ZipArchiveHandle zip;
    int error = OpenArchive(filename, &zip);
    if (error != 0) {
        CloseArchive(zip);
        die("failed to open zip file '%s': %s", filename, ErrorCodeString(error));
    }

    int64_t sz;
    void* data = unzip_file(zip, "android-info.txt", &sz);
    if (data == nullptr) {
        CloseArchive(zip);
        die("update package '%s' has no android-info.txt", filename);
    }

    setup_requirements(reinterpret_cast<char*>(data), sz);

    std::string secondary;
    if (!skip_secondary) {
        if (slot_override != "") {
            secondary = get_other_slot(transport, slot_override);
        } else {
            secondary = get_other_slot(transport);
        }
        if (secondary == "") {
            if (supports_AB(transport)) {
                fprintf(stderr, "Warning: Could not determine slot for secondary images. Ignoring.\n");
            }
            skip_secondary = true;
        }
    }
    for (size_t i = 0; i < arraysize(images); ++i) {
        const char* slot = slot_override.c_str();
        if (images[i].is_secondary) {
            if (!skip_secondary) {
                slot = secondary.c_str();
            } else {
                continue;
            }
        }

        int fd = unzip_to_file(zip, images[i].img_name);
        if (fd == -1) {
            if (images[i].is_optional) {
                continue;
            }
            CloseArchive(zip);
            exit(1); // unzip_to_file already explained why.
        }
        fastboot_buffer buf;
        if (!load_buf_fd(transport, fd, &buf)) {
            die("cannot load %s from flash: %s", images[i].img_name, strerror(errno));
        }

        auto update = [&](const std::string &partition) {
            do_update_signature(zip, images[i].sig_name);
            if (erase_first && needs_erase(transport, partition.c_str())) {
                fb_queue_erase(partition.c_str());
            }
            flash_buf(partition.c_str(), &buf);
            /* not closing the fd here since the sparse code keeps the fd around
             * but hasn't mmaped data yet. The tmpfile will get cleaned up when the
             * program exits.
             */
        };
        do_for_partitions(transport, images[i].part_name, slot, update, false);
    }

    CloseArchive(zip);
    if (slot_override == "all") {
        set_active(transport, "a");
    } else {
        set_active(transport, slot_override);
    }
}

static void do_send_signature(const std::string& fn) {
    std::size_t extension_loc = fn.find(".img");
    if (extension_loc == std::string::npos) return;

    std::string fs_sig = fn.substr(0, extension_loc) + ".sig";

    int64_t sz;
    void* data = load_file(fs_sig.c_str(), &sz);
    if (data == nullptr) return;

    fb_queue_download("signature", data, sz);
    fb_queue_command("signature", "installing signature");
}

static void do_flashall(Transport* transport, const std::string& slot_override, int erase_first, bool skip_secondary) {
    std::string fname;
    queue_info_dump();

    fb_queue_query_save("product", cur_product, sizeof(cur_product));

    fname = find_item("info", product);
    if (fname.empty()) die("cannot find android-info.txt");

    int64_t sz;
    void* data = load_file(fname.c_str(), &sz);
    if (data == nullptr) die("could not load android-info.txt: %s", strerror(errno));

    setup_requirements(reinterpret_cast<char*>(data), sz);

    std::string secondary;
    if (!skip_secondary) {
        if (slot_override != "") {
            secondary = get_other_slot(transport, slot_override);
        } else {
            secondary = get_other_slot(transport);
        }
        if (secondary == "") {
            if (supports_AB(transport)) {
                fprintf(stderr, "Warning: Could not determine slot for secondary images. Ignoring.\n");
            }
            skip_secondary = true;
        }
    }

    for (size_t i = 0; i < arraysize(images); i++) {
        const char* slot = NULL;
        if (images[i].is_secondary) {
            if (!skip_secondary) slot = secondary.c_str();
        } else {
            slot = slot_override.c_str();
        }
        if (!slot) continue;
        fname = find_item_given_name(images[i].img_name, product);
        fastboot_buffer buf;
        if (!load_buf(transport, fname.c_str(), &buf)) {
            if (images[i].is_optional) continue;
            die("could not load '%s': %s\n", images[i].img_name, strerror(errno));
        }

        auto flashall = [&](const std::string &partition) {
            do_send_signature(fname.c_str());
            if (erase_first && needs_erase(transport, partition.c_str())) {
                fb_queue_erase(partition.c_str());
            }
            flash_buf(partition.c_str(), &buf);
        };
        do_for_partitions(transport, images[i].part_name, slot, flashall, false);
    }

    if (slot_override == "all") {
        set_active(transport, "a");
    } else {
        set_active(transport, slot_override);
    }
}

#define skip(n) do { argc -= (n); argv += (n); } while (0)
#define require(n) do { if (argc < (n)) {usage(); exit(1);}} while (0)

static int do_bypass_unlock_command(int argc, char **argv)
{
    if (argc <= 2) return 0;
    skip(2);

    /*
     * Process unlock_bootloader, we have to load the message file
     * and send that to the remote device.
     */
    require(1);

    int64_t sz;
    void* data = load_file(*argv, &sz);
    if (data == nullptr) die("could not load '%s': %s", *argv, strerror(errno));
    fb_queue_download("unlock_message", data, sz);
    fb_queue_command("flashing unlock_bootloader", "unlocking bootloader");
    skip(1);
    return 0;
}

static int do_oem_command(int argc, char **argv)
{
    char command[256];
    if (argc <= 1) return 0;

    command[0] = 0;
    while(1) {
        strcat(command,*argv);
        skip(1);
        if(argc == 0) break;
        strcat(command," ");
    }

    fb_queue_command(command,"");
    return 0;
}

static int64_t parse_num(const char *arg)
{
    char *endptr;
    unsigned long long num;

    num = strtoull(arg, &endptr, 0);
    if (endptr == arg) {
        return -1;
    }

    if (*endptr == 'k' || *endptr == 'K') {
        if (num >= (-1ULL) / 1024) {
            return -1;
        }
        num *= 1024LL;
        endptr++;
    } else if (*endptr == 'm' || *endptr == 'M') {
        if (num >= (-1ULL) / (1024 * 1024)) {
            return -1;
        }
        num *= 1024LL * 1024LL;
        endptr++;
    } else if (*endptr == 'g' || *endptr == 'G') {
        if (num >= (-1ULL) / (1024 * 1024 * 1024)) {
            return -1;
        }
        num *= 1024LL * 1024LL * 1024LL;
        endptr++;
    }

    if (*endptr != '\0') {
        return -1;
    }

    if (num > INT64_MAX) {
        return -1;
    }

    return num;
}

static void fb_perform_format(Transport* transport,
                              const char* partition, int skip_if_not_supported,
                              const char* type_override, const char* size_override,
                              const std::string& initial_dir) {
    std::string partition_type, partition_size;

    struct fastboot_buffer buf;
    const char* errMsg = nullptr;
    const struct fs_generator* gen = nullptr;
    int fd;

    unsigned int limit = INT_MAX;
    if (target_sparse_limit > 0 && target_sparse_limit < limit) {
        limit = target_sparse_limit;
    }
    if (sparse_limit > 0 && sparse_limit < limit) {
        limit = sparse_limit;
    }

    if (!fb_getvar(transport, std::string("partition-type:") + partition, &partition_type)) {
        errMsg = "Can't determine partition type.\n";
        goto failed;
    }
    if (type_override) {
        if (partition_type != type_override) {
            fprintf(stderr, "Warning: %s type is %s, but %s was requested for formatting.\n",
                    partition, partition_type.c_str(), type_override);
        }
        partition_type = type_override;
    }

    if (!fb_getvar(transport, std::string("partition-size:") + partition, &partition_size)) {
        errMsg = "Unable to get partition size\n";
        goto failed;
    }
    if (size_override) {
        if (partition_size != size_override) {
            fprintf(stderr, "Warning: %s size is %s, but %s was requested for formatting.\n",
                    partition, partition_size.c_str(), size_override);
        }
        partition_size = size_override;
    }
    // Some bootloaders (angler, for example), send spurious leading whitespace.
    partition_size = android::base::Trim(partition_size);
    // Some bootloaders (hammerhead, for example) use implicit hex.
    // This code used to use strtol with base 16.
    if (!android::base::StartsWith(partition_size, "0x")) partition_size = "0x" + partition_size;

    gen = fs_get_generator(partition_type);
    if (!gen) {
        if (skip_if_not_supported) {
            fprintf(stderr, "Erase successful, but not automatically formatting.\n");
            fprintf(stderr, "File system type %s not supported.\n", partition_type.c_str());
            return;
        }
        fprintf(stderr, "Formatting is not supported for file system with type '%s'.\n",
                partition_type.c_str());
        return;
    }

    int64_t size;
    if (!android::base::ParseInt(partition_size.c_str(), &size)) {
        fprintf(stderr, "Couldn't parse partition size '%s'.\n", partition_size.c_str());
        return;
    }

    fd = fileno(tmpfile());
    if (fs_generator_generate(gen, fd, size, initial_dir)) {
        fprintf(stderr, "Cannot generate image: %s\n", strerror(errno));
        close(fd);
        return;
    }

    if (!load_buf_fd(transport, fd, &buf)) {
        fprintf(stderr, "Cannot read image: %s\n", strerror(errno));
        close(fd);
        return;
    }
    flash_buf(partition, &buf);
    return;

failed:
    if (skip_if_not_supported) {
        fprintf(stderr, "Erase successful, but not automatically formatting.\n");
        if (errMsg) fprintf(stderr, "%s", errMsg);
    }
    fprintf(stderr, "FAILED (%s)\n", fb_get_error().c_str());
}

int main(int argc, char **argv)
{
    bool wants_wipe = false;
    bool wants_reboot = false;
    bool wants_reboot_bootloader = false;
    bool wants_set_active = false;
    bool skip_secondary = false;
    bool erase_first = true;
    bool set_fbe_marker = false;
    void *data;
    int64_t sz;
    int longindex;
    std::string slot_override;
    std::string next_active;

    const struct option longopts[] = {
        {"base", required_argument, 0, 'b'},
        {"kernel_offset", required_argument, 0, 'k'},
        {"kernel-offset", required_argument, 0, 'k'},
        {"page_size", required_argument, 0, 'n'},
        {"page-size", required_argument, 0, 'n'},
        {"ramdisk_offset", required_argument, 0, 'r'},
        {"ramdisk-offset", required_argument, 0, 'r'},
        {"tags_offset", required_argument, 0, 't'},
        {"tags-offset", required_argument, 0, 't'},
        {"help", no_argument, 0, 'h'},
        {"unbuffered", no_argument, 0, 0},
        {"version", no_argument, 0, 0},
        {"slot", required_argument, 0, 0},
        {"set_active", optional_argument, 0, 'a'},
        {"set-active", optional_argument, 0, 'a'},
<<<<<<< HEAD
#if !defined(_WIN32)
        {"wipe-and-use-fbe", no_argument, 0, 0},
#endif
=======
        {"skip-secondary", no_argument, 0, 0},
>>>>>>> 4d73acfe
        {0, 0, 0, 0}
    };

    serial = getenv("ANDROID_SERIAL");

    while (1) {
        int c = getopt_long(argc, argv, "wub:k:n:r:t:s:S:lp:c:i:m:ha::", longopts, &longindex);
        if (c < 0) {
            break;
        }
        /* Alphabetical cases */
        switch (c) {
        case 'a':
            wants_set_active = true;
            if (optarg)
                next_active = optarg;
            break;
        case 'b':
            base_addr = strtoul(optarg, 0, 16);
            break;
        case 'c':
            cmdline = optarg;
            break;
        case 'h':
            usage();
            return 1;
        case 'i': {
                char *endptr = nullptr;
                unsigned long val;

                val = strtoul(optarg, &endptr, 0);
                if (!endptr || *endptr != '\0' || (val & ~0xffff))
                    die("invalid vendor id '%s'", optarg);
                vendor_id = (unsigned short)val;
                break;
            }
        case 'k':
            kernel_offset = strtoul(optarg, 0, 16);
            break;
        case 'l':
            long_listing = 1;
            break;
        case 'n':
            page_size = (unsigned)strtoul(optarg, nullptr, 0);
            if (!page_size) die("invalid page size");
            break;
        case 'p':
            product = optarg;
            break;
        case 'r':
            ramdisk_offset = strtoul(optarg, 0, 16);
            break;
        case 't':
            tags_offset = strtoul(optarg, 0, 16);
            break;
        case 's':
            serial = optarg;
            break;
        case 'S':
            sparse_limit = parse_num(optarg);
            if (sparse_limit < 0) {
                    die("invalid sparse limit");
            }
            break;
        case 'u':
            erase_first = false;
            break;
        case 'w':
            wants_wipe = true;
            break;
        case '?':
            return 1;
        case 0:
            if (strcmp("unbuffered", longopts[longindex].name) == 0) {
                setvbuf(stdout, nullptr, _IONBF, 0);
                setvbuf(stderr, nullptr, _IONBF, 0);
            } else if (strcmp("version", longopts[longindex].name) == 0) {
                fprintf(stdout, "fastboot version %s\n", FASTBOOT_REVISION);
                return 0;
            } else if (strcmp("slot", longopts[longindex].name) == 0) {
                slot_override = std::string(optarg);
<<<<<<< HEAD
#if !defined(_WIN32)
            } else if (strcmp("wipe-and-use-fbe", longopts[longindex].name) == 0) {
                wants_wipe = true;
                set_fbe_marker = true;
#endif
=======
            } else if (strcmp("skip-secondary", longopts[longindex].name) == 0 ) {
                skip_secondary = true;
>>>>>>> 4d73acfe
            } else {
                fprintf(stderr, "Internal error in options processing for %s\n",
                    longopts[longindex].name);
                return 1;
            }
            break;
        default:
            abort();
        }
    }

    argc -= optind;
    argv += optind;

    if (argc == 0 && !wants_wipe && !wants_set_active) {
        usage();
        return 1;
    }

    if (argc > 0 && !strcmp(*argv, "devices")) {
        skip(1);
        list_devices();
        return 0;
    }

    if (argc > 0 && !strcmp(*argv, "help")) {
        usage();
        return 0;
    }

    Transport* transport = open_device();
    if (transport == nullptr) {
        return 1;
    }

    if (!supports_AB(transport) && supports_AB_obsolete(transport)) {
        fprintf(stderr, "Warning: Device A/B support is outdated. Bootloader update required.\n");
    }
    if (slot_override != "") slot_override = verify_slot(transport, slot_override);
    if (next_active != "") next_active = verify_slot(transport, next_active, false);

    if (wants_set_active) {
        if (next_active == "") {
            if (slot_override == "") {
                std::string current_slot;
                if (fb_getvar(transport, "current-slot", &current_slot)) {
                    next_active = verify_slot(transport, current_slot, false);
                } else {
                    wants_set_active = false;
                }
            } else {
                next_active = verify_slot(transport, slot_override, false);
            }
        }
    }

    while (argc > 0) {
        if (!strcmp(*argv, "getvar")) {
            require(2);
            fb_queue_display(argv[1], argv[1]);
            skip(2);
        } else if(!strcmp(*argv, "erase")) {
            require(2);

            auto erase = [&](const std::string &partition) {
                std::string partition_type;
                if (fb_getvar(transport, std::string("partition-type:") + argv[1], &partition_type) &&
                    fs_get_generator(partition_type) != nullptr) {
                    fprintf(stderr, "******** Did you mean to fastboot format this %s partition?\n",
                            partition_type.c_str());
                }

                fb_queue_erase(partition.c_str());
            };
            do_for_partitions(transport, argv[1], slot_override, erase, true);
            skip(2);
        } else if(!strncmp(*argv, "format", strlen("format"))) {
            char *overrides;
            char *type_override = nullptr;
            char *size_override = nullptr;
            require(2);
            /*
             * Parsing for: "format[:[type][:[size]]]"
             * Some valid things:
             *  - select ontly the size, and leave default fs type:
             *    format::0x4000000 userdata
             *  - default fs type and size:
             *    format userdata
             *    format:: userdata
             */
            overrides = strchr(*argv, ':');
            if (overrides) {
                overrides++;
                size_override = strchr(overrides, ':');
                if (size_override) {
                    size_override[0] = '\0';
                    size_override++;
                }
                type_override = overrides;
            }
            if (type_override && !type_override[0]) type_override = nullptr;
            if (size_override && !size_override[0]) size_override = nullptr;

            auto format = [&](const std::string &partition) {
                if (erase_first && needs_erase(transport, partition.c_str())) {
                    fb_queue_erase(partition.c_str());
                }
                fb_perform_format(transport, partition.c_str(), 0,
                    type_override, size_override, "");
            };
            do_for_partitions(transport, argv[1], slot_override, format, true);
            skip(2);
        } else if(!strcmp(*argv, "signature")) {
            require(2);
            data = load_file(argv[1], &sz);
            if (data == nullptr) die("could not load '%s': %s", argv[1], strerror(errno));
            if (sz != 256) die("signature must be 256 bytes");
            fb_queue_download("signature", data, sz);
            fb_queue_command("signature", "installing signature");
            skip(2);
        } else if(!strcmp(*argv, "reboot")) {
            wants_reboot = true;
            skip(1);
            if (argc > 0) {
                if (!strcmp(*argv, "bootloader")) {
                    wants_reboot = false;
                    wants_reboot_bootloader = true;
                    skip(1);
                }
            }
            require(0);
        } else if(!strcmp(*argv, "reboot-bootloader")) {
            wants_reboot_bootloader = true;
            skip(1);
        } else if (!strcmp(*argv, "continue")) {
            fb_queue_command("continue", "resuming boot");
            skip(1);
        } else if(!strcmp(*argv, "boot")) {
            char *kname = 0;
            char *rname = 0;
            char *sname = 0;
            skip(1);
            if (argc > 0) {
                kname = argv[0];
                skip(1);
            }
            if (argc > 0) {
                rname = argv[0];
                skip(1);
            }
            if (argc > 0) {
                sname = argv[0];
                skip(1);
            }
            data = load_bootable_image(kname, rname, sname, &sz, cmdline);
            if (data == 0) return 1;
            fb_queue_download("boot.img", data, sz);
            fb_queue_command("boot", "booting");
        } else if(!strcmp(*argv, "flash")) {
            char* pname = argv[1];
            std::string fname;
            require(2);
            if (argc > 2) {
                fname = argv[2];
                skip(3);
            } else {
                fname = find_item(pname, product);
                skip(2);
            }
            if (fname.empty()) die("cannot determine image filename for '%s'", pname);

            auto flash = [&](const std::string &partition) {
                if (erase_first && needs_erase(transport, partition.c_str())) {
                    fb_queue_erase(partition.c_str());
                }
                do_flash(transport, partition.c_str(), fname.c_str());
            };
            do_for_partitions(transport, pname, slot_override, flash, true);
        } else if(!strcmp(*argv, "flash:raw")) {
            char *kname = argv[2];
            char *rname = 0;
            char *sname = 0;
            require(3);
            skip(3);
            if (argc > 0) {
                rname = argv[0];
                skip(1);
            }
            if (argc > 0) {
                sname = argv[0];
                skip(1);
            }
            data = load_bootable_image(kname, rname, sname, &sz, cmdline);
            if (data == 0) die("cannot load bootable image");
            auto flashraw = [&](const std::string &partition) {
                fb_queue_flash(partition.c_str(), data, sz);
            };
            do_for_partitions(transport, argv[1], slot_override, flashraw, true);
        } else if(!strcmp(*argv, "flashall")) {
            skip(1);
            if (slot_override == "all") {
                fprintf(stderr, "Warning: slot set to 'all'. Secondary slots will not be flashed.\n");
                do_flashall(transport, slot_override, erase_first, true);
            } else {
                do_flashall(transport, slot_override, erase_first, skip_secondary);
            }
            wants_reboot = true;
        } else if(!strcmp(*argv, "update")) {
            bool slot_all = (slot_override == "all");
            if (slot_all) {
                fprintf(stderr, "Warning: slot set to 'all'. Secondary slots will not be flashed.\n");
            }
            if (argc > 1) {
                do_update(transport, argv[1], slot_override, erase_first, skip_secondary || slot_all);
                skip(2);
            } else {
                do_update(transport, "update.zip", slot_override, erase_first, skip_secondary || slot_all);
                skip(1);
            }
            wants_reboot = 1;
        } else if(!strcmp(*argv, "set_active")) {
            require(2);
            std::string slot = verify_slot(transport, std::string(argv[1]), false);
            fb_set_active(slot.c_str());
            skip(2);
        } else if(!strcmp(*argv, "oem")) {
            argc = do_oem_command(argc, argv);
        } else if(!strcmp(*argv, "flashing")) {
            if (argc == 2 && (!strcmp(*(argv+1), "unlock") ||
                              !strcmp(*(argv+1), "lock") ||
                              !strcmp(*(argv+1), "unlock_critical") ||
                              !strcmp(*(argv+1), "lock_critical") ||
                              !strcmp(*(argv+1), "get_unlock_ability") ||
                              !strcmp(*(argv+1), "get_unlock_bootloader_nonce") ||
                              !strcmp(*(argv+1), "lock_bootloader"))) {
                argc = do_oem_command(argc, argv);
            } else
            if (argc == 3 && !strcmp(*(argv+1), "unlock_bootloader")) {
                argc = do_bypass_unlock_command(argc, argv);
            } else {
              usage();
              return 1;
            }
        } else {
            usage();
            return 1;
        }
    }

    if (wants_wipe) {
        fprintf(stderr, "wiping userdata...\n");
        fb_queue_erase("userdata");
        if (set_fbe_marker) {
            fprintf(stderr, "setting FBE marker...\n");
            std::string initial_userdata_dir = create_fbemarker_tmpdir();
            if (initial_userdata_dir.empty()) {
                return 1;
            }
            fb_perform_format(transport, "userdata", 1, nullptr, nullptr, initial_userdata_dir);
            delete_fbemarker_tmpdir(initial_userdata_dir);
        } else {
            fb_perform_format(transport, "userdata", 1, nullptr, nullptr, "");
        }

        std::string cache_type;
        if (fb_getvar(transport, "partition-type:cache", &cache_type) && !cache_type.empty()) {
            fprintf(stderr, "wiping cache...\n");
            fb_queue_erase("cache");
            fb_perform_format(transport, "cache", 1, nullptr, nullptr, "");
        }
    }
    if (wants_set_active) {
        fb_set_active(next_active.c_str());
    }
    if (wants_reboot) {
        fb_queue_reboot();
        fb_queue_wait_for_disconnect();
    } else if (wants_reboot_bootloader) {
        fb_queue_command("reboot-bootloader", "rebooting into bootloader");
        fb_queue_wait_for_disconnect();
    }

    return fb_execute_queue(transport) ? EXIT_FAILURE : EXIT_SUCCESS;
}<|MERGE_RESOLUTION|>--- conflicted
+++ resolved
@@ -396,22 +396,16 @@
             "  -a, --set-active[=<slot>]                Sets the active slot. If no slot is\n"
             "                                           provided, this will default to the value\n"
             "                                           given by --slot. If slots are not\n"
-<<<<<<< HEAD
             "                                           supported, this does nothing. This will\n"
             "                                           run after all non-reboot commands.\n"
+            "  --skip-secondary                         Will not flash secondary slots when\n"
+            "                                           performing a flashall or update. This\n"
+            "                                           will preserve data on other slots.\n"
 #if !defined(_WIN32)
             "  --wipe-and-use-fbe                       On devices which support it,\n"
             "                                           erase userdata and cache, and\n"
             "                                           enable file-based encryption\n"
 #endif
-=======
-            "                                           supported, this sets the current slot\n"
-            "                                           to be active. This will run after all\n"
-            "                                           non-reboot commands.\n"
-            "  --skip-secondary                         Will not flash secondary slots when\n"
-            "                                           performing a flashall or update. This\n"
-            "                                           will preserve data on other slots.\n"
->>>>>>> 4d73acfe
             "  --unbuffered                             Do not buffer input or output.\n"
             "  --version                                Display version.\n"
             "  -h, --help                               show this message.\n"
@@ -1423,13 +1417,10 @@
         {"slot", required_argument, 0, 0},
         {"set_active", optional_argument, 0, 'a'},
         {"set-active", optional_argument, 0, 'a'},
-<<<<<<< HEAD
+        {"skip-secondary", no_argument, 0, 0},
 #if !defined(_WIN32)
         {"wipe-and-use-fbe", no_argument, 0, 0},
 #endif
-=======
-        {"skip-secondary", no_argument, 0, 0},
->>>>>>> 4d73acfe
         {0, 0, 0, 0}
     };
 
@@ -1511,16 +1502,13 @@
                 return 0;
             } else if (strcmp("slot", longopts[longindex].name) == 0) {
                 slot_override = std::string(optarg);
-<<<<<<< HEAD
+            } else if (strcmp("skip-secondary", longopts[longindex].name) == 0 ) {
+                skip_secondary = true;
 #if !defined(_WIN32)
             } else if (strcmp("wipe-and-use-fbe", longopts[longindex].name) == 0) {
                 wants_wipe = true;
                 set_fbe_marker = true;
 #endif
-=======
-            } else if (strcmp("skip-secondary", longopts[longindex].name) == 0 ) {
-                skip_secondary = true;
->>>>>>> 4d73acfe
             } else {
                 fprintf(stderr, "Internal error in options processing for %s\n",
                     longopts[longindex].name);
