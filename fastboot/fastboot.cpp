--- conflicted
+++ resolved
@@ -114,18 +114,13 @@
     {"vendor_other.img", "vendor.sig", "vendor", true, true},
 };
 
-<<<<<<< HEAD
-static std::string find_item(const char* item, const char* product) {
-    const char *fn;
-    if (!strcmp(item,"boot")) {
-=======
 static std::string find_item_given_name(const char* img_name, const char* product) {
     char *dir;
-    char path[PATH_MAX + 128];
 
     if(product) {
-        get_my_path(path);
-        return android::base::StringPrintf("../../../target/product/%s/%s", product, img_name);
+        std::string path = get_my_path();
+        return android::base::StringPrintf("%s/../../../target/product/%s/%s",
+                                           path.c_str(), product, img_name);
     }
 
     dir = getenv("ANDROID_PRODUCT_OUT");
@@ -140,7 +135,6 @@
     const char *fn;
 
     if(!strcmp(item,"boot")) {
->>>>>>> df9d1770
         fn = "boot.img";
     } else if(!strcmp(item,"recovery")) {
         fn = "recovery.img";
@@ -157,27 +151,9 @@
     } else {
         fprintf(stderr,"unknown partition '%s'\n", item);
         return "";
-<<<<<<< HEAD
-    }
-
-    if (product) {
-        std::string path = get_my_path();
-        path.erase(path.find_last_of('/'));
-        return android::base::StringPrintf("%s/../../../target/product/%s/%s",
-                                           path.c_str(), product, fn);
-    }
-
-    char* dir = getenv("ANDROID_PRODUCT_OUT");
-    if (dir == nullptr || dir[0] == '\0') {
-        die("neither -p product specified nor ANDROID_PRODUCT_OUT set");
-    }
-
-    return android::base::StringPrintf("%s/%s", dir, fn);
-=======
     }
 
     return find_item_given_name(fn, product);
->>>>>>> df9d1770
 }
 
 static int64_t get_file_size(int fd) {
@@ -1044,7 +1020,9 @@
 // Sets slot_override as the active slot. If slot_override is blank,
 // set current slot as active instead. This clears slot-unbootable.
 static void set_active(Transport* transport, const std::string& slot_override) {
-    if (slot_override != "") {
+    if (!supports_AB(transport)) {
+        return;
+    } else if (slot_override != "") {
         fb_set_active(slot_override.c_str());
     } else {
         std::string current_slot;
@@ -1076,9 +1054,6 @@
 
     setup_requirements(reinterpret_cast<char*>(data), sz);
 
-<<<<<<< HEAD
-    for (size_t i = 0; i < arraysize(images); ++i) {
-=======
     std::string secondary;
     bool update_secondary = slot_override != "all";
     if (update_secondary) {
@@ -1094,7 +1069,7 @@
             update_secondary = false;
         }
     }
-    for (size_t i = 0; i < ARRAY_SIZE(images); ++i) {
+    for (size_t i = 0; i < arraysize(images); ++i) {
         const char* slot = slot_override.c_str();
         if (images[i].is_secondary) {
             if (update_secondary) {
@@ -1104,7 +1079,6 @@
             }
         }
 
->>>>>>> df9d1770
         int fd = unzip_to_file(zip, images[i].img_name);
         if (fd == -1) {
             if (images[i].is_optional) {
@@ -1136,7 +1110,6 @@
     set_active(transport, slot_override);
 }
 
-<<<<<<< HEAD
 static void do_send_signature(const char* filename) {
     if (android::base::EndsWith(filename, ".img") == false) {
         return;
@@ -1148,16 +1121,6 @@
 
     int64_t sz;
     void* data = load_file(sig_path, &sz);
-=======
-static void do_send_signature(const std::string& fn) {
-    std::size_t extension_loc = fn.find(".img");
-    if (extension_loc == std::string::npos) return;
-
-    std::string fs_sig = fn.substr(0, extension_loc) + ".sig";
-
-    int64_t sz;
-    void* data = load_file(fs_sig.c_str(), &sz);
->>>>>>> df9d1770
     if (data == nullptr) return;
 
     fb_queue_download("signature", data, sz);
@@ -1171,13 +1134,8 @@
 
         fb_queue_query_save("product", cur_product, sizeof(cur_product));
 
-<<<<<<< HEAD
-    std::string fname = find_item("info", product);
-    if (fname.empty()) die("cannot find android-info.txt");
-=======
         fname = find_item("info", product);
-        if (fname == "") die("cannot find android-info.txt");
->>>>>>> df9d1770
+        if (fname.empty()) die("cannot find android-info.txt");
 
         int64_t sz;
         void* data = load_file(fname.c_str(), &sz);
@@ -1200,15 +1158,7 @@
         }
     }
 
-<<<<<<< HEAD
     for (size_t i = 0; i < arraysize(images); i++) {
-        fname = find_item(images[i].part_name, product);
-        fastboot_buffer buf;
-        if (!load_buf(transport, fname.c_str(), &buf)) {
-            if (images[i].is_optional) continue;
-            die("could not load '%s': %s", images[i].img_name, strerror(errno));
-=======
-    for (size_t i = 0; i < ARRAY_SIZE(images); i++) {
         const char* slot = NULL;
         if (images[i].is_secondary) {
             if (flash_secondary) slot = secondary.c_str();
@@ -1221,7 +1171,6 @@
         if (load_buf(transport, fname.c_str(), &buf)) {
             if (images[i].is_optional) continue;
             die("could not load %s\n", images[i].img_name);
->>>>>>> df9d1770
         }
 
         auto flashall = [&](const std::string &partition) {
@@ -1682,11 +1631,7 @@
             fb_queue_download("boot.img", data, sz);
             fb_queue_command("boot", "booting");
         } else if(!strcmp(*argv, "flash")) {
-<<<<<<< HEAD
             char* pname = argv[1];
-=======
-            char *pname = argv[1];
->>>>>>> df9d1770
             std::string fname;
             require(2);
             if (argc > 2) {
@@ -1696,11 +1641,7 @@
                 fname = find_item(pname, product);
                 skip(2);
             }
-<<<<<<< HEAD
             if (fname.empty()) die("cannot determine image filename for '%s'", pname);
-=======
-            if (fname == "") die("cannot determine image filename for '%s'", pname);
->>>>>>> df9d1770
 
             auto flash = [&](const std::string &partition) {
                 if (erase_first && needs_erase(transport, partition.c_str())) {
