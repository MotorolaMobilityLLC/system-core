--- conflicted
+++ resolved
@@ -101,10 +101,6 @@
         "libhealthd_headers",
     ],
 
-<<<<<<< HEAD
-    static_libs: [
-        "android.hardware.health@2.0-impl",
-=======
     static_libs: [
         "android.hardware.health@2.0-impl",
     ],
@@ -149,15 +145,10 @@
         "libhealthstoragedefault",
         "libhealthd_draw",
         "libminui",
->>>>>>> 66b8e303
     ],
 
     shared_libs: [
         "android.hardware.health@2.0",
-<<<<<<< HEAD
-        "libutils",
-    ],
-=======
         "libbase",
         "libcutils",
         "liblog",
@@ -170,5 +161,4 @@
         "healthd_mode_charger.cpp",
         "AnimationParser.cpp",
     ],
->>>>>>> 66b8e303
 }